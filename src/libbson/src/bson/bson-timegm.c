--- conflicted
+++ resolved
@@ -10,16 +10,10 @@
 ** and struct tm by A. Jesse Jiryu Davis for MongoDB, Inc.
 */
 
-<<<<<<< HEAD
+#include <bson/bson-timegm-private.h>
+
 #include <bson/compat.h>
 #include <bson/macros.h>
-#include <bson/bson-timegm-private.h>
-=======
-#include <bson/bson-timegm-private.h>
-
-#include <bson/bson-compat.h>
-#include <bson/bson-macros.h>
->>>>>>> facab2c7
 
 #include <errno.h>
 #include <stdint.h> /* for INT64_MAX and INT64_MIN */
