--- conflicted
+++ resolved
@@ -17,11 +17,7 @@
 
 #include "bson-atomic.h"
 
-<<<<<<< HEAD
-#if _POSIX_SOURCE
-=======
 #ifdef BSON_OS_UNIX
->>>>>>> fd62ebf9
 /* For sched_yield() */
 #include <sched.h>
 #endif
@@ -29,65 +25,22 @@
 int32_t
 bson_atomic_int_add (volatile int32_t *p, int32_t n)
 {
-<<<<<<< HEAD
-   return 1 + bson_atomic_int32_fetch_add (p, n, bson_memorder_seqcst);
-=======
    return 1 + bson_atomic_int32_fetch_add (p, n, bson_memory_order_seq_cst);
->>>>>>> fd62ebf9
 }
 
 int64_t
 bson_atomic_int64_add (volatile int64_t *p, int64_t n)
 {
-<<<<<<< HEAD
-   return 1 + bson_atomic_int64_fetch_add (p, n, bson_memorder_seqcst);
-}
-
-void
-bson_yield_thread ()
-=======
    return 1 + bson_atomic_int64_fetch_add (p, n, bson_memory_order_seq_cst);
 }
 
 void
 bson_thrd_yield ()
->>>>>>> fd62ebf9
 {
    BSON_IF_WINDOWS (SwitchToThread ();)
    BSON_IF_POSIX (sched_yield ();)
 }
 
-<<<<<<< HEAD
-#if !(defined(_M_IX86) || defined(__i686__))
-
-/**
- * 32-bit x86 does not support 64-bit atomic integer operations.
- * We emulate thath here using a spin lock and regular arithmetic operations
- */
-static int g64bitAtomicLock = 0;
-
-static void
-_lock_64bit_atomic ()
-{
-   while (!bson_atomic_int_compare_exchange (
-      &g64bitAtomicLock, 0, 1, bson_memorder_acquire)) {
-      bson_yield_thread ();
-   }
-}
-
-static void
-_unlock_64bit_atomic ()
-{
-   int64_t rv =
-      bson_atomic_int_exchange (&g64bitAtomicLock, 0, bson_memorder_release);
-   BSON_ASSERT (rv == 1 && "Released atomic lock while not holding it");
-}
-
-int64_t
-_bson_emul_atomic_int64_fetch_add (volatile int64_t *p,
-                                   int64_t n,
-                                   enum bson_atomic_memorder _unused)
-=======
 /**
  * 32-bit x86 does not support 64-bit atomic integer operations.
  * We emulate that here using a spin lock and regular arithmetic operations
@@ -128,52 +81,20 @@
 _bson_emul_atomic_int64_exchange (volatile int64_t *p,
                                   int64_t n,
                                   enum bson_memory_order _unused)
->>>>>>> fd62ebf9
 {
    int64_t ret;
    _lock_64bit_atomic ();
    ret = *p;
-<<<<<<< HEAD
-   *p += n;
-=======
    *p = n;
->>>>>>> fd62ebf9
    _unlock_64bit_atomic ();
    return ret;
 }
 
 int64_t
-<<<<<<< HEAD
-_bson_emul_atomic_int64_exchange (volatile int64_t *p,
-                                  int64_t n,
-                                  enum bson_atomic_memorder _unused)
-=======
 _bson_emul_atomic_int64_compare_exchange_strong (volatile int64_t *p,
                                                  int64_t expect_value,
                                                  int64_t new_value,
                                                  enum bson_memory_order _unused)
->>>>>>> fd62ebf9
-{
-   int64_t ret;
-   _lock_64bit_atomic ();
-   ret = *p;
-<<<<<<< HEAD
-   *p = n;
-=======
-   if (ret == expect_value) {
-      *p = new_value;
-   }
->>>>>>> fd62ebf9
-   _unlock_64bit_atomic ();
-   return ret;
-}
-
-int64_t
-<<<<<<< HEAD
-_bson_emul_atomic_int64_compare_exchange (volatile int64_t *p,
-                                          int64_t expect_value,
-                                          int64_t new_value,
-                                          enum bson_atomic_memorder _unused)
 {
    int64_t ret;
    _lock_64bit_atomic ();
@@ -185,8 +106,7 @@
    return ret;
 }
 
-#endif
-=======
+int64_t
 _bson_emul_atomic_int64_compare_exchange_weak (volatile int64_t *p,
                                                int64_t expect_value,
                                                int64_t new_value,
@@ -195,5 +115,4 @@
    /* We're emulating. We can't do a weak version. */
    return _bson_emul_atomic_int64_compare_exchange_strong (
       p, expect_value, new_value, order);
-}
->>>>>>> fd62ebf9
+}