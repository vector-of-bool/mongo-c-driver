--- conflicted
+++ resolved
@@ -32,13 +32,6 @@
 
 BSON_BEGIN_DECLS
 
-<<<<<<< HEAD
-enum bson_atomic_memorder {
-   bson_memorder_seqcst,
-   bson_memorder_acquire,
-   bson_memorder_release,
-   bson_memorder_relaxed
-=======
 enum bson_memory_order {
    bson_memory_order_seq_cst,
    bson_memory_order_acquire,
@@ -46,7 +39,6 @@
    bson_memory_order_relaxed,
    bson_memory_order_acq_rel,
    bson_memory_order_consume,
->>>>>>> fd62ebf9
 };
 
 #if defined(_M_ARM) /* MSVC memorder atomics are only avail on ARM */
@@ -59,13 +51,6 @@
 #define DEF_ATOMIC_OP(MSVC_Intrinsic, GNU_Intrinsic, Order, ...)             \
    do {                                                                      \
       switch (Order) {                                                       \
-<<<<<<< HEAD
-      case bson_memorder_seqcst:                                             \
-         BSON_IF_MSVC (return MSVC_Intrinsic (__VA_ARGS__);)                 \
-         BSON_IF_GNU_LIKE (                                                  \
-            return GNU_Intrinsic (__VA_ARGS__, __ATOMIC_SEQ_CST);)           \
-      case bson_memorder_acquire:                                            \
-=======
       case bson_memory_order_acq_rel:                                        \
          BSON_IF_MSVC (return MSVC_Intrinsic (__VA_ARGS__);)                 \
          BSON_IF_GNU_LIKE (                                                  \
@@ -75,15 +60,11 @@
          BSON_IF_GNU_LIKE (                                                  \
             return GNU_Intrinsic (__VA_ARGS__, __ATOMIC_SEQ_CST);)           \
       case bson_memory_order_acquire:                                        \
->>>>>>> fd62ebf9
          BSON_IF_MSVC (                                                      \
             return BSON_CONCAT (MSVC_Intrinsic,                              \
                                 MSVC_MEMORDER_SUFFIX (_acq)) (__VA_ARGS__);) \
          BSON_IF_GNU_LIKE (                                                  \
             return GNU_Intrinsic (__VA_ARGS__, __ATOMIC_ACQUIRE);)           \
-<<<<<<< HEAD
-      case bson_memorder_release:                                            \
-=======
       case bson_memory_order_consume:                                        \
          BSON_IF_MSVC (                                                      \
             return BSON_CONCAT (MSVC_Intrinsic,                              \
@@ -91,37 +72,24 @@
          BSON_IF_GNU_LIKE (                                                  \
             return GNU_Intrinsic (__VA_ARGS__, __ATOMIC_CONSUME);)           \
       case bson_memory_order_release:                                        \
->>>>>>> fd62ebf9
          BSON_IF_MSVC (                                                      \
             return BSON_CONCAT (MSVC_Intrinsic,                              \
                                 MSVC_MEMORDER_SUFFIX (_rel)) (__VA_ARGS__);) \
          BSON_IF_GNU_LIKE (                                                  \
             return GNU_Intrinsic (__VA_ARGS__, __ATOMIC_RELEASE);)           \
-<<<<<<< HEAD
-      case bson_memorder_relaxed:                                            \
-=======
       case bson_memory_order_relaxed:                                        \
->>>>>>> fd62ebf9
          BSON_IF_MSVC (                                                      \
             return BSON_CONCAT (MSVC_Intrinsic,                              \
                                 MSVC_MEMORDER_SUFFIX (_nf)) (__VA_ARGS__);)  \
          BSON_IF_GNU_LIKE (                                                  \
             return GNU_Intrinsic (__VA_ARGS__, __ATOMIC_RELAXED);)           \
       default:                                                               \
-<<<<<<< HEAD
-         BSON_UNREACHABLE ("Invalid bson_atomic_memorder value");            \
-=======
          BSON_UNREACHABLE ("Invalid bson_memory_order value");               \
->>>>>>> fd62ebf9
       }                                                                      \
    } while (0)
 
 
-<<<<<<< HEAD
-#define DEF_ATOMIC_CMPEXCH(                                                 \
-=======
 #define DEF_ATOMIC_CMPEXCH_STRONG(                                          \
->>>>>>> fd62ebf9
    VCSuffix1, VCSuffix2, GNU_MemOrder, Ptr, ExpectActualVar, NewValue)      \
    do {                                                                     \
       BSON_IF_MSVC (ExpectActualVar = BSON_CONCAT3 (                        \
@@ -130,9 +98,6 @@
       BSON_IF_GNU_LIKE (__atomic_compare_exchange_n (Ptr,                   \
                                                      &ExpectActualVar,      \
                                                      NewValue,              \
-<<<<<<< HEAD
-                                                     false,                 \
-=======
                                                      false, /* Not weak */  \
                                                      GNU_MemOrder,          \
                                                      GNU_MemOrder);)        \
@@ -149,7 +114,6 @@
                                                      &ExpectActualVar,      \
                                                      NewValue,              \
                                                      true, /* Yes weak */   \
->>>>>>> fd62ebf9
                                                      GNU_MemOrder,          \
                                                      GNU_MemOrder);)        \
    } while (0)
@@ -157,11 +121,7 @@
 
 #define DECL_ATOMIC_INTEGRAL(NamePart, Type, VCIntrinSuffix)                  \
    static BSON_INLINE Type bson_atomic_##NamePart##_fetch_add (               \
-<<<<<<< HEAD
-      Type volatile *a, Type addend, enum bson_atomic_memorder ord)           \
-=======
       Type volatile *a, Type addend, enum bson_memory_order ord)              \
->>>>>>> fd62ebf9
    {                                                                          \
       DEF_ATOMIC_OP (BSON_CONCAT (_InterlockedExchangeAdd, VCIntrinSuffix),   \
                      __atomic_fetch_add,                                      \
@@ -171,11 +131,7 @@
    }                                                                          \
                                                                               \
    static BSON_INLINE Type bson_atomic_##NamePart##_fetch_sub (               \
-<<<<<<< HEAD
-      Type volatile *a, Type subtrahend, enum bson_atomic_memorder ord)       \
-=======
       Type volatile *a, Type subtrahend, enum bson_memory_order ord)          \
->>>>>>> fd62ebf9
    {                                                                          \
       /* MSVC doesn't have a subtract intrinsic, so just reuse addition    */ \
       BSON_IF_MSVC (                                                          \
@@ -185,24 +141,6 @@
    }                                                                          \
                                                                               \
    static BSON_INLINE Type bson_atomic_##NamePart##_fetch (                   \
-<<<<<<< HEAD
-      Type volatile const *a, enum bson_atomic_memorder order)                \
-   {                                                                          \
-      /* MSVC doesn't have a load intrinsic, so just add zero */              \
-      BSON_IF_MSVC (return bson_atomic_##NamePart##_fetch_add (a, 0, order);) \
-      /* GNU doesn't want RELEASE order for the fetch operation, so we can't  \
-       * just use DEF_ATOMIC_OP. */                                           \
-      BSON_IF_GNU_LIKE (switch (order) {                                      \
-         case bson_memorder_release: /* Fall back to seqcst */                \
-         case bson_memorder_seqcst:                                           \
-            return __atomic_load_n (a, __ATOMIC_SEQ_CST);                     \
-         case bson_memorder_acquire:                                          \
-            return __atomic_load_n (a, __ATOMIC_ACQUIRE);                     \
-         case bson_memorder_relaxed:                                          \
-            return __atomic_load_n (a, __ATOMIC_RELAXED);                     \
-         default:                                                             \
-            BSON_UNREACHABLE ("Invalid bson_atomic_memorder value");          \
-=======
       Type volatile const *a, enum bson_memory_order order)                   \
    {                                                                          \
       /* MSVC doesn't have a load intrinsic, so just add zero */              \
@@ -223,16 +161,11 @@
             return __atomic_load_n (a, __ATOMIC_RELAXED);                     \
          default:                                                             \
             BSON_UNREACHABLE ("Invalid bson_memory_order value");             \
->>>>>>> fd62ebf9
       })                                                                      \
    }                                                                          \
                                                                               \
    static BSON_INLINE Type bson_atomic_##NamePart##_exchange (                \
-<<<<<<< HEAD
-      Type volatile *a, Type value, enum bson_atomic_memorder ord)            \
-=======
       Type volatile *a, Type value, enum bson_memory_order ord)               \
->>>>>>> fd62ebf9
    {                                                                          \
       DEF_ATOMIC_OP (BSON_CONCAT (_InterlockedExchange, VCIntrinSuffix),      \
                      __atomic_exchange_n,                                     \
@@ -241,39 +174,6 @@
                      value);                                                  \
    }                                                                          \
                                                                               \
-<<<<<<< HEAD
-   static BSON_INLINE Type bson_atomic_##NamePart##_compare_exchange (        \
-      Type volatile *a,                                                       \
-      Type expect,                                                            \
-      Type new_value,                                                         \
-      enum bson_atomic_memorder ord)                                          \
-   {                                                                          \
-      Type actual = expect;                                                   \
-      switch (ord) {                                                          \
-      case bson_memorder_release:                                             \
-      case bson_memorder_seqcst:                                              \
-         DEF_ATOMIC_CMPEXCH (                                                 \
-            VCIntrinSuffix, , __ATOMIC_SEQ_CST, a, actual, new_value);        \
-         break;                                                               \
-      case bson_memorder_acquire:                                             \
-         DEF_ATOMIC_CMPEXCH (VCIntrinSuffix,                                  \
-                             MSVC_MEMORDER_SUFFIX (_acq),                     \
-                             __ATOMIC_ACQUIRE,                                \
-                             a,                                               \
-                             actual,                                          \
-                             new_value);                                      \
-         break;                                                               \
-      case bson_memorder_relaxed:                                             \
-         DEF_ATOMIC_CMPEXCH (VCIntrinSuffix,                                  \
-                             MSVC_MEMORDER_SUFFIX (_nf),                      \
-                             __ATOMIC_RELAXED,                                \
-                             a,                                               \
-                             actual,                                          \
-                             new_value);                                      \
-         break;                                                               \
-      default:                                                                \
-         BSON_UNREACHABLE ("Invalid bson_atomic_memorder value");             \
-=======
    static BSON_INLINE Type bson_atomic_##NamePart##_compare_exchange_strong ( \
       Type volatile *a,                                                       \
       Type expect,                                                            \
@@ -358,7 +258,6 @@
          break;                                                               \
       default:                                                                \
          BSON_UNREACHABLE ("Invalid bson_memory_order value");                \
->>>>>>> fd62ebf9
       }                                                                       \
       return actual;                                                          \
    }
@@ -373,21 +272,6 @@
 extern int64_t
 _bson_emul_atomic_int64_fetch_add (int64_t volatile *val,
                                    int64_t v,
-<<<<<<< HEAD
-                                   enum bson_atomic_memorder);
-extern int64_t
-_bson_emul_atomic_int64_exchange (int64_t volatile *val,
-                                  int64_t v,
-                                  enum bson_atomic_memorder);
-extern int64_t
-_bson_emul_atomic_int64_compare_exchange (int64_t volatile *val,
-                                          int64_t expect_value,
-                                          int64_t new_value,
-                                          enum bson_atomic_memorder);
-
-extern void
-bson_yield_thread ();
-=======
                                    enum bson_memory_order);
 extern int64_t
 _bson_emul_atomic_int64_exchange (int64_t volatile *val,
@@ -407,7 +291,6 @@
 
 extern void
 bson_thrd_yield ();
->>>>>>> fd62ebf9
 
 #if (defined(_MSC_VER) && !defined(_M_IX86)) || defined(__LP64__)
 /* (64-bit intrinsics are only available in x64) */
@@ -416,11 +299,7 @@
 static BSON_INLINE int64_t
 bson_atomic_int64_fetch_add (int64_t volatile *val,
                              int64_t v,
-<<<<<<< HEAD
-                             enum bson_atomic_memorder order)
-=======
                              enum bson_memory_order order)
->>>>>>> fd62ebf9
 {
    return _bson_emul_atomic_int64_fetch_add (val, v, order);
 }
@@ -428,24 +307,12 @@
 static BSON_INLINE int64_t
 bson_atomic_int64_exchange (int64_t volatile *val,
                             int64_t v,
-<<<<<<< HEAD
-                            enum bson_atomic_memorder order)
-=======
                             enum bson_memory_order order)
->>>>>>> fd62ebf9
 {
    return _bson_emul_atomic_int64_exchange (val, v, order);
 }
 
 static BSON_INLINE int64_t
-<<<<<<< HEAD
-bson_atomic_int64_compare_exchange (int64_t volatile *val,
-                                    int64_t expect_value,
-                                    int64_t new_value,
-                                    enum bson_atomic_memorder order)
-{
-   return _bson_emul_atomic_int64_compare_exchange (
-=======
 bson_atomic_int64_compare_exchange_strong (int64_t volatile *val,
                                            int64_t expect_value,
                                            int64_t new_value,
@@ -462,7 +329,6 @@
                                          enum bson_memory_order order)
 {
    return _bson_emul_atomic_int64_compare_exchange_weak (
->>>>>>> fd62ebf9
       val, expect_value, new_value, order);
 }
 #endif
@@ -472,47 +338,13 @@
 static BSON_INLINE void *
 bson_atomic_ptr_exchange (void *volatile *ptr,
                           void *new_value,
-<<<<<<< HEAD
-                          enum bson_atomic_memorder ord)
-=======
                           enum bson_memory_order ord)
->>>>>>> fd62ebf9
 {
    DEF_ATOMIC_OP (
       _InterlockedExchangePointer, __atomic_exchange_n, ord, ptr, new_value);
 }
 
 static BSON_INLINE void *
-<<<<<<< HEAD
-bson_atomic_ptr_compare_exchange (void *volatile *ptr,
-                                  void *expect,
-                                  void *new_value,
-                                  enum bson_atomic_memorder ord)
-{
-   switch (ord) {
-   case bson_memorder_release:
-   case bson_memorder_seqcst:
-      DEF_ATOMIC_CMPEXCH (Pointer, , __ATOMIC_SEQ_CST, ptr, expect, new_value);
-      return expect;
-   case bson_memorder_relaxed:
-      DEF_ATOMIC_CMPEXCH (Pointer,
-                          MSVC_MEMORDER_SUFFIX (_nf),
-                          __ATOMIC_RELAXED,
-                          ptr,
-                          expect,
-                          new_value);
-      return expect;
-   case bson_memorder_acquire:
-      DEF_ATOMIC_CMPEXCH (Pointer,
-                          MSVC_MEMORDER_SUFFIX (_acq),
-                          __ATOMIC_ACQUIRE,
-                          ptr,
-                          expect,
-                          new_value);
-      return expect;
-   default:
-      BSON_UNREACHABLE ("Invalid bson_atomic_memorder value");
-=======
 bson_atomic_ptr_compare_exchange_strong (void *volatile *ptr,
                                          void *expect,
                                          void *new_value,
@@ -594,43 +426,28 @@
       return expect;
    default:
       BSON_UNREACHABLE ("Invalid bson_memory_order value");
->>>>>>> fd62ebf9
    }
 }
 
 
 static BSON_INLINE void *
-<<<<<<< HEAD
-bson_atomic_ptr_fetch (void *volatile *ptr, enum bson_atomic_memorder ord)
-{
-   return bson_atomic_ptr_compare_exchange (ptr, NULL, NULL, ord);
-=======
 bson_atomic_ptr_fetch (void *volatile const *ptr, enum bson_memory_order ord)
 {
    return bson_atomic_ptr_compare_exchange_strong (
       (void *) ptr, NULL, NULL, ord);
->>>>>>> fd62ebf9
 }
 
 #undef DECL_ATOMIC_STDINT
 #undef DECL_ATOMIC_INTEGRAL
 #undef DEF_ATOMIC_OP
-<<<<<<< HEAD
-#undef DEF_ATOMIC_CMPEXCH
-=======
 #undef DEF_ATOMIC_CMPEXCH_STRONG
->>>>>>> fd62ebf9
 #undef MSVC_MEMORDER_SUFFIX
 
 /**
  * @brief Generate a full-fence memory barrier at the call site.
  */
 static BSON_INLINE void
-<<<<<<< HEAD
-bson_memory_barrier ()
-=======
 bson_atomic_thread_fence ()
->>>>>>> fd62ebf9
 {
    BSON_IF_MSVC (MemoryBarrier ();)
    BSON_IF_GNU_LIKE (__sync_synchronize ();)
