--- conflicted
+++ resolved
@@ -25,19 +25,14 @@
 #include <io.h>
 #include <share.h>
 #endif
-#include <bson/bson-memory.h>
 #include <bson/bson-reader.h>
+#include <bson/memory.h>
 
 #include <sys/stat.h>
 #include <sys/types.h>
 
-<<<<<<< HEAD
-#include <bson/bson-reader.h>
-#include <bson/memory.h>
-=======
 #include <stdlib.h>
 #include <string.h>
->>>>>>> facab2c7
 
 
 typedef enum {
