--- conflicted
+++ resolved
@@ -324,7 +324,7 @@
    if (BSON_UNLIKELY ((_length) > BSON_MAX_SIZE - (_list).n_bytes)) { \
       goto append_failure;                                            \
    } else if ((_length) > 0) {                                        \
-      *(_list).current++ = (_bson_append_bytes_arg){                  \
+      *(_list).current++ = (_bson_append_bytes_arg) {                 \
          .bytes = (const uint8_t *) (_bytes),                         \
          .length = (_length),                                         \
       };                                                              \
@@ -2004,17 +2004,11 @@
          bson_free (bson);
          return NULL;
       }
-<<<<<<< HEAD
       length = mlib_read_u32le (*buf);
-=======
-
-      memcpy (&len_le, *buf, sizeof (len_le));
-      length = BSON_UINT32_FROM_LE (len_le);
-      if ((size_t) length > *buf_len) {
+      if (length > *buf_len) {
          bson_free (bson);
          return NULL;
       }
->>>>>>> ba380a3c
    }
 
    if ((*buf)[length - 1]) {
