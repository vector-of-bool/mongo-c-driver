/*
 * Copyright 2009-present MongoDB, Inc.
 *
 * Licensed under the Apache License, Version 2.0 (the "License");
 * you may not use this file except in compliance with the License.
 * You may obtain a copy of the License at
 *
 *   http://www.apache.org/licenses/LICENSE-2.0
 *
 * Unless required by applicable law or agreed to in writing, software
 * distributed under the License is distributed on an "AS IS" BASIS,
 * WITHOUT WARRANTIES OR CONDITIONS OF ANY KIND, either express or implied.
 * See the License for the specific language governing permissions and
 * limitations under the License.
 */

<<<<<<< HEAD
#include <bson/config.h>
#include <bson/compat.h>
=======
#include <bson/bson-compat.h>
#include <bson/bson-config.h>
>>>>>>> facab2c7


#if defined(BSON_HAVE_CLOCK_GETTIME)
#include <sys/time.h>

#include <time.h>
#endif

#include <bson/bson-clock.h>

/*
 *--------------------------------------------------------------------------
 *
 * bson_gettimeofday --
 *
 *       A wrapper around gettimeofday() with fallback support for Windows.
 *
 * Returns:
 *       0 if successful.
 *
 * Side effects:
 *       @tv is set.
 *
 *--------------------------------------------------------------------------
 */

int
bson_gettimeofday (struct timeval *tv) /* OUT */
{
#if defined(_WIN32)
#if defined(_MSC_VER)
#define DELTA_EPOCH_IN_MICROSEC 11644473600000000Ui64
#else
#define DELTA_EPOCH_IN_MICROSEC 11644473600000000ULL
#endif
   FILETIME ft;
   uint64_t tmp = 0;

   /*
    * The const value is shamelessly stolen from
    * http://www.boost.org/doc/libs/1_55_0/boost/chrono/detail/inlined/win/chrono.hpp
    *
    * File times are the number of 100 nanosecond intervals elapsed since
    * 12:00 am Jan 1, 1601 UTC.  I haven't check the math particularly hard
    *
    * ...  good luck
    */

   if (tv) {
      GetSystemTimeAsFileTime (&ft);

      /* pull out of the filetime into a 64 bit uint */
      tmp |= ft.dwHighDateTime;
      tmp <<= 32;
      tmp |= ft.dwLowDateTime;

      /* convert from 100's of nanosecs to microsecs */
      tmp /= 10;

      /* adjust to unix epoch */
      tmp -= DELTA_EPOCH_IN_MICROSEC;

      tv->tv_sec = (long) (tmp / 1000000UL);
      tv->tv_usec = (long) (tmp % 1000000UL);
   }

   return 0;
#else
   return gettimeofday (tv, NULL);
#endif
}


/*
 *--------------------------------------------------------------------------
 *
 * bson_get_monotonic_time --
 *
 *       Returns the monotonic system time, if available. A best effort is
 *       made to use the monotonic clock. However, some systems may not
 *       support such a feature.
 *
 * Returns:
 *       The monotonic clock in microseconds.
 *
 * Side effects:
 *       None.
 *
 *--------------------------------------------------------------------------
 */

int64_t
bson_get_monotonic_time (void)
{
#if defined(BSON_HAVE_CLOCK_GETTIME) && defined(CLOCK_MONOTONIC)
   struct timespec ts;
   /* ts.tv_sec may be a four-byte integer on 32 bit machines, so cast to
    * int64_t to avoid truncation. */
   clock_gettime (CLOCK_MONOTONIC, &ts);
   return (((int64_t) ts.tv_sec * 1000000) + (ts.tv_nsec / 1000));
#elif defined(_WIN32)
   /* Despite it's name, this is in milliseconds! */
   int64_t ticks = GetTickCount64 ();
   return (ticks * 1000);
#elif defined(__hpux__)
   int64_t nanosec = gethrtime ();
   return (nanosec / 1000UL);
#else
#pragma message "Monotonic clock is not yet supported on your platform."
   struct timeval tv;

   bson_gettimeofday (&tv);
   return ((int64_t) tv.tv_sec * 1000000) + tv.tv_usec;
#endif
}<|MERGE_RESOLUTION|>--- conflicted
+++ resolved
@@ -14,13 +14,8 @@
  * limitations under the License.
  */
 
-<<<<<<< HEAD
+#include <bson/compat.h>
 #include <bson/config.h>
-#include <bson/compat.h>
-=======
-#include <bson/bson-compat.h>
-#include <bson/bson-config.h>
->>>>>>> facab2c7
 
 
 #if defined(BSON_HAVE_CLOCK_GETTIME)
