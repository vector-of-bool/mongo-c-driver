/*
 * Copyright 2013 MongoDB, Inc.
 *
 * Licensed under the Apache License, Version 2.0 (the "License");
 * you may not use this file except in compliance with the License.
 * You may obtain a copy of the License at
 *
 *   http://www.apache.org/licenses/LICENSE-2.0
 *
 * Unless required by applicable law or agreed to in writing, software
 * distributed under the License is distributed on an "AS IS" BASIS,
 * WITHOUT WARRANTIES OR CONDITIONS OF ANY KIND, either express or implied.
 * See the License for the specific language governing permissions and
 * limitations under the License.
 */

#include "bson-prelude.h"


#ifndef BSON_MACROS_H
#define BSON_MACROS_H


#include <stdio.h>

#ifdef __cplusplus
#include <algorithm>
#endif

#include "bson-config.h"


#if BSON_OS == 1
#define BSON_OS_UNIX
#elif BSON_OS == 2
#define BSON_OS_WIN32
#else
#error "Unknown operating system."
#endif


#ifdef __cplusplus
#define BSON_BEGIN_DECLS extern "C" {
#define BSON_END_DECLS }
#else
#define BSON_BEGIN_DECLS
#define BSON_END_DECLS
#endif


#if defined(__GNUC__)
#define BSON_GNUC_CHECK_VERSION(major, minor) \
   ((__GNUC__ > (major)) ||                   \
    ((__GNUC__ == (major)) && (__GNUC_MINOR__ >= (minor))))
#else
#define BSON_GNUC_CHECK_VERSION(major, minor) 0
#endif


#if defined(__GNUC__)
#define BSON_GNUC_IS_VERSION(major, minor) \
   ((__GNUC__ == (major)) && (__GNUC_MINOR__ == (minor)))
#else
#define BSON_GNUC_IS_VERSION(major, minor) 0
#endif


/* Decorate public functions:
 * - if BSON_STATIC, we're compiling a program that uses libbson as a static
 *   library, don't decorate functions
 * - else if BSON_COMPILATION, we're compiling a static or shared libbson, mark
 *   public functions for export from the shared lib (which has no effect on
 *   the static lib)
 * - else, we're compiling a program that uses libbson as a shared library,
 *   mark public functions as DLL imports for Microsoft Visual C
 */

#ifdef _MSC_VER
/*
 * Microsoft Visual C
 */
#ifdef BSON_STATIC
#define BSON_API
#elif defined(BSON_COMPILATION)
#define BSON_API __declspec(dllexport)
#else
#define BSON_API __declspec(dllimport)
#endif
#define BSON_CALL __cdecl

#elif defined(__GNUC__)
/*
 * GCC
 */
#ifdef BSON_STATIC
#define BSON_API
#elif defined(BSON_COMPILATION)
#define BSON_API __attribute__ ((visibility ("default")))
#else
#define BSON_API
#endif
#define BSON_CALL

#else
/*
 * Other compilers
 */
#define BSON_API
#define BSON_CALL

#endif

#define BSON_EXPORT(type) BSON_API type BSON_CALL


#ifdef MIN
#define BSON_MIN MIN
#elif defined(__cplusplus)
#define BSON_MIN(a, b) ((std::min) (a, b))
#elif defined(_MSC_VER)
#define BSON_MIN(a, b) ((a) < (b) ? (a) : (b))
#else
#define BSON_MIN(a, b) (((a) < (b)) ? (a) : (b))
#endif


#ifdef MAX
#define BSON_MAX MAX
#elif defined(__cplusplus)
#define BSON_MAX(a, b) ((std::max) (a, b))
#elif defined(_MSC_VER)
#define BSON_MAX(a, b) ((a) > (b) ? (a) : (b))
#else
#define BSON_MAX(a, b) (((a) > (b)) ? (a) : (b))
#endif


#ifdef ABS
#define BSON_ABS ABS
#else
#define BSON_ABS(a) (((a) < 0) ? ((a) * -1) : (a))
#endif

#ifdef _MSC_VER
#ifdef _WIN64
#define BSON_ALIGN_OF_PTR 8
#else
#define BSON_ALIGN_OF_PTR 4
#endif
#else
#define BSON_ALIGN_OF_PTR (sizeof (void *))
#endif

#ifdef BSON_EXTRA_ALIGN
#if defined(_MSC_VER)
#define BSON_ALIGNED_BEGIN(_N) __declspec(align (_N))
#define BSON_ALIGNED_END(_N)
#else
#define BSON_ALIGNED_BEGIN(_N)
#define BSON_ALIGNED_END(_N) __attribute__ ((aligned (_N)))
#endif
#else
#if defined(_MSC_VER)
#define BSON_ALIGNED_BEGIN(_N) __declspec(align (BSON_ALIGN_OF_PTR))
#define BSON_ALIGNED_END(_N)
#else
#define BSON_ALIGNED_BEGIN(_N)
#define BSON_ALIGNED_END(_N) \
   __attribute__ ((          \
      aligned ((_N) > BSON_ALIGN_OF_PTR ? BSON_ALIGN_OF_PTR : (_N))))
#endif
#endif


#define bson_str_empty(s) (!s[0])
#define bson_str_empty0(s) (!s || !s[0])


#if defined(_MSC_VER)
#define BSON_FUNC __FUNCTION__
#elif defined(__STDC_VERSION__) && __STDC_VERSION__ < 199901L
#define BSON_FUNC __FUNCTION__
#else
#define BSON_FUNC __func__
#endif

#define BSON_ASSERT(test)                                  \
   do {                                                    \
      if (!(BSON_LIKELY (test))) {                         \
         fprintf (stderr,                                  \
                  "%s:%d %s(): precondition failed: %s\n", \
                  __FILE__,                                \
                  __LINE__,                                \
                  BSON_FUNC,                               \
                  #test);                                  \
         abort ();                                         \
      }                                                    \
   } while (0)

<<<<<<< HEAD
=======
/**
 * @brief Assert the expression `Assertion`, and evaluates to `Value` on
 * success.
 */
#define BSON_ASSERT_INLINE(Assertion, Value)                              \
   ((void) ((Assertion) ? (0)                                             \
                        : ((fprintf (stderr,                              \
                                     "%s:%d %s(): Assertion '%s' failed", \
                                     __FILE__,                            \
                                     __LINE__,                            \
                                     BSON_FUNC,                           \
                                     #Assertion),                         \
                            abort ()),                                    \
                           0)),                                           \
    Value)

/**
 * @brief Assert that the given pointer is non-NULL, while also evaluating to
 * that pointer.
 *
 * Can be used to inline assertions with a pointer dereference:
 *
 * ```
 * foo* f = get_foo();
 * bar* b = BSON_ASSERT_PTR_INLINE(f)->bar_value;
 * ```
 */
#define BSON_ASSERT_PTR_INLINE(Pointer) \
   BSON_ASSERT_INLINE ((Pointer) != NULL, (Pointer))

>>>>>>> ded9ae5e
/* Used for asserting parameters to provide a more precise error message */
#define BSON_ASSERT_PARAM(param)                                         \
   do {                                                                  \
      if ((BSON_UNLIKELY (param == NULL))) {                             \
         fprintf (stderr,                                                \
                  "The parameter: %s, in function %s, cannot be NULL\n", \
                  #param,                                                \
                  BSON_FUNC);                                            \
         abort ();                                                       \
      }                                                                  \
   } while (0)

/* obsolete macros, preserved for compatibility */
#define BSON_STATIC_ASSERT(s) BSON_STATIC_ASSERT_ (s, __LINE__)
#define BSON_STATIC_ASSERT_JOIN(a, b) BSON_STATIC_ASSERT_JOIN2 (a, b)
#define BSON_STATIC_ASSERT_JOIN2(a, b) a##b
#define BSON_STATIC_ASSERT_(s, l)                             \
   typedef char BSON_STATIC_ASSERT_JOIN (static_assert_test_, \
                                         __LINE__)[(s) ? 1 : -1]

/* modern macros */
#define BSON_STATIC_ASSERT2(_name, _s) \
   BSON_STATIC_ASSERT2_ (_s, __LINE__, _name)
#define BSON_STATIC_ASSERT_JOIN3(_a, _b, _name) \
   BSON_STATIC_ASSERT_JOIN4 (_a, _b, _name)
#define BSON_STATIC_ASSERT_JOIN4(_a, _b, _name) _a##_b##_name
#define BSON_STATIC_ASSERT2_(_s, _l, _name) \
   typedef char BSON_STATIC_ASSERT_JOIN3 (  \
      static_assert_test_, __LINE__, _name)[(_s) ? 1 : -1]


#if defined(__GNUC__)
#define BSON_GNUC_PURE __attribute__ ((pure))
#define BSON_GNUC_WARN_UNUSED_RESULT __attribute__ ((warn_unused_result))
#else
#define BSON_GNUC_PURE
#define BSON_GNUC_WARN_UNUSED_RESULT
#endif


#if BSON_GNUC_CHECK_VERSION(4, 0) && !defined(_WIN32)
#define BSON_GNUC_NULL_TERMINATED __attribute__ ((sentinel))
#define BSON_GNUC_INTERNAL __attribute__ ((visibility ("hidden")))
#else
#define BSON_GNUC_NULL_TERMINATED
#define BSON_GNUC_INTERNAL
#endif


#if defined(__GNUC__)
#define BSON_LIKELY(x) __builtin_expect (!!(x), 1)
#define BSON_UNLIKELY(x) __builtin_expect (!!(x), 0)
#else
#define BSON_LIKELY(v) v
#define BSON_UNLIKELY(v) v
#endif


#if defined(__clang__)
#define BSON_GNUC_PRINTF(f, v) __attribute__ ((format (printf, f, v)))
#elif BSON_GNUC_CHECK_VERSION(4, 4)
#define BSON_GNUC_PRINTF(f, v) __attribute__ ((format (gnu_printf, f, v)))
#else
#define BSON_GNUC_PRINTF(f, v)
#endif


#if defined(__LP64__) || defined(_LP64)
#define BSON_WORD_SIZE 64
#else
#define BSON_WORD_SIZE 32
#endif


#if defined(_MSC_VER)
#define BSON_INLINE __inline
#else
#define BSON_INLINE __inline__
#endif


#ifdef _MSC_VER
#define BSON_ENSURE_ARRAY_PARAM_SIZE(_n)
#define BSON_TYPEOF decltype
#else
#define BSON_ENSURE_ARRAY_PARAM_SIZE(_n) static(_n)
#define BSON_TYPEOF typeof
#endif


#if BSON_GNUC_CHECK_VERSION(3, 1)
#define BSON_GNUC_DEPRECATED __attribute__ ((__deprecated__))
#else
#define BSON_GNUC_DEPRECATED
#endif

#define BSON_CONCAT_IMPL(a, ...) a##__VA_ARGS__
#define BSON_CONCAT(a, ...) BSON_CONCAT_IMPL (a, __VA_ARGS__)
#define BSON_CONCAT3(a, b, c) BSON_CONCAT (a, BSON_CONCAT (b, c))
#define BSON_CONCAT4(a, b, c, d) \
   BSON_CONCAT (BSON_CONCAT (a, b), BSON_CONCAT (c, d))

#if BSON_GNUC_CHECK_VERSION(4, 5)
#define BSON_GNUC_DEPRECATED_FOR(f) \
   __attribute__ ((deprecated ("Use " #f " instead")))
#else
#define BSON_GNUC_DEPRECATED_FOR(f) BSON_GNUC_DEPRECATED
#endif

/**
 * @brief String-ify the given argument
 */
#define BSON_STR(...) #__VA_ARGS__

/**
 * @brief Mark the attached declared entity as "possibly-unused."
 *
 * Does nothing on MSVC.
 */
#if defined(__GNUC__) || defined(__clang__)
#define BSON_MAYBE_UNUSED __attribute__ ((unused))
#else
#define BSON_MAYBE_UNUSED /* Nothing for other compilers */
#endif

/**
 * @brief Mark a point in the code as unreachable. If the point is reached, the
 * program will abort with an error message.
 *
 * @param What A string to include in the error message if this point is ever
 * executed.
 */
#define BSON_UNREACHABLE(What)                               \
   do {                                                      \
      fprintf (stderr,                                       \
               "%s:%d %s(): Unreachable code reached: %s\n", \
               __FILE__,                                     \
               __LINE__,                                     \
               BSON_FUNC,                                    \
               What);                                        \
      abort ();                                              \
   } while (0)

#endif /* BSON_MACROS_H */<|MERGE_RESOLUTION|>--- conflicted
+++ resolved
@@ -197,8 +197,6 @@
       }                                                    \
    } while (0)
 
-<<<<<<< HEAD
-=======
 /**
  * @brief Assert the expression `Assertion`, and evaluates to `Value` on
  * success.
@@ -229,7 +227,6 @@
 #define BSON_ASSERT_PTR_INLINE(Pointer) \
    BSON_ASSERT_INLINE ((Pointer) != NULL, (Pointer))
 
->>>>>>> ded9ae5e
 /* Used for asserting parameters to provide a more precise error message */
 #define BSON_ASSERT_PARAM(param)                                         \
    do {                                                                  \
