--- conflicted
+++ resolved
@@ -365,8 +365,4 @@
       abort ();                                              \
    } while (0)
 
-<<<<<<< HEAD
-
-=======
->>>>>>> 946f211a
 #endif /* BSON_MACROS_H */