--- conflicted
+++ resolved
@@ -3692,9 +3692,6 @@
                   test_bson_as_json_with_opts_decimal128);
    TestSuite_Add (suite,
                   "/bson/as_json_with_opts/all_types",
-<<<<<<< HEAD
-                  "",
-=======
->>>>>>> 313a5f6a
+                  "",
                   test_bson_as_json_with_opts_all_types);
 }