--- conflicted
+++ resolved
@@ -477,23 +477,11 @@
    TestSuite_Add (
       suite, "/bson/oid/init_from_string", "", test_bson_oid_init_from_string);
    TestSuite_Add (
-<<<<<<< HEAD
       suite, "/bson/oid/init_sequence", "", test_bson_oid_init_sequence);
    TestSuite_Add (suite,
-                  "/bson/oid/init_sequence_thread_safe",
+                  "/bson/oid/init_with_threads",
                   "",
-                  test_bson_oid_init_sequence_thread_safe);
-#ifdef BSON_HAVE_SYSCALL_TID
-   TestSuite_Add (suite,
-                  "/bson/oid/init_sequence_with_tid",
-                  "",
-                  test_bson_oid_init_sequence_with_tid);
-#endif
-=======
-      suite, "/bson/oid/init_sequence", test_bson_oid_init_sequence);
->>>>>>> 9f5142df
-   TestSuite_Add (
-      suite, "/bson/oid/init_with_threads", "", test_bson_oid_init_with_threads);
+                  test_bson_oid_init_with_threads);
    TestSuite_Add (suite, "/bson/oid/hash", "", test_bson_oid_hash);
    TestSuite_Add (suite, "/bson/oid/compare", "", test_bson_oid_compare);
    TestSuite_Add (suite, "/bson/oid/copy", "", test_bson_oid_copy);
@@ -502,11 +490,8 @@
       suite, "/bson/oid/counter_overflow", "", test_bson_oid_counter_overflow);
 #ifndef _WIN32
    if (!TestSuite_NoFork (suite)) {
-      TestSuite_Add (suite, "/bson/oid/after_fork", "", test_bson_oid_after_fork);
+      TestSuite_Add (
+         suite, "/bson/oid/after_fork", "", test_bson_oid_after_fork);
    }
 #endif
-<<<<<<< HEAD
-   TestSuite_Add (suite, "/bson/oid/hostnames", "", test_bson_hostnames);
-=======
->>>>>>> 9f5142df
 }