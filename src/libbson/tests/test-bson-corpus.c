--- conflicted
+++ resolved
@@ -23,10 +23,10 @@
    {"Double type", "1.2345678921232E+18"},
    {"Double type", "-1.2345678921232E+18"},
    /* CDRIVER-4017, libbson does not emit escape sequences */
-   {"Javascript Code", "two-byte UTF-8 (\xc3\xa9)"}, /* \u00e9 */
+   {"Javascript Code", "two-byte UTF-8 (\xc3\xa9)"},       /* \u00e9 */
    {"Javascript Code", "three-byte UTF-8 (\xe2\x98\x86)"}, /* \u2606 */
-   {"String", "two-byte UTF-8 (\xc3\xa9)"}, /* \u00e9 */
-   {"String", "three-byte UTF-8 (\xe2\x98\x86)"}, /* \u2606 */
+   {"String", "two-byte UTF-8 (\xc3\xa9)"},                /* \u00e9 */
+   {"String", "three-byte UTF-8 (\xe2\x98\x86)"},          /* \u2606 */
    {0}};
 
 
@@ -292,7 +292,8 @@
 }
 
 static void
-test_bson_corpus_prose_1 (void) {
+test_bson_corpus_prose_1 (void)
+{
    bson_t *bson;
    bool ok;
    bson_t subdoc;
@@ -304,7 +305,7 @@
    bson_destroy (bson);
 
    /* Field name within a sub-document */
-   bson = bson_new();
+   bson = bson_new ();
    bson_append_document_begin (bson, "subdoc", -1, &subdoc);
    ok = bson_append_int32 (&subdoc, "a\0b", 3, 123);
    BSON_ASSERT (!ok);
@@ -325,11 +326,6 @@
 test_bson_corpus_install (TestSuite *suite)
 {
    install_json_test_suite_with_check (
-<<<<<<< HEAD
-      suite, BSON_JSON_DIR "/bson_corpus", test_bson_corpus_cb);
+      suite, BSON_JSON_DIR, "bson_corpus", test_bson_corpus_cb);
    TestSuite_Add (suite, "/bson_corpus/prose_1", "", test_bson_corpus_prose_1);
-=======
-      suite, BSON_JSON_DIR, "bson_corpus", test_bson_corpus_cb);
-   TestSuite_Add (suite, "/bson_corpus/prose_1", test_bson_corpus_prose_1);
->>>>>>> 54e5ecb5
 }