/*
 * Copyright 2013 MongoDB, Inc.
 *
 * Licensed under the Apache License, Version 2.0 (the "License");
 * you may not use this file except in compliance with the License.
 * You may obtain a copy of the License at
 *
 *   http://www.apache.org/licenses/LICENSE-2.0
 *
 * Unless required by applicable law or agreed to in writing, software
 * distributed under the License is distributed on an "AS IS" BASIS,
 * WITHOUT WARRANTIES OR CONDITIONS OF ANY KIND, either express or implied.
 * See the License for the specific language governing permissions and
 * limitations under the License.
 */


#include <bson/bson.h>
#include <bson/bcon.h>
#include <bson/bson-private.h>
#include <fcntl.h>
#include <time.h>

<<<<<<< HEAD
#include <bson/view.h>
=======
#include <bson/bson-dsl.h>
>>>>>>> 3f41e4db

#include "TestSuite.h"
#include "test-conveniences.h"

/* CDRIVER-2460 ensure the unused old BSON_ASSERT_STATIC macro still compiles */
BSON_STATIC_ASSERT (1 == 1);


static bson_t *
get_bson (const char *filename)
{
   ssize_t len;
   uint8_t buf[4096];
   bson_t *b;
   char real_filename[256];
   int fd;

   bson_snprintf (
      real_filename, sizeof real_filename, BSON_BINARY_DIR "/%s", filename);

   real_filename[sizeof real_filename - 1] = '\0';

   if (-1 == (fd = bson_open (real_filename, O_RDONLY))) {
      fprintf (stderr, "Failed to bson_open: %s\n", real_filename);
      abort ();
   }
   len = bson_read (fd, buf, sizeof buf);
   BSON_ASSERT (len > 0);
   b = bson_new_from_data (buf, (uint32_t) len);
   bson_close (fd);

   return b;
}


static void
test_bson_new (void)
{
   bson_t *b;

   b = bson_new ();
   ASSERT_CMPUINT32 (b->len, ==, (uint32_t) 5);
   bson_destroy (b);

   b = bson_sized_new (32);
   ASSERT_CMPUINT32 (b->len, ==, (uint32_t) 5);
   bson_destroy (b);
}


static void
test_bson_alloc (void)
{
   static const uint8_t empty_bson[] = {5, 0, 0, 0, 0};
   bson_t *b;

   b = bson_new ();
   ASSERT_CMPUINT32 (b->len, ==, (uint32_t) 5);
   BSON_ASSERT ((b->flags & BSON_FLAG_INLINE));
   BSON_ASSERT (!(b->flags & BSON_FLAG_CHILD));
   BSON_ASSERT (!(b->flags & BSON_FLAG_STATIC));
   BSON_ASSERT (!(b->flags & BSON_FLAG_NO_FREE));
   bson_destroy (b);

   /*
    * This checks that we fit in the inline buffer size.
    */
   b = bson_sized_new (44);
   ASSERT_CMPUINT32 (b->len, ==, (uint32_t) 5);
   BSON_ASSERT ((b->flags & BSON_FLAG_INLINE));
   bson_destroy (b);

   /*
    * Make sure we grow to next power of 2.
    */
   b = bson_sized_new (121);
   ASSERT_CMPUINT32 (b->len, ==, (uint32_t) 5);
   BSON_ASSERT (!(b->flags & BSON_FLAG_INLINE));
   bson_destroy (b);

   /*
    * Make sure we grow to next power of 2.
    */
   b = bson_sized_new (129);
   ASSERT_CMPUINT32 (b->len, ==, (uint32_t) 5);
   BSON_ASSERT (!(b->flags & BSON_FLAG_INLINE));
   bson_destroy (b);

   b = bson_new_from_data (empty_bson, sizeof empty_bson);
   ASSERT_CMPUINT32 (b->len, ==, (uint32_t) sizeof empty_bson);
   BSON_ASSERT ((b->flags & BSON_FLAG_INLINE));
   BSON_ASSERT (!memcmp (bson_get_data (b), empty_bson, sizeof empty_bson));
   bson_destroy (b);
}


static void
BSON_ASSERT_BSON_EQUAL (const bson_t *a, const bson_t *b)
{
   const uint8_t *data1 = bson_get_data (a);
   const uint8_t *data2 = bson_get_data (b);
   uint32_t i;

   if (!bson_equal (a, b)) {
      for (i = 0; i < BSON_MAX (a->len, b->len); i++) {
         if (i >= a->len) {
            printf ("a is too short len=%u\n", a->len);
            abort ();
         } else if (i >= b->len) {
            printf ("b is too short len=%u\n", b->len);
            abort ();
         }
         if (data1[i] != data2[i]) {
            printf ("a[%u](0x%02x,%u) != b[%u](0x%02x,%u)\n",
                    i,
                    data1[i],
                    data1[i],
                    i,
                    data2[i],
                    data2[i]);
            abort ();
         }
      }
   }
}


static void
BSON_ASSERT_BSON_EQUAL_FILE (const bson_t *b, const char *filename)
{
   bson_t *b2 = get_bson (filename);
   BSON_ASSERT_BSON_EQUAL (b, b2);
   bson_destroy (b2);
}


static void
test_bson_append_utf8 (void)
{
   bson_t *b;
   bson_t *b2;

   b = bson_new ();
   b2 = get_bson ("test11.bson");
   BSON_ASSERT (bson_append_utf8 (b, "hello", -1, "world", -1));
   BSON_ASSERT_BSON_EQUAL (b, b2);
   bson_destroy (b);
   bson_destroy (b2);
}


static void
test_bson_append_symbol (void)
{
   bson_t *b;
   bson_t *b2;

   b = bson_new ();
   b2 = get_bson ("test32.bson");
   BSON_ASSERT (bson_append_symbol (b, "hello", -1, "world", -1));
   BSON_ASSERT_BSON_EQUAL (b, b2);
   bson_destroy (b);
   bson_destroy (b2);
}


static void
test_bson_append_null (void)
{
   bson_t *b;
   bson_t *b2;

   b = bson_new ();
   BSON_ASSERT (bson_append_null (b, "hello", -1));
   b2 = get_bson ("test18.bson");
   BSON_ASSERT_BSON_EQUAL (b, b2);
   bson_destroy (b);
   bson_destroy (b2);
}


static void
test_bson_append_bool (void)
{
   bson_t *b;
   bson_t *b2;

   b = bson_new ();
   BSON_ASSERT (bson_append_bool (b, "bool", -1, true));
   b2 = get_bson ("test19.bson");
   BSON_ASSERT_BSON_EQUAL (b, b2);
   bson_destroy (b);
   bson_destroy (b2);
}


static void
test_bson_append_double (void)
{
   bson_t *b;
   bson_t *b2;

   b = bson_new ();
   BSON_ASSERT (bson_append_double (b, "double", -1, 123.4567));
   b2 = get_bson ("test20.bson");
   BSON_ASSERT_BSON_EQUAL (b, b2);
   bson_destroy (b);
   bson_destroy (b2);
}


static void
test_bson_append_document (void)
{
   bson_t *b;
   bson_t *b2;

   b = bson_new ();
   b2 = bson_new ();
   BSON_ASSERT (bson_append_document (b, "document", -1, b2));
   bson_destroy (b2);
   b2 = get_bson ("test21.bson");
   BSON_ASSERT_BSON_EQUAL (b, b2);
   bson_destroy (b);
   bson_destroy (b2);
}


static void
test_bson_append_oid (void)
{
   bson_oid_t oid;
   bson_t *b;
   bson_t *b2;

   bson_oid_init_from_string (&oid, "1234567890abcdef1234abcd");

   b = bson_new ();
   BSON_ASSERT (bson_append_oid (b, "oid", -1, &oid));
   b2 = get_bson ("test22.bson");
   BSON_ASSERT_BSON_EQUAL (b, b2);
   bson_destroy (b);
   bson_destroy (b2);
}


static void
test_bson_append_array (void)
{
   bson_t *b;
   bson_t *b2;

   b = bson_new ();
   b2 = bson_new ();
   BSON_ASSERT (bson_append_utf8 (b2, "0", -1, "hello", -1));
   BSON_ASSERT (bson_append_utf8 (b2, "1", -1, "world", -1));
   BSON_ASSERT (bson_append_array (b, "array", -1, b2));
   bson_destroy (b2);
   b2 = get_bson ("test23.bson");
   BSON_ASSERT_BSON_EQUAL (b, b2);
   bson_destroy (b);
   bson_destroy (b2);
}


static void
test_bson_append_binary (void)
{
   const static uint8_t binary[] = {'1', '2', '3', '4'};
   bson_t *b;
   bson_t *b2;

   b = bson_new ();
   BSON_ASSERT (
      bson_append_binary (b, "binary", -1, BSON_SUBTYPE_USER, binary, 4));
   b2 = get_bson ("test24.bson");
   BSON_ASSERT_BSON_EQUAL (b, b2);
   bson_destroy (b);
   bson_destroy (b2);
}


static void
test_bson_append_binary_deprecated (void)
{
   const static uint8_t binary[] = {'1', '2', '3', '4'};
   bson_t *b;
   bson_t *b2;

   b = bson_new ();
   BSON_ASSERT (bson_append_binary (
      b, "binary", -1, BSON_SUBTYPE_BINARY_DEPRECATED, binary, 4));
   b2 = get_bson ("binary_deprecated.bson");
   BSON_ASSERT_BSON_EQUAL (b, b2);
   bson_destroy (b);
   bson_destroy (b2);
}


static void
test_bson_append_time_t (void)
{
   bson_t *b;
   bson_t *b2;
   time_t t;

   t = 1234567890;

   b = bson_new ();
   BSON_ASSERT (bson_append_time_t (b, "time_t", -1, t));
   b2 = get_bson ("test26.bson");
   BSON_ASSERT_BSON_EQUAL (b, b2);
   bson_destroy (b);
   bson_destroy (b2);
}


static void
test_bson_append_timeval (void)
{
   struct timeval tv = {0};
   bson_t *b;
   bson_t *b2;

   tv.tv_sec = 1234567890;
   tv.tv_usec = 0;

   b = bson_new ();
   BSON_ASSERT (bson_append_timeval (b, "time_t", -1, &tv));
   b2 = get_bson ("test26.bson");
   BSON_ASSERT_BSON_EQUAL (b, b2);
   bson_destroy (b);
   bson_destroy (b2);
}


static void
test_bson_append_undefined (void)
{
   bson_t *b;
   bson_t *b2;

   b = bson_new ();
   BSON_ASSERT (bson_append_undefined (b, "undefined", -1));
   b2 = get_bson ("test25.bson");
   BSON_ASSERT_BSON_EQUAL (b, b2);
   bson_destroy (b);
   bson_destroy (b2);
}


static void
test_bson_append_regex (void)
{
   bson_t *b;
   bson_t *b2;

   b = bson_new ();
   BSON_ASSERT (bson_append_regex (b, "regex", -1, "^abcd", "ilx"));
   b2 = get_bson ("test27.bson");
   BSON_ASSERT_BSON_EQUAL (b, b2);
   bson_destroy (b);
   bson_destroy (b2);
}


static void
test_bson_append_regex_w_len (void)
{
   bson_t *b;
   bson_t *b2;

   b = bson_new ();
   BSON_ASSERT (bson_append_regex_w_len (b, "regex", -1, "^abcd", 5, "ilx"));
   b2 = get_bson ("test27.bson");
   BSON_ASSERT_BSON_EQUAL (b, b2);
   bson_destroy (b);
   bson_destroy (b2);

   b = bson_new ();
   BSON_ASSERT (bson_append_regex_w_len (b, "regex", -1, "^abcd", -1, "ilx"));
   b2 = get_bson ("test27.bson");
   BSON_ASSERT_BSON_EQUAL (b, b2);
   bson_destroy (b);
   bson_destroy (b2);

   b = bson_new ();
   BSON_ASSERT (
      bson_append_regex_w_len (b, "regex", -1, "^abcd    ", 5, "ilx"));
   b2 = get_bson ("test27.bson");
   BSON_ASSERT_BSON_EQUAL (b, b2);
   bson_destroy (b);
   bson_destroy (b2);
}


static void
test_bson_append_code (void)
{
   bson_t *b;
   bson_t *b2;

   b = bson_new ();
   BSON_ASSERT (bson_append_code (b, "code", -1, "var a = {};"));
   b2 = get_bson ("test29.bson");
   BSON_ASSERT_BSON_EQUAL (b, b2);
   bson_destroy (b);
   bson_destroy (b2);
}


static void
test_bson_append_code_with_scope (void)
{
   const uint8_t *scope_buf = NULL;
   uint32_t scopelen = 0;
   uint32_t len = 0;
   bson_iter_t iter;
   bool r;
   const char *code = NULL;
   bson_t *b;
   bson_t *b2;
   bson_t *scope;
   bson_error_t err;
   bool eof;
   bson_reader_t *reader;
   const bson_t *ticket_bson;
   uint8_t malformed_data[] = {
      0x00,
      0x00,
      0x00,
      0x00, /* length of doc (set below) */
      0x0F, /* code_w_s type */
      0x00, /* empty key */
      0x10,
      0x00,
      0x00,
      0x00, /* code_w_s length (needs to be > 14 for initial */
      /* validation so give a non-empty scope doc) */
      0x00,
      0x00,
      0x00,
      0x00, /* invalid string length (must have trailing \0) */
      0x08,
      0x00,
      0x00,
      0x00, /* scope doc length */
      0x08,
      0x00,
      0x00, /* "" : false */
      0x00, /* end of scope doc */
      0x00  /* end of doc */
   };

   /* Test with NULL bson, which converts to just CODE type. */
   b = bson_new ();
   BSON_ASSERT (
      bson_append_code_with_scope (b, "code", -1, "var a = {};", NULL));
   b2 = get_bson ("test30.bson");
   BSON_ASSERT_BSON_EQUAL (b, b2);
   r = bson_iter_init_find (&iter, b, "code");
   BSON_ASSERT (r);
   BSON_ASSERT (BSON_ITER_HOLDS_CODE (&iter)); /* Not codewscope */
   bson_destroy (b);
   bson_destroy (b2);

   /* Empty scope is still CODEWSCOPE. */
   b = bson_new ();
   scope = bson_new ();
   BSON_ASSERT (
      bson_append_code_with_scope (b, "code", -1, "var a = {};", scope));
   b2 = get_bson ("code_w_empty_scope.bson");
   BSON_ASSERT_BSON_EQUAL (b, b2);
   r = bson_iter_init_find (&iter, b, "code");
   BSON_ASSERT (r);
   BSON_ASSERT (BSON_ITER_HOLDS_CODEWSCOPE (&iter));
   bson_destroy (b);
   bson_destroy (b2);
   bson_destroy (scope);

   /* Test with non-empty scope */
   b = bson_new ();
   scope = bson_new ();
   BSON_ASSERT (bson_append_utf8 (scope, "foo", -1, "bar", -1));
   BSON_ASSERT (
      bson_append_code_with_scope (b, "code", -1, "var a = {};", scope));
   b2 = get_bson ("test31.bson");
   BSON_ASSERT_BSON_EQUAL (b, b2);
   r = bson_iter_init_find (&iter, b, "code");
   BSON_ASSERT (r);
   BSON_ASSERT (BSON_ITER_HOLDS_CODEWSCOPE (&iter));
   code = bson_iter_codewscope (&iter, &len, &scopelen, &scope_buf);
   BSON_ASSERT (len == 11);
   BSON_ASSERT (scopelen == scope->len);
   BSON_ASSERT (!strcmp (code, "var a = {};"));
   bson_destroy (b);
   bson_destroy (b2);
   bson_destroy (scope);

   /* CDRIVER-2269 Test with a malformed zero length code string  */
   malformed_data[0] = (uint8_t) sizeof (malformed_data);
   b = bson_new_from_data (malformed_data, sizeof (malformed_data));
   BSON_ASSERT (b);
   BSON_ASSERT (bson_iter_init (&iter, b));
   BSON_ASSERT (!bson_iter_next (&iter));
   bson_destroy (b);

   /* CDRIVER-2269 Test with malformed BSON from ticket */
   reader =
      bson_reader_new_from_file (BSON_BINARY_DIR "/cdriver2269.bson", &err);

   BSON_ASSERT (reader);
   ticket_bson = bson_reader_read (reader, &eof);
   BSON_ASSERT (ticket_bson);
   BSON_ASSERT (bson_iter_init (&iter, ticket_bson));
   BSON_ASSERT (!bson_iter_next (&iter));
   bson_reader_destroy (reader);
}


static void
test_bson_append_dbpointer (void)
{
   bson_oid_t oid;
   bson_t *b;
   bson_t *b2;
   uint8_t malformed_data[] = {
      0x0C,
      0x00,
      0x00,
      0x00, /* document length (12) */
      0x0C, /* dbpointer type */
      0x00, /* empty string key */
      0x04,
      0x00,
      0x00,
      0x00, /* string length (4). This is OOB. */
      0x00, /* empty string */
      0x00  /* end of document */
   };
   size_t error_offset = 0;

   b = bson_new ();
   bson_oid_init_from_string (&oid, "0123abcd0123abcd0123abcd");
   BSON_ASSERT (bson_append_dbpointer (b, "dbpointer", -1, "foo", &oid));
   b2 = get_bson ("test28.bson");
   BSON_ASSERT_BSON_EQUAL (b, b2);
   bson_destroy (b);
   bson_destroy (b2);

   b = bson_new_from_data (malformed_data, sizeof (malformed_data));
   BSON_ASSERT (b);
   BSON_ASSERT (!bson_validate (b, BSON_VALIDATE_NONE, &error_offset));
   BSON_ASSERT (error_offset == 6);
   bson_destroy (b);
}


static void
test_bson_append_int32 (void)
{
   bson_t *b;
   bson_t *b2;

   b = bson_new ();
   BSON_ASSERT (bson_append_int32 (b, "a", -1, -123));
   BSON_ASSERT (bson_append_int32 (b, "c", -1, 0));
   BSON_ASSERT (bson_append_int32 (b, "b", -1, 123));
   b2 = get_bson ("test33.bson");
   BSON_ASSERT_BSON_EQUAL (b, b2);
   bson_destroy (b);
   bson_destroy (b2);
}


static void
test_bson_append_int64 (void)
{
   bson_t *b;
   bson_t *b2;

   b = bson_new ();
   BSON_ASSERT (bson_append_int64 (b, "a", -1, 100000000000000ULL));
   b2 = get_bson ("test34.bson");
   BSON_ASSERT_BSON_EQUAL (b, b2);
   bson_destroy (b);
   bson_destroy (b2);
}


static void
test_bson_append_decimal128 (void)
{
   bson_t *b;
   bson_t *b2;
   bson_decimal128_t value;
   value.high = 0;
   value.low = 1;

   b = bson_new ();
   BSON_ASSERT (bson_append_decimal128 (b, "a", -1, &value));
   b2 = get_bson ("test58.bson");
   BSON_ASSERT_BSON_EQUAL (b, b2);
   bson_destroy (b);
   bson_destroy (b2);
}


static void
test_bson_append_iter (void)
{
   bson_iter_t iter;
   bool r;
   bson_t b;
   bson_t c;

   bson_init (&b);
   bson_append_int32 (&b, "a", 1, 1);
   bson_append_int32 (&b, "b", 1, 2);
   bson_append_int32 (&b, "c", 1, 3);
   bson_append_utf8 (&b, "d", 1, "hello", 5);

   bson_init (&c);

   r = bson_iter_init_find (&iter, &b, "a");
   BSON_ASSERT (r);
   r = bson_append_iter (&c, NULL, 0, &iter);
   BSON_ASSERT (r);

   r = bson_iter_init_find (&iter, &b, "c");
   BSON_ASSERT (r);
   r = bson_append_iter (&c, NULL, 0, &iter);
   BSON_ASSERT (r);

   r = bson_iter_init_find (&iter, &b, "d");
   BSON_ASSERT (r);
   r = bson_append_iter (&c, "world", -1, &iter);
   BSON_ASSERT (r);

   bson_iter_init (&iter, &c);
   r = bson_iter_next (&iter);
   BSON_ASSERT (r);
   ASSERT_CMPSTR ("a", bson_iter_key (&iter));
   ASSERT_CMPINT (BSON_TYPE_INT32, ==, bson_iter_type (&iter));
   ASSERT_CMPINT (1, ==, bson_iter_int32 (&iter));
   r = bson_iter_next (&iter);
   BSON_ASSERT (r);
   ASSERT_CMPSTR ("c", bson_iter_key (&iter));
   ASSERT_CMPINT (BSON_TYPE_INT32, ==, bson_iter_type (&iter));
   ASSERT_CMPINT (3, ==, bson_iter_int32 (&iter));
   r = bson_iter_next (&iter);
   BSON_ASSERT (r);
   ASSERT_CMPINT (BSON_TYPE_UTF8, ==, bson_iter_type (&iter));
   ASSERT_CMPSTR ("world", bson_iter_key (&iter));
   ASSERT_CMPSTR ("hello", bson_iter_utf8 (&iter, NULL));

   bson_destroy (&b);
   bson_destroy (&c);
}


static void
test_bson_append_timestamp (void)
{
   bson_t *b;
   bson_t *b2;

   b = bson_new ();
   BSON_ASSERT (bson_append_timestamp (b, "timestamp", -1, 1234, 9876));
   b2 = get_bson ("test35.bson");
   BSON_ASSERT_BSON_EQUAL (b, b2);
   bson_destroy (b);
   bson_destroy (b2);
}


static void
test_bson_append_maxkey (void)
{
   bson_t *b;
   bson_t *b2;

   b = bson_new ();
   BSON_ASSERT (bson_append_maxkey (b, "maxkey", -1));
   b2 = get_bson ("test37.bson");
   BSON_ASSERT_BSON_EQUAL (b, b2);
   bson_destroy (b);
   bson_destroy (b2);
}


static void
test_bson_append_minkey (void)
{
   bson_t *b;
   bson_t *b2;

   b = bson_new ();
   BSON_ASSERT (bson_append_minkey (b, "minkey", -1));
   b2 = get_bson ("test36.bson");
   BSON_ASSERT_BSON_EQUAL (b, b2);
   bson_destroy (b);
   bson_destroy (b2);
}


static void
test_bson_append_general (void)
{
   uint8_t bytes[12] = {0, 0, 0, 0, 0, 0, 0, 0, 0, 0x01, 0x23, 0x45};
   bson_oid_t oid;
   bson_t *bson;
   bson_t *array;
   bson_t *subdoc;

   bson = bson_new ();
   BSON_ASSERT (bson_append_int32 (bson, "int", -1, 1));
   BSON_ASSERT_BSON_EQUAL_FILE (bson, "test1.bson");
   bson_destroy (bson);

   bson = bson_new ();
   BSON_ASSERT (bson_append_int64 (bson, "int64", -1, 1));
   BSON_ASSERT_BSON_EQUAL_FILE (bson, "test2.bson");
   bson_destroy (bson);

   bson = bson_new ();
   BSON_ASSERT (bson_append_double (bson, "double", -1, 1.123));
   BSON_ASSERT_BSON_EQUAL_FILE (bson, "test3.bson");
   bson_destroy (bson);

   bson = bson_new ();
   BSON_ASSERT (bson_append_utf8 (bson, "string", -1, "some string", -1));
   BSON_ASSERT_BSON_EQUAL_FILE (bson, "test5.bson");
   bson_destroy (bson);

   bson = bson_new ();
   array = bson_new ();
   BSON_ASSERT (bson_append_int32 (array, "0", -1, 1));
   BSON_ASSERT (bson_append_int32 (array, "1", -1, 2));
   BSON_ASSERT (bson_append_int32 (array, "2", -1, 3));
   BSON_ASSERT (bson_append_int32 (array, "3", -1, 4));
   BSON_ASSERT (bson_append_int32 (array, "4", -1, 5));
   BSON_ASSERT (bson_append_int32 (array, "5", -1, 6));
   BSON_ASSERT (bson_append_array (bson, "array[int]", -1, array));
   BSON_ASSERT_BSON_EQUAL_FILE (bson, "test6.bson");
   bson_destroy (array);
   bson_destroy (bson);

   bson = bson_new ();
   array = bson_new ();
   BSON_ASSERT (bson_append_double (array, "0", -1, 1.123));
   BSON_ASSERT (bson_append_double (array, "1", -1, 2.123));
   BSON_ASSERT (bson_append_array (bson, "array[double]", -1, array));
   BSON_ASSERT_BSON_EQUAL_FILE (bson, "test7.bson");
   bson_destroy (array);
   bson_destroy (bson);

   bson = bson_new ();
   subdoc = bson_new ();
   BSON_ASSERT (bson_append_int32 (subdoc, "int", -1, 1));
   BSON_ASSERT (bson_append_document (bson, "document", -1, subdoc));
   BSON_ASSERT_BSON_EQUAL_FILE (bson, "test8.bson");
   bson_destroy (subdoc);
   bson_destroy (bson);

   bson = bson_new ();
   BSON_ASSERT (bson_append_null (bson, "null", -1));
   BSON_ASSERT_BSON_EQUAL_FILE (bson, "test9.bson");
   bson_destroy (bson);

   bson = bson_new ();
   BSON_ASSERT (bson_append_regex (bson, "regex", -1, "1234", "i"));
   BSON_ASSERT_BSON_EQUAL_FILE (bson, "test10.bson");
   bson_destroy (bson);

   bson = bson_new ();
   BSON_ASSERT (bson_append_utf8 (bson, "hello", -1, "world", -1));
   BSON_ASSERT_BSON_EQUAL_FILE (bson, "test11.bson");
   bson_destroy (bson);

   bson = bson_new ();
   array = bson_new ();
   BSON_ASSERT (bson_append_utf8 (array, "0", -1, "awesome", -1));
   BSON_ASSERT (bson_append_double (array, "1", -1, 5.05));
   BSON_ASSERT (bson_append_int32 (array, "2", -1, 1986));
   BSON_ASSERT (bson_append_array (bson, "BSON", -1, array));
   BSON_ASSERT_BSON_EQUAL_FILE (bson, "test12.bson");
   bson_destroy (bson);
   bson_destroy (array);

   bson = bson_new ();
   memcpy (&oid, bytes, sizeof oid);
   BSON_ASSERT (bson_append_oid (bson, "_id", -1, &oid));
   subdoc = bson_new ();
   BSON_ASSERT (bson_append_oid (subdoc, "_id", -1, &oid));
   array = bson_new ();
   BSON_ASSERT (bson_append_utf8 (array, "0", -1, "1", -1));
   BSON_ASSERT (bson_append_utf8 (array, "1", -1, "2", -1));
   BSON_ASSERT (bson_append_utf8 (array, "2", -1, "3", -1));
   BSON_ASSERT (bson_append_utf8 (array, "3", -1, "4", -1));
   BSON_ASSERT (bson_append_array (subdoc, "tags", -1, array));
   bson_destroy (array);
   BSON_ASSERT (bson_append_utf8 (subdoc, "text", -1, "asdfanother", -1));
   array = bson_new ();
   BSON_ASSERT (bson_append_utf8 (array, "name", -1, "blah", -1));
   BSON_ASSERT (bson_append_document (subdoc, "source", -1, array));
   bson_destroy (array);
   BSON_ASSERT (bson_append_document (bson, "document", -1, subdoc));
   bson_destroy (subdoc);
   array = bson_new ();
   BSON_ASSERT (bson_append_utf8 (array, "0", -1, "source", -1));
   BSON_ASSERT (bson_append_array (bson, "type", -1, array));
   bson_destroy (array);
   array = bson_new ();
   BSON_ASSERT (bson_append_utf8 (array, "0", -1, "server_created_at", -1));
   BSON_ASSERT (bson_append_array (bson, "missing", -1, array));
   bson_destroy (array);
   BSON_ASSERT_BSON_EQUAL_FILE (bson, "test17.bson");
   bson_destroy (bson);
}


static void
test_bson_append_deep (void)
{
   bson_t *a;
   bson_t *tmp;
   int i;

   a = bson_new ();

   for (i = 0; i < 100; i++) {
      tmp = a;
      a = bson_new ();
      BSON_ASSERT (bson_append_document (a, "a", -1, tmp));
      bson_destroy (tmp);
   }

   BSON_ASSERT_BSON_EQUAL_FILE (a, "test38.bson");

   bson_destroy (a);
}


static void
test_bson_validate_dbref (void)
{
   size_t offset;
   bson_t dbref, child, child2;

   /* should fail, $ref without an $id */
   {
      bson_init (&dbref);
      BSON_APPEND_DOCUMENT_BEGIN (&dbref, "dbref", &child);
      BSON_APPEND_UTF8 (&child, "$ref", "foo");
      bson_append_document_end (&dbref, &child);

      BSON_ASSERT (!bson_validate (&dbref, BSON_VALIDATE_DOLLAR_KEYS, &offset));

      bson_destroy (&dbref);
   }

   /* should fail, $ref with non id field */
   {
      bson_init (&dbref);
      BSON_APPEND_DOCUMENT_BEGIN (&dbref, "dbref", &child);
      BSON_APPEND_UTF8 (&child, "$ref", "foo");
      BSON_APPEND_UTF8 (&child, "extra", "field");
      bson_append_document_end (&dbref, &child);

      BSON_ASSERT (!bson_validate (&dbref, BSON_VALIDATE_DOLLAR_KEYS, &offset));

      bson_destroy (&dbref);
   }

   /* should fail, $ref with $id at the top */
   {
      bson_init (&dbref);
      BSON_APPEND_UTF8 (&dbref, "$ref", "foo");
      BSON_APPEND_UTF8 (&dbref, "$id", "bar");

      BSON_ASSERT (!bson_validate (&dbref, BSON_VALIDATE_DOLLAR_KEYS, &offset));

      bson_destroy (&dbref);
   }

   /* should fail, $ref with $id not first keys */
   {
      bson_init (&dbref);
      BSON_APPEND_DOCUMENT_BEGIN (&dbref, "dbref", &child);
      BSON_APPEND_UTF8 (&child, "extra", "field");
      BSON_APPEND_UTF8 (&child, "$ref", "foo");
      BSON_APPEND_UTF8 (&child, "$id", "bar");
      bson_append_document_end (&dbref, &child);

      BSON_ASSERT (!bson_validate (&dbref, BSON_VALIDATE_DOLLAR_KEYS, &offset));

      bson_destroy (&dbref);
   }

   /* should fail, $ref with $db */
   {
      bson_init (&dbref);
      BSON_APPEND_DOCUMENT_BEGIN (&dbref, "dbref", &child);
      BSON_APPEND_UTF8 (&child, "$ref", "foo");
      BSON_APPEND_UTF8 (&child, "$db", "bar");
      bson_append_document_end (&dbref, &child);

      BSON_ASSERT (!bson_validate (&dbref, BSON_VALIDATE_DOLLAR_KEYS, &offset));

      bson_destroy (&dbref);
   }

   /* should fail, non-string $ref with $id */
   {
      bson_init (&dbref);
      BSON_APPEND_DOCUMENT_BEGIN (&dbref, "dbref", &child);
      BSON_APPEND_INT32 (&child, "$ref", 1);
      BSON_APPEND_UTF8 (&child, "$id", "bar");
      bson_append_document_end (&dbref, &child);

      BSON_ASSERT (!bson_validate (&dbref, BSON_VALIDATE_DOLLAR_KEYS, &offset));

      bson_destroy (&dbref);
   }

   /* should fail, non-string $ref with nothing */
   {
      bson_init (&dbref);
      BSON_APPEND_DOCUMENT_BEGIN (&dbref, "dbref", &child);
      BSON_APPEND_INT32 (&child, "$ref", 1);
      bson_append_document_end (&dbref, &child);

      BSON_ASSERT (!bson_validate (&dbref, BSON_VALIDATE_DOLLAR_KEYS, &offset));

      bson_destroy (&dbref);
   }

   /* should fail, $ref with $id with non-string $db */
   {
      bson_init (&dbref);
      BSON_APPEND_DOCUMENT_BEGIN (&dbref, "dbref", &child);
      BSON_APPEND_UTF8 (&child, "$ref", "foo");
      BSON_APPEND_UTF8 (&child, "$id", "bar");
      BSON_APPEND_INT32 (&child, "$db", 1);
      bson_append_document_end (&dbref, &child);

      BSON_ASSERT (!bson_validate (&dbref, BSON_VALIDATE_DOLLAR_KEYS, &offset));

      bson_destroy (&dbref);
   }

   /* should fail, $ref with $id with non-string $db with stuff after */
   {
      bson_init (&dbref);
      BSON_APPEND_DOCUMENT_BEGIN (&dbref, "dbref", &child);
      BSON_APPEND_UTF8 (&child, "$ref", "foo");
      BSON_APPEND_UTF8 (&child, "$id", "bar");
      BSON_APPEND_INT32 (&child, "$db", 1);
      BSON_APPEND_UTF8 (&child, "extra", "field");
      bson_append_document_end (&dbref, &child);

      BSON_ASSERT (!bson_validate (&dbref, BSON_VALIDATE_DOLLAR_KEYS, &offset));

      bson_destroy (&dbref);
   }

   /* should fail, $ref with $id with stuff, then $db */
   {
      bson_init (&dbref);
      BSON_APPEND_DOCUMENT_BEGIN (&dbref, "dbref", &child);
      BSON_APPEND_UTF8 (&child, "$ref", "foo");
      BSON_APPEND_UTF8 (&child, "$id", "bar");
      BSON_APPEND_UTF8 (&child, "extra", "field");
      BSON_APPEND_UTF8 (&child, "$db", "baz");
      bson_append_document_end (&dbref, &child);

      BSON_ASSERT (!bson_validate (&dbref, BSON_VALIDATE_DOLLAR_KEYS, &offset));

      bson_destroy (&dbref);
   }

   /* should succeed, $ref with $id */
   {
      bson_init (&dbref);
      BSON_APPEND_DOCUMENT_BEGIN (&dbref, "dbref", &child);
      BSON_APPEND_UTF8 (&child, "$ref", "foo");
      BSON_APPEND_UTF8 (&child, "$id", "bar");
      bson_append_document_end (&dbref, &child);

      BSON_ASSERT (bson_validate (&dbref, BSON_VALIDATE_DOLLAR_KEYS, &offset));

      bson_destroy (&dbref);
   }

   /* should succeed, $ref with nested dbref $id */
   {
      bson_init (&dbref);
      BSON_APPEND_DOCUMENT_BEGIN (&dbref, "dbref", &child);
      BSON_APPEND_UTF8 (&child, "$ref", "foo");
      BSON_APPEND_DOCUMENT_BEGIN (&child, "$id", &child2);
      BSON_APPEND_UTF8 (&child2, "$ref", "foo2");
      BSON_APPEND_UTF8 (&child2, "$id", "bar2");
      BSON_APPEND_UTF8 (&child2, "$db", "baz2");
      bson_append_document_end (&child, &child2);
      BSON_APPEND_UTF8 (&child, "$db", "baz");
      bson_append_document_end (&dbref, &child);

      BSON_ASSERT (bson_validate (&dbref, BSON_VALIDATE_DOLLAR_KEYS, &offset));

      bson_destroy (&dbref);
   }

   /* should succeed, $ref with $id and $db */
   {
      bson_init (&dbref);
      BSON_APPEND_DOCUMENT_BEGIN (&dbref, "dbref", &child);
      BSON_APPEND_UTF8 (&child, "$ref", "foo");
      BSON_APPEND_UTF8 (&child, "$id", "bar");
      BSON_APPEND_UTF8 (&child, "$db", "baz");
      bson_append_document_end (&dbref, &child);

      BSON_ASSERT (bson_validate (&dbref, BSON_VALIDATE_DOLLAR_KEYS, &offset));

      bson_destroy (&dbref);
   }

   /* should succeed, $ref with $id and $db and trailing */
   {
      bson_init (&dbref);
      BSON_APPEND_DOCUMENT_BEGIN (&dbref, "dbref", &child);
      BSON_APPEND_UTF8 (&child, "$ref", "foo");
      BSON_APPEND_UTF8 (&child, "$id", "bar");
      BSON_APPEND_UTF8 (&child, "$db", "baz");
      BSON_APPEND_UTF8 (&child, "extra", "field");
      bson_append_document_end (&dbref, &child);

      BSON_ASSERT (bson_validate (&dbref, BSON_VALIDATE_DOLLAR_KEYS, &offset));

      bson_destroy (&dbref);
   }
}


/* BSON spec requires bool value to be exactly 0 or 1 */
static void
test_bson_validate_bool (void)
{
   /* {"b": true}, with implicit NULL at end */
   uint8_t data[] = "\x09\x00\x00\x00\x08\x62\x00\x01";
   bson_t bson;
   bson_iter_t iter;
   size_t err_offset = 0;

   ASSERT (bson_init_static (&bson, data, sizeof data));
   ASSERT (bson_validate (&bson, BSON_VALIDATE_NONE, &err_offset));
   ASSERT (bson_iter_init (&iter, &bson));
   ASSERT (bson_iter_next (&iter));
   ASSERT (BSON_ITER_HOLDS_BOOL (&iter));
   ASSERT (bson_iter_bool (&iter));

   /* replace boolean value 1 with 255 */
   ASSERT (data[7] == '\x01');
   data[7] = (uint8_t) '\xff';

   ASSERT (bson_init_static (&bson, data, 9));
   ASSERT (!bson_validate (&bson, BSON_VALIDATE_NONE, &err_offset));
   ASSERT_CMPSIZE_T (err_offset, ==, (size_t) 7);

   ASSERT (bson_iter_init (&iter, &bson));
   ASSERT (!bson_iter_next (&iter));
}


/* BSON spec requires the deprecated DBPointer's value to be NULL-termed */
static void
test_bson_validate_dbpointer (void)
{
   /* { "a": DBPointer(ObjectId(...), Collection="b") }, implicit NULL at end */
   uint8_t data[] = "\x1A\x00\x00\x00\x0C\x61\x00\x02\x00\x00\x00\x62\x00"
                    "\x56\xE1\xFC\x72\xE0\xC9\x17\xE9\xC4\x71\x41\x61";

   bson_t bson;
   bson_iter_t iter;
   size_t err_offset = 0;
   uint32_t collection_len;
   const char *collection;
   const bson_oid_t *oid;

   ASSERT (bson_init_static (&bson, data, sizeof data));
   ASSERT (bson_validate (&bson, BSON_VALIDATE_NONE, &err_offset));
   ASSERT (bson_iter_init (&iter, &bson));
   ASSERT (bson_iter_next (&iter));
   ASSERT (BSON_ITER_HOLDS_DBPOINTER (&iter));
   bson_iter_dbpointer (&iter, &collection_len, &collection, &oid);
   ASSERT_CMPSTR (collection, "b");
   ASSERT_CMPINT (collection_len, ==, 1);

   /* replace the NULL terminator of "b" with 255 */
   ASSERT (data[12] == '\0');
   data[12] = (uint8_t) '\xff';

   ASSERT (bson_init_static (&bson, data, sizeof data));
   ASSERT (!bson_validate (&bson, BSON_VALIDATE_NONE, &err_offset));
   ASSERT_CMPSIZE_T (err_offset, ==, (size_t) 12);

   ASSERT (bson_iter_init (&iter, &bson));
   ASSERT (!bson_iter_next (&iter));
}


static void
test_bson_validate (void)
{
   char filename[64];
   size_t offset;
   bson_t *b;
   int i;
   bson_error_t error;

   for (i = 1; i <= 38; i++) {
      bson_snprintf (filename, sizeof filename, "test%u.bson", i);
      b = get_bson (filename);
      BSON_ASSERT (bson_validate (b, BSON_VALIDATE_NONE, &offset));
      bson_destroy (b);
   }

   b = get_bson ("codewscope.bson");
   BSON_ASSERT (bson_validate (b, BSON_VALIDATE_NONE, &offset));
   bson_destroy (b);

   b = get_bson ("empty_key.bson");
   BSON_ASSERT (bson_validate (b,
                               BSON_VALIDATE_NONE | BSON_VALIDATE_UTF8 |
                                  BSON_VALIDATE_DOLLAR_KEYS |
                                  BSON_VALIDATE_DOT_KEYS,
                               &offset));
   bson_destroy (b);

#define VALIDATE_TEST(_filename, _flags, _offset, _flag, _msg)     \
   b = get_bson (_filename);                                       \
   BSON_ASSERT (!bson_validate (b, _flags, &offset));              \
   ASSERT_CMPSIZE_T (offset, ==, (size_t) _offset);                \
   BSON_ASSERT (!bson_validate_with_error (b, _flags, &error));    \
   ASSERT_ERROR_CONTAINS (error, BSON_ERROR_INVALID, _flag, _msg); \
   bson_destroy (b)

   VALIDATE_TEST ("overflow2.bson",
                  BSON_VALIDATE_NONE,
                  9,
                  BSON_VALIDATE_NONE,
                  "corrupt BSON");
   VALIDATE_TEST ("trailingnull.bson",
                  BSON_VALIDATE_NONE,
                  14,
                  BSON_VALIDATE_NONE,
                  "corrupt BSON");
   VALIDATE_TEST ("dollarquery.bson",
                  BSON_VALIDATE_DOLLAR_KEYS | BSON_VALIDATE_DOT_KEYS,
                  4,
                  BSON_VALIDATE_DOLLAR_KEYS,
                  "keys cannot begin with \"$\": \"$query\"");
   VALIDATE_TEST ("dotquery.bson",
                  BSON_VALIDATE_DOLLAR_KEYS | BSON_VALIDATE_DOT_KEYS,
                  4,
                  BSON_VALIDATE_DOT_KEYS,
                  "keys cannot contain \".\": \"abc.def\"");
   VALIDATE_TEST ("overflow3.bson",
                  BSON_VALIDATE_NONE,
                  9,
                  BSON_VALIDATE_NONE,
                  "corrupt BSON");
   /* same outcome as above, despite different flags */
   VALIDATE_TEST ("overflow3.bson",
                  BSON_VALIDATE_UTF8,
                  9,
                  BSON_VALIDATE_NONE,
                  "corrupt BSON");
   VALIDATE_TEST ("overflow4.bson",
                  BSON_VALIDATE_NONE,
                  9,
                  BSON_VALIDATE_NONE,
                  "corrupt BSON");
   VALIDATE_TEST ("empty_key.bson",
                  BSON_VALIDATE_EMPTY_KEYS,
                  4,
                  BSON_VALIDATE_EMPTY_KEYS,
                  "empty key");
   VALIDATE_TEST (
      "test40.bson", BSON_VALIDATE_NONE, 6, BSON_VALIDATE_NONE, "corrupt BSON");
   VALIDATE_TEST (
      "test41.bson", BSON_VALIDATE_NONE, 6, BSON_VALIDATE_NONE, "corrupt BSON");
   VALIDATE_TEST (
      "test42.bson", BSON_VALIDATE_NONE, 6, BSON_VALIDATE_NONE, "corrupt BSON");
   VALIDATE_TEST (
      "test43.bson", BSON_VALIDATE_NONE, 6, BSON_VALIDATE_NONE, "corrupt BSON");
   VALIDATE_TEST (
      "test44.bson", BSON_VALIDATE_NONE, 6, BSON_VALIDATE_NONE, "corrupt BSON");
   VALIDATE_TEST (
      "test45.bson", BSON_VALIDATE_NONE, 6, BSON_VALIDATE_NONE, "corrupt BSON");
   VALIDATE_TEST (
      "test46.bson", BSON_VALIDATE_NONE, 6, BSON_VALIDATE_NONE, "corrupt BSON");
   VALIDATE_TEST (
      "test47.bson", BSON_VALIDATE_NONE, 6, BSON_VALIDATE_NONE, "corrupt BSON");
   VALIDATE_TEST (
      "test48.bson", BSON_VALIDATE_NONE, 6, BSON_VALIDATE_NONE, "corrupt BSON");
   VALIDATE_TEST (
      "test49.bson", BSON_VALIDATE_NONE, 6, BSON_VALIDATE_NONE, "corrupt BSON");
   VALIDATE_TEST ("test50.bson",
                  BSON_VALIDATE_NONE,
                  10,
                  BSON_VALIDATE_NONE,
                  "corrupt code-with-scope");
   VALIDATE_TEST ("test51.bson",
                  BSON_VALIDATE_NONE,
                  10,
                  BSON_VALIDATE_NONE,
                  "corrupt code-with-scope");
   VALIDATE_TEST (
      "test52.bson", BSON_VALIDATE_NONE, 9, BSON_VALIDATE_NONE, "corrupt BSON");
   VALIDATE_TEST (
      "test53.bson", BSON_VALIDATE_NONE, 6, BSON_VALIDATE_NONE, "corrupt BSON");
   VALIDATE_TEST ("test54.bson",
                  BSON_VALIDATE_NONE,
                  12,
                  BSON_VALIDATE_NONE,
                  "corrupt BSON");
   VALIDATE_TEST (
      "test59.bson", BSON_VALIDATE_NONE, 9, BSON_VALIDATE_NONE, "corrupt BSON");

   /* DBRef validation */
   b = BCON_NEW ("my_dbref",
                 "{",
                 "$ref",
                 BCON_UTF8 ("collection"),
                 "$id",
                 BCON_INT32 (1),
                 "}");
   BSON_ASSERT (bson_validate_with_error (b, BSON_VALIDATE_NONE, &error));
   BSON_ASSERT (
      bson_validate_with_error (b, BSON_VALIDATE_DOLLAR_KEYS, &error));
   bson_destroy (b);

   /* needs "$ref" before "$id" */
   b = BCON_NEW ("my_dbref", "{", "$id", BCON_INT32 (1), "}");
   BSON_ASSERT (bson_validate_with_error (b, BSON_VALIDATE_NONE, &error));
   BSON_ASSERT (
      !bson_validate_with_error (b, BSON_VALIDATE_DOLLAR_KEYS, &error));
   ASSERT_ERROR_CONTAINS (error,
                          BSON_ERROR_INVALID,
                          BSON_VALIDATE_DOLLAR_KEYS,
                          "keys cannot begin with \"$\": \"$id\"");
   bson_destroy (b);

   /* two $refs */
   b = BCON_NEW ("my_dbref",
                 "{",
                 "$ref",
                 BCON_UTF8 ("collection"),
                 "$ref",
                 BCON_UTF8 ("collection"),
                 "}");
   BSON_ASSERT (bson_validate_with_error (b, BSON_VALIDATE_NONE, &error));
   BSON_ASSERT (
      !bson_validate_with_error (b, BSON_VALIDATE_DOLLAR_KEYS, &error));
   ASSERT_ERROR_CONTAINS (error,
                          BSON_ERROR_INVALID,
                          BSON_VALIDATE_DOLLAR_KEYS,
                          "keys cannot begin with \"$\": \"$ref\"");
   bson_destroy (b);

   /* must not contain invalid key like "extra" */
   b = BCON_NEW ("my_dbref",
                 "{",
                 "$ref",
                 BCON_UTF8 ("collection"),
                 "extra",
                 BCON_INT32 (2),
                 "$id",
                 BCON_INT32 (1),
                 "}");
   BSON_ASSERT (bson_validate_with_error (b, BSON_VALIDATE_NONE, &error));
   BSON_ASSERT (
      !bson_validate_with_error (b, BSON_VALIDATE_DOLLAR_KEYS, &error));
   ASSERT_ERROR_CONTAINS (error,
                          BSON_ERROR_INVALID,
                          BSON_VALIDATE_DOLLAR_KEYS,
                          "invalid key within DBRef subdocument: \"extra\"");
   bson_destroy (b);

#undef VALIDATE_TEST
}


static void
test_bson_init (void)
{
   bson_t b;
   char key[12];
   int i;

   bson_init (&b);
   BSON_ASSERT ((b.flags & BSON_FLAG_INLINE));
   BSON_ASSERT ((b.flags & BSON_FLAG_STATIC));
   BSON_ASSERT (!(b.flags & BSON_FLAG_RDONLY));
   for (i = 0; i < 100; i++) {
      bson_snprintf (key, sizeof key, "%d", i);
      BSON_ASSERT (bson_append_utf8 (&b, key, -1, "bar", -1));
   }
   BSON_ASSERT (!(b.flags & BSON_FLAG_INLINE));
   bson_destroy (&b);
}


static void
test_bson_init_static (void)
{
   static const uint8_t data[5] = {5};
   bson_t b;

   bson_init_static (&b, data, sizeof data);
   BSON_ASSERT ((b.flags & BSON_FLAG_RDONLY));
   bson_destroy (&b);
}


static void
test_bson_new_from_buffer (void)
{
   bson_t *b;
   uint8_t *buf = bson_malloc0 (5);
   size_t len = 5;
   uint32_t len_le = BSON_UINT32_TO_LE (5);

   memcpy (buf, &len_le, sizeof (len_le));

   b = bson_new_from_buffer (&buf, &len, bson_realloc_ctx, NULL);

   BSON_ASSERT (b->flags & BSON_FLAG_NO_FREE);
   BSON_ASSERT (len == 5);
   BSON_ASSERT (b->len == 5);

   bson_append_utf8 (b, "hello", -1, "world", -1);

   BSON_ASSERT (len == 32);
   BSON_ASSERT (b->len == 22);

   bson_destroy (b);

   bson_free (buf);

   buf = NULL;
   len = 0;

   b = bson_new_from_buffer (&buf, &len, bson_realloc_ctx, NULL);

   BSON_ASSERT (b->flags & BSON_FLAG_NO_FREE);
   BSON_ASSERT (len == 5);
   BSON_ASSERT (b->len == 5);

   bson_destroy (b);
   bson_free (buf);
}


static void
test_bson_utf8_key (void)
{
/* euro currency symbol */
#define EU "\xe2\x82\xac"
#define FIVE_EUROS EU EU EU EU EU
   uint32_t length;
   bson_iter_t iter;
   const char *str;
   bson_t *b;
   size_t offset;

   b = get_bson ("eurokey.bson");
   BSON_ASSERT (bson_validate (b, BSON_VALIDATE_NONE, &offset));
   BSON_ASSERT (bson_iter_init (&iter, b));
   BSON_ASSERT (bson_iter_next (&iter));
   BSON_ASSERT (!strcmp (bson_iter_key (&iter), FIVE_EUROS));
   str = bson_iter_utf8 (&iter, &length);
   BSON_ASSERT (str);
   BSON_ASSERT (length == 15); /* 5 3-byte sequences. */
   BSON_ASSERT (!strcmp (str, FIVE_EUROS));
   bson_destroy (b);
}


static void
test_bson_new_1mm (void)
{
   bson_t *b;
   int i;

   for (i = 0; i < 1000000; i++) {
      b = bson_new ();
      bson_destroy (b);
   }
}


static void
test_bson_init_1mm (void)
{
   bson_t b;
   int i;

   for (i = 0; i < 1000000; i++) {
      bson_init (&b);
      bson_destroy (&b);
   }
}


static void
test_bson_build_child (void)
{
   bson_t b;
   bson_t child;
   bson_t *b2;
   bson_t *child2;

   bson_init (&b);
   BSON_ASSERT (bson_append_document_begin (&b, "foo", -1, &child));
   BSON_ASSERT (bson_append_utf8 (&child, "bar", -1, "baz", -1));
   BSON_ASSERT (bson_append_document_end (&b, &child));

   b2 = bson_new ();
   child2 = bson_new ();
   BSON_ASSERT (bson_append_utf8 (child2, "bar", -1, "baz", -1));
   BSON_ASSERT (bson_append_document (b2, "foo", -1, child2));
   bson_destroy (child2);

   BSON_ASSERT (b.len == b2->len);
   BSON_ASSERT_BSON_EQUAL (&b, b2);

   bson_destroy (&b);
   bson_destroy (b2);
}


static void
test_bson_build_child_array (void)
{
   bson_t b;
   bson_t child;
   bson_t *b2;
   bson_t *child2;

   bson_init (&b);
   BSON_ASSERT (bson_append_array_begin (&b, "foo", -1, &child));
   BSON_ASSERT (bson_append_utf8 (&child, "0", -1, "baz", -1));
   BSON_ASSERT (bson_append_array_end (&b, &child));

   b2 = bson_new ();
   child2 = bson_new ();
   BSON_ASSERT (bson_append_utf8 (child2, "0", -1, "baz", -1));
   BSON_ASSERT (bson_append_array (b2, "foo", -1, child2));
   bson_destroy (child2);

   BSON_ASSERT (b.len == b2->len);
   BSON_ASSERT_BSON_EQUAL (&b, b2);

   bson_destroy (&b);
   bson_destroy (b2);
}


static void
test_bson_build_child_deep_1 (bson_t *b, int *count)
{
   bson_t child;

   (*count)++;

   BSON_ASSERT (bson_append_document_begin (b, "b", -1, &child));
   BSON_ASSERT (!(b->flags & BSON_FLAG_INLINE));
   BSON_ASSERT ((b->flags & BSON_FLAG_IN_CHILD));
   BSON_ASSERT (!(child.flags & BSON_FLAG_INLINE));
   BSON_ASSERT ((child.flags & BSON_FLAG_STATIC));
   BSON_ASSERT ((child.flags & BSON_FLAG_CHILD));

   if (*count < 100) {
      test_bson_build_child_deep_1 (&child, count);
   } else {
      BSON_ASSERT (bson_append_int32 (&child, "b", -1, 1234));
   }

   BSON_ASSERT (bson_append_document_end (b, &child));
   BSON_ASSERT (!(b->flags & BSON_FLAG_IN_CHILD));
}


static void
test_bson_build_child_deep (void)
{
   union {
      bson_t b;
      bson_impl_alloc_t a;
   } u;
   int count = 0;

   bson_init (&u.b);
   BSON_ASSERT ((u.b.flags & BSON_FLAG_INLINE));
   test_bson_build_child_deep_1 (&u.b, &count);
   BSON_ASSERT (!(u.b.flags & BSON_FLAG_INLINE));
   BSON_ASSERT ((u.b.flags & BSON_FLAG_STATIC));
   BSON_ASSERT (!(u.b.flags & BSON_FLAG_NO_FREE));
   BSON_ASSERT (!(u.b.flags & BSON_FLAG_RDONLY));
   BSON_ASSERT (bson_validate (&u.b, BSON_VALIDATE_NONE, NULL));
   BSON_ASSERT (((bson_impl_alloc_t *) &u.b)->alloclen == 1024);
   BSON_ASSERT_BSON_EQUAL_FILE (&u.b, "test39.bson");
   bson_destroy (&u.b);
}


static void
test_bson_build_child_deep_no_begin_end_1 (bson_t *b, int *count)
{
   bson_t child;

   (*count)++;

   bson_init (&child);
   if (*count < 100) {
      test_bson_build_child_deep_1 (&child, count);
   } else {
      BSON_ASSERT (bson_append_int32 (&child, "b", -1, 1234));
   }
   BSON_ASSERT (bson_append_document (b, "b", -1, &child));
   bson_destroy (&child);
}


static void
test_bson_build_child_deep_no_begin_end (void)
{
   union {
      bson_t b;
      bson_impl_alloc_t a;
   } u;

   int count = 0;

   bson_init (&u.b);
   test_bson_build_child_deep_no_begin_end_1 (&u.b, &count);
   BSON_ASSERT (bson_validate (&u.b, BSON_VALIDATE_NONE, NULL));
   BSON_ASSERT (u.a.alloclen == 1024);
   BSON_ASSERT_BSON_EQUAL_FILE (&u.b, "test39.bson");
   bson_destroy (&u.b);
}


static void
test_bson_count_keys (void)
{
   bson_t b;

   bson_init (&b);
   BSON_ASSERT (bson_append_int32 (&b, "0", -1, 0));
   BSON_ASSERT (bson_append_int32 (&b, "1", -1, 1));
   BSON_ASSERT (bson_append_int32 (&b, "2", -1, 2));
   ASSERT_CMPINT (bson_count_keys (&b), ==, 3);
   bson_destroy (&b);
}


static void
test_bson_copy (void)
{
   bson_t b;
   bson_t *c;

   bson_init (&b);
   BSON_ASSERT (bson_append_int32 (&b, "foobar", -1, 1234));
   c = bson_copy (&b);
   BSON_ASSERT_BSON_EQUAL (&b, c);
   bson_destroy (c);
   bson_destroy (&b);
}


static void
test_bson_copy_to (void)
{
   bson_t b;
   bson_t c;
   int i;

   /*
    * Test inline structure copy.
    */
   bson_init (&b);
   BSON_ASSERT (bson_append_int32 (&b, "foobar", -1, 1234));
   bson_copy_to (&b, &c);
   BSON_ASSERT_BSON_EQUAL (&b, &c);
   bson_destroy (&c);
   bson_destroy (&b);

   /*
    * Test malloced copy.
    */
   bson_init (&b);
   for (i = 0; i < 1000; i++) {
      BSON_ASSERT (bson_append_int32 (&b, "foobar", -1, 1234));
   }
   bson_copy_to (&b, &c);
   BSON_ASSERT_BSON_EQUAL (&b, &c);
   bson_destroy (&c);
   bson_destroy (&b);
}


static void
test_bson_copy_to_excluding_noinit (void)
{
   bson_iter_t iter;
   bool r;
   bson_t b;
   bson_t c;
   int i;

   bson_init (&b);
   bson_append_int32 (&b, "a", 1, 1);
   bson_append_int32 (&b, "b", 1, 2);

   bson_init (&c);
   bson_copy_to_excluding_noinit (&b, &c, "b", NULL);
   r = bson_iter_init_find (&iter, &c, "a");
   BSON_ASSERT (r);
   r = bson_iter_init_find (&iter, &c, "b");
   BSON_ASSERT (!r);

   i = bson_count_keys (&b);
   ASSERT_CMPINT (i, ==, 2);

   i = bson_count_keys (&c);
   ASSERT_CMPINT (i, ==, 1);

   bson_destroy (&b);
   bson_destroy (&c);
}


static void
test_bson_append_overflow (void)
{
   const char *key = "a";
   uint32_t len;
   bson_t b;

   len = BSON_MAX_SIZE;
   len -= 4; /* len */
   len -= 1; /* type */
   len -= 1; /* value */
   len -= 1; /* end byte */

   bson_init (&b);
   BSON_ASSERT (!bson_append_bool (&b, key, len, true));
   bson_destroy (&b);
}


static void
test_bson_initializer (void)
{
   bson_t b = BSON_INITIALIZER;

   BSON_ASSERT (bson_empty (&b));
   bson_append_bool (&b, "foo", -1, true);
   BSON_ASSERT (!bson_empty (&b));
   bson_destroy (&b);
}


static void
test_bson_concat (void)
{
   bson_t a = BSON_INITIALIZER;
   bson_t b = BSON_INITIALIZER;
   bson_t c = BSON_INITIALIZER;

   bson_append_int32 (&a, "abc", 3, 1);
   bson_append_int32 (&b, "def", 3, 1);
   bson_concat (&a, &b);

   bson_append_int32 (&c, "abc", 3, 1);
   bson_append_int32 (&c, "def", 3, 1);

   BSON_ASSERT (0 == bson_compare (&c, &a));

   bson_destroy (&a);
   bson_destroy (&b);
   bson_destroy (&c);
}


static void
test_bson_reinit (void)
{
   bson_t b = BSON_INITIALIZER;
   int i;

   for (i = 0; i < 1000; i++) {
      bson_append_int32 (&b, "", 0, i);
   }

   bson_reinit (&b);

   for (i = 0; i < 1000; i++) {
      bson_append_int32 (&b, "", 0, i);
   }

   bson_destroy (&b);
}


static void
test_bson_macros (void)
{
   const uint8_t data[] = {1, 2, 3, 4};
   bson_t b = BSON_INITIALIZER;
   bson_t ar = BSON_INITIALIZER;
   bson_decimal128_t dec;
   bson_oid_t oid;
   struct timeval tv;
   time_t t;

   dec.high = 0x3040000000000000ULL;
   dec.low = 0x0ULL;

   t = time (NULL);
#ifdef BSON_OS_WIN32
   tv.tv_sec = (long) t;
#else
   tv.tv_sec = t;
#endif
   tv.tv_usec = 0;

   bson_oid_init (&oid, NULL);

   BSON_APPEND_ARRAY (&b, "0", &ar);
   BSON_APPEND_BINARY (&b, "1", 0, data, sizeof data);
   BSON_APPEND_BOOL (&b, "2", true);
   BSON_APPEND_CODE (&b, "3", "function(){}");
   BSON_APPEND_CODE_WITH_SCOPE (&b, "4", "function(){}", &ar);
   BSON_APPEND_DOUBLE (&b, "6", 123.45);
   BSON_APPEND_DOCUMENT (&b, "7", &ar);
   BSON_APPEND_INT32 (&b, "8", 123);
   BSON_APPEND_INT64 (&b, "9", 456);
   BSON_APPEND_MINKEY (&b, "10");
   BSON_APPEND_MAXKEY (&b, "11");
   BSON_APPEND_NULL (&b, "12");
   BSON_APPEND_OID (&b, "13", &oid);
   BSON_APPEND_REGEX (&b, "14", "^abc", "i");
   BSON_APPEND_UTF8 (&b, "15", "utf8");
   BSON_APPEND_SYMBOL (&b, "16", "symbol");
   BSON_APPEND_TIME_T (&b, "17", t);
   BSON_APPEND_TIMEVAL (&b, "18", &tv);
   BSON_APPEND_DATE_TIME (&b, "19", 123);
   BSON_APPEND_TIMESTAMP (&b, "20", 123, 0);
   BSON_APPEND_UNDEFINED (&b, "21");
   BSON_APPEND_DECIMAL128 (&b, "22", &dec);

   bson_destroy (&b);
   bson_destroy (&ar);
}


static void
test_bson_clear (void)
{
   bson_t *doc = NULL;

   bson_clear (&doc);
   BSON_ASSERT (doc == NULL);

   doc = bson_new ();
   BSON_ASSERT (doc != NULL);
   bson_clear (&doc);
   BSON_ASSERT (doc == NULL);
}


static void
bloat (bson_t *b)
{
   uint32_t i;
   char buf[16];
   const char *key;

   for (i = 0; i < 100; i++) {
      bson_uint32_to_string (i, &key, buf, sizeof buf);
      BSON_APPEND_UTF8 (b, key, "long useless value foo bar baz quux quizzle");
   }

   /* spilled over */
   ASSERT (!(b->flags & BSON_FLAG_INLINE));
}


static void
test_bson_steal (void)
{
   bson_t stack_alloced;
   bson_t *heap_alloced;
   bson_t dst;
   uint8_t *alloc;
   uint8_t *buf;
   size_t len;
   uint32_t len_le;

   /* inline, stack-allocated */
   bson_init (&stack_alloced);
   BSON_APPEND_INT32 (&stack_alloced, "a", 1);
   ASSERT (bson_steal (&dst, &stack_alloced));
   ASSERT (bson_has_field (&dst, "a"));
   ASSERT (dst.flags & BSON_FLAG_INLINE);
   /* src was invalidated */
   ASSERT (!bson_validate (&stack_alloced, BSON_VALIDATE_NONE, 0));
   bson_destroy (&dst);

   /* spilled over, stack-allocated */
   bson_init (&stack_alloced);
   bloat (&stack_alloced);
   alloc = ((bson_impl_alloc_t *) &stack_alloced)->alloc;
   ASSERT (bson_steal (&dst, &stack_alloced));
   /* data was transferred */
   ASSERT (alloc == ((bson_impl_alloc_t *) &dst)->alloc);
   ASSERT (bson_has_field (&dst, "99"));
   ASSERT (!(dst.flags & BSON_FLAG_INLINE));
   ASSERT (!bson_validate (&stack_alloced, BSON_VALIDATE_NONE, 0));
   bson_destroy (&dst);

   /* inline, heap-allocated */
   heap_alloced = bson_new ();
   BSON_APPEND_INT32 (heap_alloced, "a", 1);
   ASSERT (bson_steal (&dst, heap_alloced));
   ASSERT (bson_has_field (&dst, "a"));
   ASSERT (dst.flags & BSON_FLAG_INLINE);
   bson_destroy (&dst);

   /* spilled over, heap-allocated */
   heap_alloced = bson_new ();
   bloat (heap_alloced);
   alloc = ((bson_impl_alloc_t *) heap_alloced)->alloc;
   ASSERT (bson_steal (&dst, heap_alloced));
   /* data was transferred */
   ASSERT (alloc == ((bson_impl_alloc_t *) &dst)->alloc);
   ASSERT (bson_has_field (&dst, "99"));
   ASSERT (!(dst.flags & BSON_FLAG_INLINE));
   bson_destroy (&dst);

   /* test stealing from a bson created with bson_new_from_buffer */
   buf = bson_malloc0 (5);
   len = 5;
   len_le = BSON_UINT32_TO_LE (5);
   memcpy (buf, &len_le, sizeof (len_le));
   heap_alloced = bson_new_from_buffer (&buf, &len, bson_realloc_ctx, NULL);
   ASSERT (bson_steal (&dst, heap_alloced));
   ASSERT (dst.flags & BSON_FLAG_NO_FREE);
   ASSERT (dst.flags & BSON_FLAG_STATIC);
   ASSERT (((bson_impl_alloc_t *) &dst)->realloc == bson_realloc_ctx);
   ASSERT (((bson_impl_alloc_t *) &dst)->realloc_func_ctx == NULL);
   bson_destroy (&dst);
   bson_free (buf);
}

static void
BSON_ASSERT_KEY_AND_VALUE (const bson_t *bson)
{
   bson_iter_t iter;

   ASSERT (bson_iter_init_find (&iter, bson, "key"));
   ASSERT (BSON_ITER_HOLDS_UTF8 (&iter));
   ASSERT_CMPSTR ("value", bson_iter_utf8 (&iter, NULL));
}


static void
test_bson_reserve_buffer (void)
{
   bson_t src = BSON_INITIALIZER;
   bson_t stack_alloced;
   bson_t *heap_alloced;
   uint8_t *buf;

   /* inline, stack-allocated */
   bson_init (&stack_alloced);
   BSON_APPEND_UTF8 (&src, "key", "value");
   ASSERT ((buf = bson_reserve_buffer (&stack_alloced, src.len)));
   ASSERT_CMPUINT32 (src.len, ==, stack_alloced.len);
   ASSERT (stack_alloced.flags & BSON_FLAG_INLINE);
   memcpy (buf, ((bson_impl_inline_t *) &src)->data, src.len);
   /* data was transferred */
   BSON_ASSERT_KEY_AND_VALUE (&stack_alloced);
   bson_destroy (&stack_alloced);

   /* spilled over, stack-allocated */
   bloat (&src);
   bson_init (&stack_alloced);
   ASSERT ((buf = bson_reserve_buffer (&stack_alloced, src.len)));
   ASSERT_CMPUINT32 (src.len, ==, stack_alloced.len);
   ASSERT (!(stack_alloced.flags & BSON_FLAG_INLINE));
   memcpy (buf, ((bson_impl_alloc_t *) &src)->alloc, src.len);
   BSON_ASSERT_KEY_AND_VALUE (&stack_alloced);
   ASSERT (bson_has_field (&stack_alloced, "99"));
   bson_destroy (&src);
   bson_destroy (&stack_alloced);

   /* inline, heap-allocated */
   heap_alloced = bson_new ();
   bson_init (&src);
   BSON_APPEND_UTF8 (&src, "key", "value");
   ASSERT ((buf = bson_reserve_buffer (heap_alloced, src.len)));
   ASSERT_CMPUINT32 (src.len, ==, heap_alloced->len);
   ASSERT (heap_alloced->flags & BSON_FLAG_INLINE);
   memcpy (buf, ((bson_impl_inline_t *) &src)->data, src.len);
   BSON_ASSERT_KEY_AND_VALUE (heap_alloced);
   bson_destroy (heap_alloced);

   /* spilled over, heap-allocated */
   heap_alloced = bson_new ();
   bloat (&src);
   ASSERT ((buf = bson_reserve_buffer (heap_alloced, src.len)));
   ASSERT_CMPUINT32 (src.len, ==, heap_alloced->len);
   ASSERT (!(heap_alloced->flags & BSON_FLAG_INLINE));
   memcpy (buf, ((bson_impl_alloc_t *) &src)->alloc, src.len);
   BSON_ASSERT_KEY_AND_VALUE (heap_alloced);
   ASSERT (bson_has_field (heap_alloced, "99"));

   bson_destroy (&src);
   bson_destroy (heap_alloced);
}


static void
test_bson_reserve_buffer_errors (void)
{
   bson_t bson = BSON_INITIALIZER;
   bson_t child;
   uint8_t data[5] = {0};
   uint32_t len_le;

   /* too big */
   ASSERT (!bson_reserve_buffer (&bson, (uint32_t) (INT32_MAX - bson.len - 1)));

   /* make a static bson, it refuses bson_reserve_buffer since it's read-only */
   bson_destroy (&bson);
   len_le = BSON_UINT32_TO_LE (5);
   memcpy (data, &len_le, sizeof (len_le));
   ASSERT (bson_init_static (&bson, data, sizeof data));
   ASSERT (!bson_reserve_buffer (&bson, 10));

   /* parent's and child's buffers are locked */
   bson_init (&bson);
   BSON_APPEND_DOCUMENT_BEGIN (&bson, "child", &child);
   ASSERT (!bson_reserve_buffer (&bson, 10));
   ASSERT (!bson_reserve_buffer (&child, 10));
   /* unlock parent's buffer */
   bson_append_document_end (&bson, &child);
   ASSERT (bson_reserve_buffer (&bson, 10));

   bson_destroy (&bson);
}


static void
test_bson_destroy_with_steal (void)
{
   bson_t *b1;
   bson_t b2;
   uint32_t len = 0;
   uint8_t *data;
   int i;

   b1 = bson_new ();
   for (i = 0; i < 100; i++) {
      BSON_APPEND_INT32 (b1, "some-key", i);
   }

   data = bson_destroy_with_steal (b1, true, &len);
   BSON_ASSERT (data);
   BSON_ASSERT (len == 1405);
   bson_free (data);
   data = NULL;

   bson_init (&b2);
   len = 0;
   for (i = 0; i < 100; i++) {
      BSON_APPEND_INT32 (&b2, "some-key", i);
   }
   BSON_ASSERT (!bson_destroy_with_steal (&b2, false, &len));
   BSON_ASSERT (len == 1405);

   bson_init (&b2);
   BSON_ASSERT (!bson_destroy_with_steal (&b2, false, NULL));

   bson_init (&b2);
   data = bson_destroy_with_steal (&b2, true, &len);
   BSON_ASSERT (data);
   BSON_ASSERT (len == 5);
   bson_free (data);
   data = NULL;
}


static void
test_bson_has_field (void)
{
   bson_t *b;
   bool r;

   b = BCON_NEW ("foo", "[", "{", "bar", BCON_INT32 (1), "}", "]");

   r = bson_has_field (b, "foo");
   BSON_ASSERT (r);

   r = bson_has_field (b, "foo.0");
   BSON_ASSERT (r);

   r = bson_has_field (b, "foo.0.bar");
   BSON_ASSERT (r);

   r = bson_has_field (b, "0");
   BSON_ASSERT (!r);

   r = bson_has_field (b, "bar");
   BSON_ASSERT (!r);

   r = bson_has_field (b, "0.bar");
   BSON_ASSERT (!r);

   bson_destroy (b);
}


static void
test_next_power_of_two (void)
{
   size_t s;

   s = 3;
   s = bson_next_power_of_two (s);
   BSON_ASSERT (s == 4);

   s = 4;
   s = bson_next_power_of_two (s);
   BSON_ASSERT (s == 4);

   s = 33;
   s = bson_next_power_of_two (s);
   BSON_ASSERT (s == 64);

   s = 91;
   s = bson_next_power_of_two (s);
   BSON_ASSERT (s == 128);

   s = 939524096UL;
   s = bson_next_power_of_two (s);
   BSON_ASSERT (s == 1073741824);

   s = 1073741824UL;
   s = bson_next_power_of_two (s);
   BSON_ASSERT (s == 1073741824UL);

#if BSON_WORD_SIZE == 64
   s = 4294967296LL;
   s = bson_next_power_of_two (s);
   BSON_ASSERT (s == 4294967296LL);

   s = 4294967297LL;
   s = bson_next_power_of_two (s);
   BSON_ASSERT (s == 8589934592LL);

   s = 17179901952LL;
   s = bson_next_power_of_two (s);
   BSON_ASSERT (s == 34359738368LL);

   s = 9223372036854775807ULL;
   s = bson_next_power_of_two (s);
   BSON_ASSERT (s == 9223372036854775808ULL);

   s = 36028795806651656ULL;
   s = bson_next_power_of_two (s);
   BSON_ASSERT (s == 36028797018963968ULL);
#endif
}


void
visit_corrupt (const bson_iter_t *iter, void *data)
{
   BSON_UNUSED (iter);

   *((bool *) data) = true;
}


static void
test_bson_visit_invalid_field (void)
{
   /* key is invalid utf-8 char: {"\x80": 1} */
   const char data[] = "\x0c\x00\x00\x00\x10\x80\x00\x01\x00\x00\x00\x00";
   bson_t b;
   bson_iter_t iter;
   bson_visitor_t visitor = {0};
   bool visited = false;

   visitor.visit_corrupt = visit_corrupt;
   BSON_ASSERT (bson_init_static (&b, (const uint8_t *) data, sizeof data - 1));
   BSON_ASSERT (bson_iter_init (&iter, &b));
   BSON_ASSERT (!bson_iter_visit_all (&iter, &visitor, (void *) &visited));
   BSON_ASSERT (visited);
}


typedef struct {
   bool visited;
   const char *key;
   uint32_t type_code;
} unsupported_type_test_data_t;


void
visit_unsupported_type (const bson_iter_t *iter,
                        const char *key,
                        uint32_t type_code,
                        void *data)
{
   unsupported_type_test_data_t *context;

   BSON_UNUSED (iter);

   context = (unsupported_type_test_data_t *) data;
   context->visited = true;
   context->key = key;
   context->type_code = type_code;
}


static void
test_bson_visit_unsupported_type (void)
{
   /* {k: 1}, but instead of BSON type 0x10 (int32), use unknown type 0x33 */
   const char data[] = "\x0c\x00\x00\x00\x33k\x00\x01\x00\x00\x00\x00";
   bson_t b;
   bson_iter_t iter;
   unsupported_type_test_data_t context = {0};
   bson_visitor_t visitor = {0};

   visitor.visit_unsupported_type = visit_unsupported_type;

   BSON_ASSERT (bson_init_static (&b, (const uint8_t *) data, sizeof data - 1));
   BSON_ASSERT (bson_iter_init (&iter, &b));
   BSON_ASSERT (!bson_iter_visit_all (&iter, &visitor, (void *) &context));
   BSON_ASSERT (!bson_iter_next (&iter));
   BSON_ASSERT (context.visited);
   BSON_ASSERT (!strcmp (context.key, "k"));
   BSON_ASSERT (context.type_code == '\x33');
}


static void
test_bson_visit_unsupported_type_bad_key (void)
{
   /* key is invalid utf-8 char, '\x80' */
   const char data[] = "\x0c\x00\x00\x00\x33\x80\x00\x01\x00\x00\x00\x00";
   bson_t b;
   bson_iter_t iter;
   unsupported_type_test_data_t context = {0};
   bson_visitor_t visitor = {0};

   visitor.visit_unsupported_type = visit_unsupported_type;

   BSON_ASSERT (bson_init_static (&b, (const uint8_t *) data, sizeof data - 1));
   BSON_ASSERT (bson_iter_init (&iter, &b));
   BSON_ASSERT (!bson_iter_visit_all (&iter, &visitor, (void *) &context));
   BSON_ASSERT (!bson_iter_next (&iter));

   /* unsupported type error wasn't reported, because the bson is corrupt */
   BSON_ASSERT (!context.visited);
}


static void
test_bson_visit_unsupported_type_empty_key (void)
{
   /* {"": 1}, but instead of BSON type 0x10 (int32), use unknown type 0x33 */
   const char data[] = "\x0b\x00\x00\x00\x33\x00\x01\x00\x00\x00\x00";
   bson_t b;
   bson_iter_t iter;
   unsupported_type_test_data_t context = {0};
   bson_visitor_t visitor = {0};

   visitor.visit_unsupported_type = visit_unsupported_type;

   BSON_ASSERT (bson_init_static (&b, (const uint8_t *) data, sizeof data - 1));
   BSON_ASSERT (bson_iter_init (&iter, &b));
   BSON_ASSERT (!bson_iter_visit_all (&iter, &visitor, (void *) &context));
   BSON_ASSERT (!bson_iter_next (&iter));
   BSON_ASSERT (context.visited);
   BSON_ASSERT (!strcmp (context.key, ""));
   BSON_ASSERT (context.type_code == '\x33');
}


static void
test_bson_subtype_2 (void)
{
   bson_t b;
   /* taken from BSON Corpus Tests */
   const char ok[] = "\x13\x00\x00\x00\x05\x78\x00\x06\x00\x00\x00\x02\x02\x00"
                     "\x00\x00\xff\xff\x00";

   /* Deprecated subtype 0x02 includes a redundant length inside the binary
    * payload. Check that we validate this length.
    */
   const char len_too_long[] = "\x13\x00\x00\x00\x05\x78\x00\x06\x00\x00\x00"
                               "\x02\x03\x00\x00\x00\xFF\xFF\x00";
   const char len_too_short[] = "\x13\x00\x00\x00\x05\x78\x00\x06\x00\x00\x00"
                                "\x02\x01\x00\x00\x00\xFF\xFF\x00";
   const char len_negative[] = "\x13\x00\x00\x00\x05\x78\x00\x06\x00\x00\x00"
                               "\x02\xFF\xFF\xFF\xFF\xFF\xFF\x00";

   bson_t *bson_ok = BCON_NEW ("x", BCON_BIN (2, (uint8_t *) "\xff\xff", 2));

   BSON_ASSERT (bson_init_static (&b, (uint8_t *) ok, sizeof (ok) - 1));
   BSON_ASSERT (bson_validate (&b, BSON_VALIDATE_NONE, 0));
   BSON_ASSERT (0 == bson_compare (&b, bson_ok));

   BSON_ASSERT (bson_init_static (
      &b, (uint8_t *) len_too_long, sizeof (len_too_long) - 1));
   BSON_ASSERT (!bson_validate (&b, BSON_VALIDATE_NONE, 0));

   BSON_ASSERT (bson_init_static (
      &b, (uint8_t *) len_too_short, sizeof (len_too_short) - 1));
   BSON_ASSERT (!bson_validate (&b, BSON_VALIDATE_NONE, 0));

   BSON_ASSERT (bson_init_static (
      &b, (uint8_t *) len_negative, sizeof (len_negative) - 1));
   BSON_ASSERT (!bson_validate (&b, BSON_VALIDATE_NONE, 0));

   bson_destroy (bson_ok);
}

/* CDRIVER-2455 Off-by-one error while appending regex */
void
test_bson_regex_lengths (void)
{
   bson_t new = BSON_INITIALIZER;
   bson_oid_t oid;

   bson_oid_init_from_string (&oid, "1234567890abcdef12345678");
   bson_append_oid (&new, "0123456", -1, &oid);

   bson_append_regex (&new,
                      "0_________1_________2_________3___4",
                      -1,
                      "0_________1_________2_________3_________4_________5___4",
                      "i");

   ASSERT (new.len == 121);
   ASSERT (new.flags &BSON_FLAG_STATIC);
   ASSERT (!(new.flags &BSON_FLAG_INLINE));

   bson_destroy (&new);
}

void
test_bson_empty_binary (void)
{
   uint8_t data = 0xAB;
   bson_t test;
   const bson_value_t *value;
   bson_value_t copy;
   bson_iter_t iter;

   bson_init (&test);
   bson_append_binary (&test, "test", 4, BSON_SUBTYPE_BINARY, &data, 0);
   BSON_ASSERT (bson_iter_init_find (&iter, &test, "test"));
   value = bson_iter_value (&iter);
   /* CDRIVER-2569, this would memcpy (0 bytes) to a NULL destination. */
   bson_value_copy (value, &copy);

   bson_value_destroy (&copy);
   bson_destroy (&test);
}

void
test_bson_iter_key_len (void)
{
   bson_t *bson = bson_with_all_types ();
   bson_iter_t iter;

   BSON_ASSERT (bson_iter_init (&iter, bson));
   while (bson_iter_next (&iter)) {
      ASSERT_WITH_MSG (strlen (bson_iter_key (&iter)) ==
                          bson_iter_key_len (&iter),
                       "iter_key_len differs from real key length. got %d but "
                       "expected %d for key %s\n",
                       bson_iter_key_len (&iter),
                       (int) strlen (bson_iter_key (&iter)),
                       bson_iter_key (&iter));
   }
}


void
test_bson_iter_init_from_data_at_offset (void)
{
   bson_t *bson = bson_with_all_types ();
   /* zero out iter, since bson_iter_init doesn't zero out iter->value. */
   bson_iter_t iter = {0};

   BSON_ASSERT (bson_iter_init (&iter, bson));
   ASSERT_CMPINT (bson_iter_offset (&iter), ==, 0);
   while (bson_iter_next (&iter)) {
      const uint8_t *data = bson_get_data (bson);
      int keylen = bson_iter_key_len (&iter);
      uint32_t offset = bson_iter_offset (&iter);
      bson_iter_t recreated = {0};

      BSON_ASSERT (bson_iter_init_from_data_at_offset (
         &recreated, data, bson->len, offset, keylen));
      if (memcmp ((void *) &iter, (void *) &recreated, sizeof (bson_iter_t)) !=
          0) {
         int i;
         bson_iter_t *iters[] = {&iter, &recreated};
         fprintf (stderr,
                  "recreated iterator does not match initial iterator:\n");
         for (i = 0; i < 2; i++) {
            fprintf (stderr, "iter %d: ", i);
            fprintf (stderr,
                     "len=%d, off=%d, type=%d, key=%d, d1=%d, d2=%d, "
                     "d3=%d, d4=%d, next_off=%d, err_off=%d\n",
                     iters[i]->len,
                     iters[i]->off,
                     iters[i]->type,
                     iters[i]->key,
                     iters[i]->d1,
                     iters[i]->d2,
                     iters[i]->d3,
                     iters[i]->d4,
                     iters[i]->next_off,
                     iters[i]->err_off);
         }
         ASSERT (false);
      }
   }
}

static void
_check_null_binary (bson_t *bson, bool is_legacy)
{
   const bson_value_t *original;
   bson_value_t copy;
   bson_iter_t iter;

   BSON_UNUSED (is_legacy);

   BSON_ASSERT (bson_iter_init_find (&iter, bson, "binary"));
   BSON_ASSERT (BSON_ITER_HOLDS_BINARY (&iter));
   original = bson_iter_value (&iter);
   ASSERT_CMPINT (original->value.v_binary.data_len, ==, 0);
   /* Because v_binary.data points to the BSON buffer, data is not NULL */
   BSON_ASSERT (original->value.v_binary.data != NULL);
   /* But copying it results in a NULL value because it is empty, even if is
    * legacy binary, (which appends the length in the data payload when
    * appending). */
   bson_value_copy (original, &copy);
   BSON_ASSERT (copy.value.v_binary.data_len == 0);
   BSON_ASSERT (copy.value.v_binary.data == NULL);
   bson_value_destroy (&copy);
}

/* Check the behavior of what happens when that bson binary value is NULL. */
static void
_binary_null_handling (bool is_legacy)
{
   bson_value_t val;
   bson_t *bson;
   bson_error_t error;
   bson_subtype_t subtype = BSON_SUBTYPE_BINARY;

   if (is_legacy) {
      subtype = BSON_SUBTYPE_BINARY_DEPRECATED;
   }

   bson = bson_new ();
   BSON_ASSERT (bson_append_binary (bson, "binary", -1, subtype, NULL, 0));
   _check_null_binary (bson, is_legacy);
   bson_destroy (bson);

   /* Appending NULL with non-zero length is an error */
   bson = bson_new ();
   BSON_ASSERT (!bson_append_binary (bson, "binary", -1, subtype, NULL, 1));
   bson_destroy (bson);

   bson = bson_new ();
   val.value_type = BSON_TYPE_BINARY;
   val.value.v_binary.subtype = subtype;
   val.value.v_binary.data = NULL;
   val.value.v_binary.data_len = 0;
   BSON_ASSERT (bson_append_value (bson, "binary", -1, &val));
   _check_null_binary (bson, is_legacy);
   bson_destroy (bson);

   bson = BCON_NEW ("binary", BCON_BIN (subtype, NULL, 0));
   _check_null_binary (bson, is_legacy);
   bson_destroy (bson);

   bson = bson_new_from_json (
      (uint8_t *) "{\"binary\": { \"$binary\": { \"subType\": \"00\", "
                  "\"base64\": \"\" } } }",
      -1,
      &error);
   ASSERT_OR_PRINT (bson, error);
   _check_null_binary (bson, is_legacy);
   bson_destroy (bson);
}

static void
test_bson_binary_null_handling (void)
{
   _binary_null_handling (false /* is legacy */);
   _binary_null_handling (true /* is legacy */);
}

static void
test_bson_append_null_from_utf8_or_symbol (void)
{
   bson_t bson;
   bson_iter_t iter;

   bson_init (&bson);
   bson_append_utf8 (&bson, "from_utf8", -1, NULL, 0);
   bson_append_symbol (&bson, "from_symbol", -1, NULL, 0);
   bson_iter_init (&iter, &bson);
   BSON_ASSERT (bson_iter_next (&iter));
   BSON_ASSERT (BSON_ITER_HOLDS_NULL (&iter));
   BSON_ASSERT (bson_iter_next (&iter));
   BSON_ASSERT (BSON_ITER_HOLDS_NULL (&iter));
   bson_destroy (&bson);
}

static void
test_bson_as_json_string (void)
{
   bson_t *all_types;
   int i;
   char *actual;
   const char *expected =
      "{ \"double\" : { \"$numberDouble\" : \"1.0\" }, \"string\" : "
      "\"string_example\", \"document\" : { \"x\" : \"y\" }, \"document\" : [ "
      "\"x\" ], \"binary\" : { \"$binary\" : { \"base64\" : \"ZGF0YQ==\", "
      "\"subType\" : \"00\" } }, \"undefined\" : { \"$undefined\" : true }, "
      "\"oid\" : { \"$oid\" : \"000000000000000000000000\" }, \"bool\" : true, "
      "\"datetime\" : { \"$date\" : { \"$numberLong\" : \"123\" } }, \"null\" "
      ": null, \"regex\" : { \"$regularExpression\" : { \"pattern\" : \"a+\", "
      "\"options\" : \"\" } }, \"dbpointer\" : { \"$dbPointer\" : { \"$ref\" : "
      "\"collection\", \"$id\" : { \"$oid\" : \"000000000000000000000000\" } } "
      "}, \"code\" : { \"$code\" : \"var x = 1;\" }, \"symbol\" : { "
      "\"$symbol\" : \"symbol_example\" }, \"code\" : { \"$code\" : \"var x = "
      "1;\" }, \"code_w_scope\" : { \"$code\" : \"var x = 1;\", \"$scope\" : { "
      "} }, \"int32\" : { \"$numberInt\" : \"1\" }, \"timestamp\" : { "
      "\"$timestamp\" : { \"t\" : 2, \"i\" : 3 } }, \"int64\" : { "
      "\"$numberLong\" : \"4\" }, \"decimal128\" : { \"$numberDecimal\" : "
      "\"1.23456789\" }, \"minkey\" : { \"$minKey\" : 1 }, \"maxkey\" : { "
      "\"$maxKey\" : 1 }, \"\" : { \"$numberInt\" : \"-1\" } }";

   all_types = bson_with_all_types ();
   actual = bson_as_canonical_extended_json (all_types, NULL);

   for (i = 0; i < strlen (expected); i++) {
      if (expected[i] != actual[i]) {
         test_error ("character mismatch at %d. Expected: %s, got %s",
                     i,
                     expected,
                     actual);
      }
   }

   bson_free (actual);
}

<<<<<<< HEAD

static void
test_bson_view (void)
{
   bson_t *b =
      tmp_bson ("{'foo': 'bar', 'baz': [1, 2, 3, 4, 5, {}, []], 'quux': null}");
   bson_view v = bson_view_from_bson_t (b);
   BSON_ASSERT (v.data != NULL);
   ASSERT_CMPINT (bson_view_len (v), ==, b->len);
   enum bson_view_invalid_reason error = 0;

   {
      const char buf[] = "\x10\0\0\0";
      v = bson_view_from_data ((bson_byte const *) buf, sizeof buf, &error);
      BSON_ASSERT (v.data == NULL);
      ASSERT_CMPINT (error, ==, BSON_VIEW_SHORT_READ);
   }

   {
      const char buf[] = "\x0f\0\0\0" // Header
                         "\x08"       // A bool
                         "boolval\0"
                         "\x01"
                         "\x00"; // EOD
      bson_view tv =
         bson_view_from_data ((bson_byte const *) buf, sizeof buf, NULL);
      BSON_ASSERT (tv.data);

      bson_iter_t it;
      bson_t bs = bson_view_as_viewing_bson_t (tv);
      bson_iter_init (&it, &bs);
      BSON_ASSERT (bson_iter_next (&it));
      BSON_ASSERT (BSON_ITER_HOLDS_BOOL (&it));
      ASSERT_CMPSTR (bson_iter_key (&it), "boolval");
      BSON_ASSERT (bson_iter_as_bool (&it));
      BSON_ASSERT (!bson_iter_next (&it));
   }

   {
      v = bson_view_from_bson_t (b);
      bson_iterator it = bson_begin (v);
      BSON_ASSERT (!bson_iterator_eq (it, bson_end (v)));
      ASSERT_CMPINT (bson_iterator_type (it), ==, BSON_TYPE_UTF8);
      ASSERT_CMPSTR (bson_iterator_key (it).data, "foo");
      ASSERT_CMPSTR (bson_iterator_utf8 (it).data, "bar");
      BSON_ASSERT (!bson_iterator_done ((it = bson_next (it))));
      ASSERT_CMPSTR (bson_iterator_key (it).data, "baz");
      BSON_ASSERT (!bson_iterator_done (it = bson_next (it)));
      ASSERT_CMPSTR (bson_iterator_key (it).data, "quux");
      BSON_ASSERT (bson_iterator_type (it) == BSON_TYPE_NULL);
      BSON_ASSERT (bson_iterator_done (it = bson_next (it)));
      BSON_ASSERT (it._ptr == bson_end (v)._ptr);
   }
=======
#define JSON_STRING(...) #__VA_ARGS__
#define TMP_BSON_FROM_JSON(...) tmp_bson (JSON_STRING (__VA_ARGS__))

/**
 * @brief Test the parsing component of the BSON EDSL
 */
static void
test_bson_dsl_parse (void)
{
   // Do nothing:
   bsonParse (*TMP_BSON_FROM_JSON ({}), do());
   BSON_ASSERT (!bsonParseError);

   // Generate an error
   bsonParse (*TMP_BSON_FROM_JSON ({}), error ("failed 1"));
   ASSERT_CMPSTR (bsonParseError, "failed 1");

   // Error is reset on each entry
   bsonParse (*TMP_BSON_FROM_JSON ({}), do());
   BSON_ASSERT (!bsonParseError);

   // Find an element
   bson_t *simple_foo_bar = TMP_BSON_FROM_JSON ({"foo" : "bar"});
   bool found = false;
   bsonParse (*simple_foo_bar, find (key ("foo"), do(found = true)));
   BSON_ASSERT (found);

   // Store a reference to the string
   const char *found_string = NULL;
   bsonParse (*simple_foo_bar, find (key ("foo"), storeStrRef (found_string)));
   ASSERT_CMPSTR (found_string, "bar");

   // We can fail to find too
   found = false;
   bool not_found = false;
   bsonParse (*simple_foo_bar,
              find (key ("bad"), do(found = true)),
              else(do(not_found = true)));
   BSON_ASSERT (!found);
   BSON_ASSERT (not_found);

   // We can find two items
   int32_t a = 0, b = 0;
   bsonParse (*TMP_BSON_FROM_JSON ({"foo" : 1729, "bar" : 42}),
              find (key ("foo"), do(a = bsonAs (int32))),
              find (key ("bar"), do(b = bsonAs (int32))));
   ASSERT_CMPINT (a, ==, 1729);
   ASSERT_CMPINT (b, ==, 42);

   // Wrong types are zeroed
   a = 91;
   found = false;
   bsonParse (*TMP_BSON_FROM_JSON ({"foo" : "string"}),
              find (key ("foo"), do(found = true; a = bsonAs (int32))));
   BSON_ASSERT (found);
   ASSERT_CMPINT (a, ==, 0);

   // Nested errors do not continue
   found = false;
   bsonParse (*TMP_BSON_FROM_JSON ({"foo" : null, "bar" : null}),
              find (key ("foo"), error ("got foo")),
              find (key ("bar"), do(found = true)));
   ASSERT_CMPSTR (bsonParseError, "got foo");
   BSON_ASSERT (!found);

   // Halting does not continue
   found = false;
   bsonParse (*TMP_BSON_FROM_JSON ({"foo" : null, "bar" : null}),
              find (key ("foo"), halt),
              find (key ("bar"), do(found = true)));
   BSON_ASSERT (!bsonParseError);
   BSON_ASSERT (!found);

   // "if" will branch
   a = 812;
   b = 0;
   bsonParse (*TMP_BSON_FROM_JSON ({"foo" : 1, "bar" : 2}),
              if (a == 812,
                  then (find (key ("foo"), do(b = bsonAs (int32)))),
                  else(find (key ("bar"), do(b = bsonAs (int32))))));
   ASSERT_CMPINT (b, ==, 1);
   a = 4;
   bsonParse (*TMP_BSON_FROM_JSON ({"foo" : 1, "bar" : 2}),
              if (a == 812,
                  then (find (key ("foo"), do(b = bsonAs (int32)))),
                  else(find (key ("bar"), do(b = bsonAs (int32))))));
   ASSERT_CMPINT (b, ==, 2);

   bson_t tmp = BSON_INITIALIZER;
   for (int i = 0; i < 1024; ++i) {
      BSON_APPEND_BOOL (&tmp, ".", true);
   }
   BSON_APPEND_BOOL (&tmp, "final", true);
   int unvisited = 0;
   bsonParse (tmp, find (key ("final"), nop), visitOthers (do(++unvisited)));
   ASSERT_CMPINT (unvisited, ==, 1024);
   bson_destroy (&tmp);
}

static void
test_bson_dsl_visit (void)
{
   // Count elements
   int count = 0;
   bsonVisitEach (*TMP_BSON_FROM_JSON ({"foo" : 1, "bar" : 1}), do(++count));
   ASSERT_CMPINT (count, ==, 2);

   // Branch on keys
   int foo_val = 0;
   int bar_val = 0;
   bsonVisitEach (*TMP_BSON_FROM_JSON ({"foo" : 61, "bar" : 951}),
                  if (key ("foo"), then (do(foo_val = bsonAs (int32)))),
                  if (key ("bar"), then (do(bar_val = bsonAs (int32)))));
   ASSERT_CMPINT (foo_val, ==, 61);
   ASSERT_CMPINT (bar_val, ==, 951);

   // Store reference to subdocs
   bson_t subdoc;
   bsonVisitEach (*TMP_BSON_FROM_JSON ({"foo" : {"bar" : 42}}),
                  storeDocRef (subdoc));
   bar_val = 0;
   bsonVisitEach (subdoc, do(bar_val = bsonAs (int32)));
   ASSERT_CMPINT (bar_val, ==, 42);

   // Visit subdocs directly
   const char *baz_str = NULL;
   char *path = NULL;
   bsonVisitEach (
      *TMP_BSON_FROM_JSON ({"foo" : {"bar" : {"baz" : "baz_string"}}}),
      visitEach (visitEach (storeStrRef (baz_str), dupPath (path))));
   ASSERT_CMPSTR (baz_str, "baz_string");
   ASSERT_CMPSTR (path, "$.foo.bar.baz");
   bson_free (path);
}

static void
test_bson_dsl_predicate (void)
{
   bson_t *document = TMP_BSON_FROM_JSON ({
      "number1" : 1,
      "number2" : 2.1,
      "zero" : 0,
      "string" : "hello",
      "doc" : {"hello" : null},
      "null" : null,
      "empty_string" : "",
      "empty_array" : [],
      "empty_doc" : {},
      "with_last" : {"a" : null, "b" : "lastElement"},
      "unhandled" : 12
   });
   bool saw_other = false;
   bsonParse ( //
      *document,
      require (key ("number1"), //
               require (type (int32)),
               require (isNumeric),
               require (isTrue)),
      require (key ("number2"), //
               require (isNumeric),
               require (type (double)),
               require (isTrue)),
      require (key ("zero"), //
               require (isFalse)),
      require (key ("string"), //
               require (type (utf8)),
               require (strEqual ("hello")),
               require (not(strEqual ("goodbye"))),
               require (iStrEqual ("HELLO")),
               require (not(iStrEqual ("GOODBYE")))),
      require (key ("doc"),
               require (type (doc)),
               require (not(empty)),
               visitEach (require (key ("hello")), require (type (null)))),
      require (key ("null"), require (type (null))),
      require (key ("empty_string"), require (type (utf8))),
      require (key ("empty_array"), require (type (array)), require (empty)),
      require (key ("empty_doc"), require (type (doc)), require (empty)),
      require (
         key ("with_last"),
         require (type (doc)),
         visitEach (if (lastElement,
                        then (require (key ("b")), require (type (utf8))),
                        else(require (key ("a")), require (type (null)))))),
      require (
         key ("with_last"),
         visitEach (case (when (key ("a"), require (type (null))),
                          when (key ("b"), require (strEqual ("lastElement"))),
                          else(do(abort ()))))),
      require (key ("string"),
               case (when (strEqual ("goodbye"), do(abort ())),
                     when (strEqual ("hello"), nop),
                     // Not eached since the prior case matched:
                     when (strEqual ("hello"), do(abort ())),
                     else(do(abort ())))),
      visitOthers (if (key ("unhandled"),
                       then (do(saw_other = true)),
                       else(do(abort ())))));
   BSON_ASSERT (saw_other);
}

static void
do_assert_bson_equal (const bson_t *actual,
                      const bson_t *expected,
                      const char *file,
                      int line)
{
   char *actual_str = bson_as_canonical_extended_json (actual, NULL);
   char *expected_str = bson_as_canonical_extended_json (expected, NULL);
   if (strcmp (actual_str, expected_str) != 0) {
      test_error ("%s:%d: BSON documents are not equal:\n  Expected: %s\n    "
                  "Actual: %s\n",
                  file,
                  line,
                  expected_str,
                  actual_str);
   }
   bson_free (actual_str);
   bson_free (expected_str);
}

#define ASSERT_BSON_EQUAL(Actual, ...) \
   do_assert_bson_equal (              \
      &(Actual), TMP_BSON_FROM_JSON (__VA_ARGS__), __FILE__, __LINE__)

static void
test_bson_dsl_build (void)
{
   // Create a very simple empty document
   bsonBuildDecl (doc, do());
   BSON_ASSERT (!bsonBuildError);
   ASSERT_BSON_EQUAL (doc, {});
   bson_destroy (&doc);

   bsonBuild (doc, kv ("foo", cstr ("bar")));
   ASSERT_BSON_EQUAL (doc, {"foo" : "bar"});
   bson_destroy (&doc);

   bsonBuild (doc, kv ("foo", int32 (92)));
   ASSERT_BSON_EQUAL (doc, {"foo" : 92});
   bson_destroy (&doc);

   bsonBuild (doc, kvl ("hello", 1, int32 (9)));
   ASSERT_BSON_EQUAL (doc, {"h" : 9});
   bson_destroy (&doc);

   // Conditional insert
   bsonBuild (doc,
              if (0, then (kv ("never", null)), else(kv ("truth", int32 (1)))));
   ASSERT_BSON_EQUAL (doc, {"truth" : 1});
   bson_destroy (&doc);

   // Insert a subdoc
   bson_t *subdoc =
      TMP_BSON_FROM_JSON ({"child" : [ 1, 2, 3 ], "other" : null});

   bsonBuild (doc, kv ("subdoc", doc (insert (*subdoc, true))));
   ASSERT_BSON_EQUAL (doc,
                      {"subdoc" : {"child" : [ 1, 2, 3 ], "other" : null}});
   bson_destroy (&doc);

   // Conditional insert
   bsonBuild (doc, kv ("subdoc", doc (insert (*subdoc, key ("other")))));
   ASSERT_BSON_EQUAL (doc, {"subdoc" : {"other" : null}});
   bson_destroy (&doc);

   // Nested DSL docs
   bsonBuild (doc,
              kv ("top",
                  doc (kv ("inner1", array ()),
                       kv ("inner2", null),
                       kv ("inner3", array (int32 (1), int32 (2), int32 (3))),
                       insert (*subdoc, true),
                       kv ("inner4", doc (kv ("innermost", int32 (42)))))));
   ASSERT_BSON_EQUAL (doc, {
      "top" : {
         "inner1" : [],
         "inner2" : null,
         "inner3" : [ 1, 2, 3 ],
         "child" : [ 1, 2, 3 ],
         "other" : null,
         "inner4" : {"innermost" : 42}
      }
   });

   // Do not destroy doc, but append to it
   bsonBuildAppend (doc, kv ("anotherTop", null));
   ASSERT_BSON_EQUAL (doc, {
      "top" : {
         "inner1" : [],
         "inner2" : null,
         "inner3" : [ 1, 2, 3 ],
         "child" : [ 1, 2, 3 ],
         "other" : null,
         "inner4" : {"innermost" : 42}
      },
      "anotherTop" : null
   });
   bson_destroy (&doc);
>>>>>>> 3f41e4db
}

void
test_bson_install (TestSuite *suite)
{
   TestSuite_Add (suite, "/bson/new", test_bson_new);
   TestSuite_Add (suite, "/bson/new_from_buffer", test_bson_new_from_buffer);
   TestSuite_Add (suite, "/bson/init", test_bson_init);
   TestSuite_Add (suite, "/bson/init_static", test_bson_init_static);
   TestSuite_Add (suite, "/bson/basic", test_bson_alloc);
   TestSuite_Add (suite, "/bson/append_overflow", test_bson_append_overflow);
   TestSuite_Add (suite, "/bson/append_array", test_bson_append_array);
   TestSuite_Add (suite, "/bson/append_binary", test_bson_append_binary);
   TestSuite_Add (suite,
                  "/bson/append_binary_deprecated",
                  test_bson_append_binary_deprecated);
   TestSuite_Add (suite, "/bson/append_bool", test_bson_append_bool);
   TestSuite_Add (suite, "/bson/append_code", test_bson_append_code);
   TestSuite_Add (
      suite, "/bson/append_code_with_scope", test_bson_append_code_with_scope);
   TestSuite_Add (suite, "/bson/append_dbpointer", test_bson_append_dbpointer);
   TestSuite_Add (suite, "/bson/append_document", test_bson_append_document);
   TestSuite_Add (suite, "/bson/append_double", test_bson_append_double);
   TestSuite_Add (suite, "/bson/append_int32", test_bson_append_int32);
   TestSuite_Add (suite, "/bson/append_int64", test_bson_append_int64);
   TestSuite_Add (
      suite, "/bson/append_decimal128", test_bson_append_decimal128);
   TestSuite_Add (suite, "/bson/append_iter", test_bson_append_iter);
   TestSuite_Add (suite, "/bson/append_maxkey", test_bson_append_maxkey);
   TestSuite_Add (suite, "/bson/append_minkey", test_bson_append_minkey);
   TestSuite_Add (suite, "/bson/append_null", test_bson_append_null);
   TestSuite_Add (suite, "/bson/append_oid", test_bson_append_oid);
   TestSuite_Add (suite, "/bson/append_regex", test_bson_append_regex);
   TestSuite_Add (
      suite, "/bson/append_regex_w_len", test_bson_append_regex_w_len);
   TestSuite_Add (suite, "/bson/append_utf8", test_bson_append_utf8);
   TestSuite_Add (suite, "/bson/append_symbol", test_bson_append_symbol);
   TestSuite_Add (suite, "/bson/append_time_t", test_bson_append_time_t);
   TestSuite_Add (suite, "/bson/append_timestamp", test_bson_append_timestamp);
   TestSuite_Add (suite, "/bson/append_timeval", test_bson_append_timeval);
   TestSuite_Add (suite, "/bson/append_undefined", test_bson_append_undefined);
   TestSuite_Add (suite, "/bson/append_general", test_bson_append_general);
   TestSuite_Add (suite, "/bson/append_deep", test_bson_append_deep);
   TestSuite_Add (suite, "/bson/utf8_key", test_bson_utf8_key);
   TestSuite_Add (suite, "/bson/validate", test_bson_validate);
   TestSuite_Add (suite, "/bson/validate/dbref", test_bson_validate_dbref);
   TestSuite_Add (suite, "/bson/validate/bool", test_bson_validate_bool);
   TestSuite_Add (
      suite, "/bson/validate/dbpointer", test_bson_validate_dbpointer);
   TestSuite_Add (suite, "/bson/new_1mm", test_bson_new_1mm);
   TestSuite_Add (suite, "/bson/init_1mm", test_bson_init_1mm);
   TestSuite_Add (suite, "/bson/build_child", test_bson_build_child);
   TestSuite_Add (suite, "/bson/build_child_deep", test_bson_build_child_deep);
   TestSuite_Add (suite,
                  "/bson/build_child_deep_no_begin_end",
                  test_bson_build_child_deep_no_begin_end);
   TestSuite_Add (
      suite, "/bson/build_child_array", test_bson_build_child_array);
   TestSuite_Add (suite, "/bson/count", test_bson_count_keys);
   TestSuite_Add (suite, "/bson/copy", test_bson_copy);
   TestSuite_Add (suite, "/bson/copy_to", test_bson_copy_to);
   TestSuite_Add (suite,
                  "/bson/copy_to_excluding_noinit",
                  test_bson_copy_to_excluding_noinit);
   TestSuite_Add (suite, "/bson/initializer", test_bson_initializer);
   TestSuite_Add (suite, "/bson/concat", test_bson_concat);
   TestSuite_Add (suite, "/bson/reinit", test_bson_reinit);
   TestSuite_Add (suite, "/bson/macros", test_bson_macros);
   TestSuite_Add (suite, "/bson/clear", test_bson_clear);
   TestSuite_Add (suite, "/bson/steal", test_bson_steal);
   TestSuite_Add (suite, "/bson/reserve_buffer", test_bson_reserve_buffer);
   TestSuite_Add (
      suite, "/bson/reserve_buffer/errors", test_bson_reserve_buffer_errors);
   TestSuite_Add (
      suite, "/bson/destroy_with_steal", test_bson_destroy_with_steal);
   TestSuite_Add (suite, "/bson/has_field", test_bson_has_field);
   TestSuite_Add (
      suite, "/bson/visit_invalid_field", test_bson_visit_invalid_field);
   TestSuite_Add (
      suite, "/bson/unsupported_type", test_bson_visit_unsupported_type);
   TestSuite_Add (suite,
                  "/bson/unsupported_type/bad_key",
                  test_bson_visit_unsupported_type_bad_key);
   TestSuite_Add (suite,
                  "/bson/unsupported_type/empty_key",
                  test_bson_visit_unsupported_type_empty_key);
   TestSuite_Add (suite, "/bson/binary_subtype_2", test_bson_subtype_2);
   TestSuite_Add (suite, "/bson/regex_length", test_bson_regex_lengths);
   TestSuite_Add (suite, "/util/next_power_of_two", test_next_power_of_two);
   TestSuite_Add (suite, "/bson/empty_binary", test_bson_empty_binary);
   TestSuite_Add (suite, "/bson/iter/key_len", test_bson_iter_key_len);
   TestSuite_Add (suite,
                  "/bson/iter/init_from_data_at_offset",
                  test_bson_iter_init_from_data_at_offset);
   TestSuite_Add (
      suite, "/bson/value/null_handling", test_bson_binary_null_handling);
   TestSuite_Add (suite,
                  "/bson/append_null_from_utf8_or_symbol",
                  test_bson_append_null_from_utf8_or_symbol);
   TestSuite_Add (suite, "/bson/as_json_string", test_bson_as_json_string);

<<<<<<< HEAD
   TestSuite_Add (suite, "/bson/view", test_bson_view);
=======
   TestSuite_Add (suite, "/bson/dsl/predicate", test_bson_dsl_predicate);
   TestSuite_Add (suite, "/bson/dsl/parse", test_bson_dsl_parse);
   TestSuite_Add (suite, "/bson/dsl/visit", test_bson_dsl_visit);
   TestSuite_Add (suite, "/bson/dsl/build", test_bson_dsl_build);
>>>>>>> 3f41e4db
}<|MERGE_RESOLUTION|>--- conflicted
+++ resolved
@@ -21,11 +21,8 @@
 #include <fcntl.h>
 #include <time.h>
 
-<<<<<<< HEAD
 #include <bson/view.h>
-=======
 #include <bson/bson-dsl.h>
->>>>>>> 3f41e4db
 
 #include "TestSuite.h"
 #include "test-conveniences.h"
@@ -2514,7 +2511,6 @@
    bson_free (actual);
 }
 
-<<<<<<< HEAD
 
 static void
 test_bson_view (void)
@@ -2568,7 +2564,8 @@
       BSON_ASSERT (bson_iterator_done (it = bson_next (it)));
       BSON_ASSERT (it._ptr == bson_end (v)._ptr);
    }
-=======
+}
+
 #define JSON_STRING(...) #__VA_ARGS__
 #define TMP_BSON_FROM_JSON(...) tmp_bson (JSON_STRING (__VA_ARGS__))
 
@@ -2868,7 +2865,6 @@
       "anotherTop" : null
    });
    bson_destroy (&doc);
->>>>>>> 3f41e4db
 }
 
 void
@@ -2970,12 +2966,9 @@
                   test_bson_append_null_from_utf8_or_symbol);
    TestSuite_Add (suite, "/bson/as_json_string", test_bson_as_json_string);
 
-<<<<<<< HEAD
    TestSuite_Add (suite, "/bson/view", test_bson_view);
-=======
    TestSuite_Add (suite, "/bson/dsl/predicate", test_bson_dsl_predicate);
    TestSuite_Add (suite, "/bson/dsl/parse", test_bson_dsl_parse);
    TestSuite_Add (suite, "/bson/dsl/visit", test_bson_dsl_visit);
    TestSuite_Add (suite, "/bson/dsl/build", test_bson_dsl_build);
->>>>>>> 3f41e4db
 }