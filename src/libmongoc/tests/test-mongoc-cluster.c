#include <mongoc/mongoc-util-private.h>
#include <mongoc/mongoc.h>

#include "mongoc/mongoc-client-private.h"
#include "mongoc/mongoc-client-pool-private.h"
#include "mongoc/mongoc-topology-background-monitoring-private.h"
#include "mongoc/mongoc-uri-private.h"

#include "mock_server/mock-server.h"
#include "mock_server/future.h"
#include "mock_server/future-functions.h"
#include "TestSuite.h"
#include "test-libmongoc.h"
#include "test-conveniences.h"


#undef MONGOC_LOG_DOMAIN
#define MONGOC_LOG_DOMAIN "cluster-test"


static uint32_t
server_id_for_reads (mongoc_cluster_t *cluster)
{
   bson_error_t error;
   mongoc_server_stream_t *server_stream;
   uint32_t id;

   server_stream = mongoc_cluster_stream_for_reads (
      cluster, NULL, NULL, NULL, false, &error);
   ASSERT_OR_PRINT (server_stream, error);
   id = server_stream->sd->id;

   mongoc_server_stream_cleanup (server_stream);

   return id;
}


static void
test_get_max_bson_obj_size (void)
{
   mongoc_server_description_t *sd;
   mongoc_cluster_node_t *node;
   mongoc_client_pool_t *pool;
   mongoc_client_t *client;
   int32_t max_bson_obj_size = 16;
   uint32_t id;
   mc_tpld_modification tdmod;

   /* single-threaded */
   client = test_framework_new_default_client ();
   BSON_ASSERT (client);

   id = server_id_for_reads (&client->cluster);
   tdmod = mc_tpld_modify_begin (client->topology);
   sd = mongoc_set_get (mc_tpld_servers (tdmod.new_td), id);
   sd->max_bson_obj_size = max_bson_obj_size;
   mc_tpld_modify_commit (tdmod);
   BSON_ASSERT (max_bson_obj_size ==
                mongoc_cluster_get_max_bson_obj_size (&client->cluster));

   mongoc_client_destroy (client);

   /* multi-threaded */
   pool = test_framework_new_default_client_pool ();
   client = mongoc_client_pool_pop (pool);

   id = server_id_for_reads (&client->cluster);
   node = (mongoc_cluster_node_t *) mongoc_set_get (client->cluster.nodes, id);
   node->handshake_sd->max_bson_obj_size = max_bson_obj_size;
   BSON_ASSERT (max_bson_obj_size ==
                mongoc_cluster_get_max_bson_obj_size (&client->cluster));

   mongoc_client_pool_push (pool, client);
   mongoc_client_pool_destroy (pool);
}

static void
test_get_max_msg_size (void)
{
   mongoc_server_description_t *sd;
   mongoc_cluster_node_t *node;
   mongoc_client_pool_t *pool;
   mongoc_client_t *client;
   int32_t max_msg_size = 32;
   uint32_t id;
   mc_tpld_modification tdmod;

   /* single-threaded */
   client = test_framework_new_default_client ();
   id = server_id_for_reads (&client->cluster);

   tdmod = mc_tpld_modify_begin (client->topology);
   sd = mongoc_set_get (mc_tpld_servers (tdmod.new_td), id);
   sd->max_msg_size = max_msg_size;
   mc_tpld_modify_commit (tdmod);
   BSON_ASSERT (max_msg_size ==
                mongoc_cluster_get_max_msg_size (&client->cluster));

   mongoc_client_destroy (client);

   /* multi-threaded */
   pool = test_framework_new_default_client_pool ();
   client = mongoc_client_pool_pop (pool);

   id = server_id_for_reads (&client->cluster);
   node = (mongoc_cluster_node_t *) mongoc_set_get (client->cluster.nodes, id);
   node->handshake_sd->max_msg_size = max_msg_size;
   BSON_ASSERT (max_msg_size ==
                mongoc_cluster_get_max_msg_size (&client->cluster));

   mongoc_client_pool_push (pool, client);
   mongoc_client_pool_destroy (pool);
}


#define ASSERT_CURSOR_ERR()                                  \
   do {                                                      \
      BSON_ASSERT (!future_get_bool (future));               \
      BSON_ASSERT (mongoc_cursor_error (cursor, &error));    \
      ASSERT_ERROR_CONTAINS (                                \
         error,                                              \
         MONGOC_ERROR_STREAM,                                \
         MONGOC_ERROR_STREAM_SOCKET,                         \
         "Failed to read 4 bytes: socket error or timeout"); \
   } while (0)


#define START_QUERY(client_port_variable)                             \
   do {                                                               \
      cursor = mongoc_collection_find_with_opts (                     \
         collection, tmp_bson ("{}"), NULL, NULL);                    \
      future = future_cursor_next (cursor, &doc);                     \
      request = mock_server_receives_msg (                            \
         server,                                                      \
         MONGOC_MSG_NONE,                                             \
         tmp_bson ("{'$db': 'test', 'find': 'test', 'filter': {}}")); \
      BSON_ASSERT (request);                                          \
      client_port_variable = request_get_client_port (request);       \
   } while (0)


#define CLEANUP_QUERY()               \
   do {                               \
      request_destroy (request);      \
      future_destroy (future);        \
      mongoc_cursor_destroy (cursor); \
   } while (0)


/* test that we reconnect a cluster node after disconnect */
static void
_test_cluster_node_disconnect (bool pooled)
{
   mock_server_t *server;
   mongoc_uri_t *uri;
   mongoc_client_pool_t *pool = NULL;
   mongoc_client_t *client;
   mongoc_collection_t *collection;
   const bson_t *doc;
   mongoc_cursor_t *cursor;
   future_t *future;
   request_t *request;
   uint16_t client_port_0, client_port_1;
   bson_error_t error;

   if (!TestSuite_CheckMockServerAllowed ()) {
      return;
   }

   capture_logs (true);

   server = mock_server_with_auto_hello (WIRE_VERSION_MIN);
   mock_server_run (server);

   uri = mongoc_uri_copy (mock_server_get_uri (server));
   mongoc_uri_set_option_as_bool (uri, MONGOC_URI_RETRYREADS, false);

   if (pooled) {
      pool = test_framework_client_pool_new_from_uri (uri, NULL);
      client = mongoc_client_pool_pop (pool);
   } else {
      client = test_framework_client_new_from_uri (uri, NULL);
   }

   collection = mongoc_client_get_collection (client, "test", "test");

   /* query 0 fails. set client_port_0 to the port used by the query. */
   START_QUERY (client_port_0);

   mock_server_resets (request);
   ASSERT_CURSOR_ERR ();
   CLEANUP_QUERY ();

   /* query 1 opens a new socket. set client_port_1 to the new port. */
   START_QUERY (client_port_1);
   ASSERT_CMPINT (client_port_1, !=, client_port_0);
   mock_server_replies_simple (request,
                               "{'ok': 1,"
                               " 'cursor': {"
                               "   'id': 0,"
                               "   'ns': 'db.collection',"
                               "   'firstBatch': [{'a': 1}]}}");

   /* success! */
   BSON_ASSERT (future_get_bool (future));

   CLEANUP_QUERY ();
   mongoc_collection_destroy (collection);

   if (pooled) {
      mongoc_client_pool_push (pool, client);
      mongoc_client_pool_destroy (pool);
   } else {
      mongoc_client_destroy (client);
   }

   mongoc_uri_destroy (uri);
   mock_server_destroy (server);
}


static void
test_cluster_node_disconnect_single (void *ctx)
{
   _test_cluster_node_disconnect (false);
}


static void
test_cluster_node_disconnect_pooled (void *ctx)
{
   _test_cluster_node_disconnect (true);
}


static void
_test_cluster_command_timeout (bool pooled)
{
   mock_server_t *server;
   mongoc_uri_t *uri;
   mongoc_client_pool_t *pool = NULL;
   mongoc_client_t *client;
   bson_error_t error;
   future_t *future;
   request_t *request;
   uint16_t client_port;
   mongoc_server_description_t const *sd;
   bson_t reply;

   capture_logs (true);

   server = mock_server_with_auto_hello (WIRE_VERSION_MIN);
   mock_server_run (server);
   uri = mongoc_uri_copy (mock_server_get_uri (server));
   mongoc_uri_set_option_as_int32 (uri, "socketTimeoutMS", 200);

   if (pooled) {
      pool = test_framework_client_pool_new_from_uri (uri, NULL);
      client = mongoc_client_pool_pop (pool);
   } else {
      client = test_framework_client_new_from_uri (uri, NULL);
   }

   /* server doesn't respond in time */
   future = future_client_command_simple (
      client, "db", tmp_bson ("{'foo': 1}"), NULL, NULL, &error);
   request = mock_server_receives_msg (
      server, MONGOC_MSG_NONE, tmp_bson ("{'$db': 'db', 'foo': 1}"));
   client_port = request_get_client_port (request);

   ASSERT (!future_get_bool (future));
   ASSERT_ERROR_CONTAINS (
      error,
      MONGOC_ERROR_STREAM,
      MONGOC_ERROR_STREAM_SOCKET,
      "Failed to send \"foo\" command with database \"db\"");

   /* a network timeout does NOT invalidate the server description */
   sd = mongoc_topology_description_server_by_id_const (
      mc_tpld_unsafe_get_const (client->topology), 1, NULL);
   BSON_ASSERT (sd->type != MONGOC_SERVER_UNKNOWN);

   /* late response */
   mock_server_replies_simple (request, "{'ok': 1, 'bar': 1}");
   request_destroy (request);
   future_destroy (future);

   future = future_client_command_simple (
      client, "db", tmp_bson ("{'baz': 1}"), NULL, &reply, &error);
   request = mock_server_receives_msg (
      server, MONGOC_MSG_NONE, tmp_bson ("{'$db': 'db', 'baz': 1}"));
   ASSERT (request);
   /* new socket */
   ASSERT_CMPUINT16 (client_port, !=, request_get_client_port (request));
   mock_server_replies_simple (request, "{'ok': 1, 'quux': 1}");
   ASSERT (future_get_bool (future));

   /* got the proper response */
   ASSERT_HAS_FIELD (&reply, "quux");

   if (pooled) {
      mongoc_client_pool_push (pool, client);
      mongoc_client_pool_destroy (pool);
   } else {
      mongoc_client_destroy (client);
   }

   bson_destroy (&reply);
   request_destroy (request);
   future_destroy (future);
   mongoc_uri_destroy (uri);
   mock_server_destroy (server);
}


static void
test_cluster_command_timeout_single (void)
{
   _test_cluster_command_timeout (false);
}


static void
test_cluster_command_timeout_pooled (void)
{
   _test_cluster_command_timeout (true);
}


static void
_test_write_disconnect (void)
{
   mock_server_t *server;
   char *hello;
   mongoc_client_t *client;
   mongoc_collection_t *collection;
   bson_error_t error;
   future_t *future;
   request_t *request;
   mongoc_topology_scanner_node_t *scanner_node;
   mongoc_server_description_t const *sd;

   if (!TestSuite_CheckMockServerAllowed ()) {
      return;
   }

   server = mock_server_new ();
   mock_server_run (server);
   client =
      test_framework_client_new_from_uri (mock_server_get_uri (server), NULL);

   /*
    * establish connection with an "hello" and "ping"
    */
   future = future_client_command_simple (
      client, "db", tmp_bson ("{'ping': 1}"), NULL, NULL, &error);
   request = mock_server_receives_any_hello (server);
   hello = bson_strdup_printf ("{'ok': 1.0,"
                               " 'isWritablePrimary': true,"
                               " 'minWireVersion': %d,"
                               " 'maxWireVersion': %d}",
                               WIRE_VERSION_MIN,
                               WIRE_VERSION_MAX);

   mock_server_replies_simple (request, hello);
   request_destroy (request);

   request = mock_server_receives_msg (
      server, MONGOC_MSG_NONE, tmp_bson ("{'$db': 'db', 'ping': 1}"));
   mock_server_replies_simple (request, "{'ok': 1}");
   ASSERT_OR_PRINT (future_get_bool (future), error);

   /*
    * close the socket
    */
   mock_server_hangs_up (request);

   /*
    * next operation detects the hangup
    */
   collection = mongoc_client_get_collection (client, "db", "collection");
   future_destroy (future);
   future = future_collection_insert_one (
      collection, tmp_bson ("{'_id': 1}"), NULL, NULL, &error);

   ASSERT (!future_get_bool (future));
   ASSERT_CMPINT (error.domain, ==, MONGOC_ERROR_STREAM);
   ASSERT_CMPINT (error.code, ==, MONGOC_ERROR_STREAM_SOCKET);

   scanner_node = mongoc_topology_scanner_get_node (client->topology->scanner,
                                                    1 /* server_id */);
   ASSERT (scanner_node && !scanner_node->stream);

   /* a hangup DOES invalidate the server description */
   sd = mongoc_topology_description_server_by_id_const (
      mc_tpld_unsafe_get_const (client->topology), 1, NULL);
   BSON_ASSERT (sd->type == MONGOC_SERVER_UNKNOWN);

   mongoc_collection_destroy (collection);
   request_destroy (request);
   future_destroy (future);
   bson_free (hello);
   mongoc_client_destroy (client);
   mock_server_destroy (server);
}


static void
test_write_command_disconnect (void *ctx)
{
   _test_write_disconnect ();
}


typedef struct {
   int calls;
   bson_t *cluster_time;
   bson_t *command;
} cluster_time_test_t;


static void
test_cluster_time_cmd_started_cb (const mongoc_apm_command_started_t *event)
{
   const bson_t *cmd;
   cluster_time_test_t *test;
   bson_iter_t iter;
   bson_t client_cluster_time;

   cmd = mongoc_apm_command_started_get_command (event);
   if (!strcmp (_mongoc_get_command_name (cmd), "killCursors")) {
      /* ignore killCursors */
      return;
   }

   test =
      (cluster_time_test_t *) mongoc_apm_command_started_get_context (event);

   test->calls++;
   bson_destroy (test->command);
   test->command = bson_copy (cmd);

   /* Only a MongoDB 3.6+ server reports $clusterTime. If we've received a
    * $clusterTime, we send it to any server. In this case, we got a
    * $clusterTime during the initial handshake. */
   if (test_framework_clustertime_supported ()) {
      BSON_ASSERT (bson_iter_init_find (&iter, cmd, "$clusterTime"));
      BSON_ASSERT (BSON_ITER_HOLDS_DOCUMENT (&iter));

      if (test->calls == 2) {
         /* previous call to cmd_succeeded_cb saved server's clusterTime */
         BSON_ASSERT (!bson_empty0 (test->cluster_time));
         bson_iter_bson (&iter, &client_cluster_time);
         if (!bson_equal (test->cluster_time, &client_cluster_time)) {
            fprintf (stderr,
                     "Unequal clusterTimes.\nServer sent %s\nClient sent %s\n",
                     bson_as_json (test->cluster_time, NULL),
                     bson_as_json (&client_cluster_time, NULL));

            abort ();
         }

         bson_destroy (&client_cluster_time);
      }
   } else {
      BSON_ASSERT (!bson_has_field (event->command, "$clusterTime"));
   }
}


static void
test_cluster_time_cmd_succeeded_cb (const mongoc_apm_command_succeeded_t *event)
{
   const bson_t *reply;
   cluster_time_test_t *test;
   bson_iter_t iter;
   uint32_t len;
   const uint8_t *data;

   reply = mongoc_apm_command_succeeded_get_reply (event);
   test =
      (cluster_time_test_t *) mongoc_apm_command_succeeded_get_context (event);

   /* Only a MongoDB 3.6+ server reports $clusterTime. Save it in "test". */
   if (test_framework_clustertime_supported ()) {
      BSON_ASSERT (bson_iter_init_find (&iter, reply, "$clusterTime"));
      BSON_ASSERT (BSON_ITER_HOLDS_DOCUMENT (&iter));
      bson_iter_document (&iter, &len, &data);
      bson_destroy (test->cluster_time);
      test->cluster_time = bson_new_from_data (data, len);
   }
}


typedef bool (*command_fn_t) (mongoc_client_t *, bson_error_t *);


/* test $clusterTime handling according to the test instructions in the
 * Driver Sessions Spec */
static void
_test_cluster_time (bool pooled, command_fn_t command)
{
   mongoc_apm_callbacks_t *callbacks;
   mongoc_client_pool_t *pool = NULL;
   mongoc_client_t *client;
   bool r;
   bson_error_t error;
   cluster_time_test_t cluster_time_test;

   cluster_time_test.calls = 0;
   cluster_time_test.command = NULL;
   cluster_time_test.cluster_time = NULL;

   callbacks = mongoc_apm_callbacks_new ();
   mongoc_apm_set_command_started_cb (callbacks,
                                      test_cluster_time_cmd_started_cb);
   mongoc_apm_set_command_succeeded_cb (callbacks,
                                        test_cluster_time_cmd_succeeded_cb);

   if (pooled) {
      pool = test_framework_new_default_client_pool ();
      mongoc_client_pool_set_apm_callbacks (
         pool, callbacks, &cluster_time_test);
      client = mongoc_client_pool_pop (pool);
      /* CDRIVER-3596 - prevent client discovery of the pool interfering with
       * the test operations. */
      _mongoc_usleep (5000 * 1000); /* 5 s */
   } else {
      client = test_framework_new_default_client ();
      mongoc_client_set_apm_callbacks (client, callbacks, &cluster_time_test);
   }

   r = command (client, &error);
   ASSERT_OR_PRINT (r, error);
   ASSERT_CMPINT (cluster_time_test.calls, ==, 1);

   /* repeat */
   r = command (client, &error);
   ASSERT_OR_PRINT (r, error);
   ASSERT_CMPINT (cluster_time_test.calls, ==, 2);

   if (pooled) {
      mongoc_client_pool_push (pool, client);
      mongoc_client_pool_destroy (pool);
   } else {
      mongoc_client_destroy (client);
   }

   mongoc_apm_callbacks_destroy (callbacks);
   bson_destroy (cluster_time_test.command);
   bson_destroy (cluster_time_test.cluster_time);
}


static bool
command_simple (mongoc_client_t *client, bson_error_t *error)
{
   return mongoc_client_command_simple (
      client, "test", tmp_bson ("{'ping': 1}"), NULL, NULL, error);
}


static void
test_cluster_time_command_simple_single (void)
{
   _test_cluster_time (false, command_simple);
}


static void
test_cluster_time_command_simple_pooled (void)
{
   _test_cluster_time (true, command_simple);
}


/* test the deprecated mongoc_client_command function with $clusterTime */
static bool
client_command (mongoc_client_t *client, bson_error_t *error)
{
   mongoc_cursor_t *cursor;
   const bson_t *doc;
   bool r;

   cursor = mongoc_client_command (client,
                                   "test",
                                   MONGOC_QUERY_NONE,
                                   0,
                                   0,
                                   0,
                                   tmp_bson ("{'ping': 1}"),
                                   NULL,
                                   NULL);

   mongoc_cursor_next (cursor, &doc);
   r = !mongoc_cursor_error (cursor, error);
   mongoc_cursor_destroy (cursor);
   return r;
}


static void
test_cluster_time_command_single (void)
{
   _test_cluster_time (false, client_command);
}


static void
test_cluster_time_command_pooled (void)
{
   _test_cluster_time (true, client_command);
}


/* test modern mongoc_client_read_command_with_opts with $clusterTime */
static bool
client_command_with_opts (mongoc_client_t *client, bson_error_t *error)
{
   /* any of the with_opts command functions should work */
   return mongoc_client_read_command_with_opts (
      client, "test", tmp_bson ("{'ping': 1}"), NULL, NULL, NULL, error);
}


static void
test_cluster_time_command_with_opts_single (void)
{
   _test_cluster_time (false, client_command_with_opts);
}


static void
test_cluster_time_command_with_opts_pooled (void)
{
   _test_cluster_time (true, client_command_with_opts);
}


/* test aggregate with $clusterTime */
static bool
aggregate (mongoc_client_t *client, bson_error_t *error)
{
   mongoc_collection_t *collection;
   mongoc_cursor_t *cursor;
   const bson_t *doc;
   bool r;

   collection = mongoc_client_get_collection (client, "test", "collection");
   cursor = mongoc_collection_aggregate (
      collection, MONGOC_QUERY_NONE, tmp_bson ("{}"), NULL, NULL);

   mongoc_cursor_next (cursor, &doc);
   r = !mongoc_cursor_error (cursor, error);

   mongoc_cursor_destroy (cursor);
   mongoc_collection_destroy (collection);

   return r;
}


static void
test_cluster_time_aggregate_single (void)
{
   _test_cluster_time (false, aggregate);
}


static void
test_cluster_time_aggregate_pooled (void)
{
   _test_cluster_time (true, aggregate);
}


/* test queries with $clusterTime */
static bool
cursor_next (mongoc_client_t *client, bson_error_t *error)
{
   mongoc_collection_t *collection;
   mongoc_cursor_t *cursor;
   const bson_t *doc;
   bool r;

   collection = get_test_collection (client, "test_cluster_time_cursor");
   cursor = mongoc_collection_find_with_opts (
      collection, tmp_bson ("{'ping': 1}"), NULL, NULL);

   mongoc_cursor_next (cursor, &doc);
   r = !mongoc_cursor_error (cursor, error);

   mongoc_cursor_destroy (cursor);
   mongoc_collection_destroy (collection);

   return r;
}


static void
test_cluster_time_cursor_single (void)
{
   _test_cluster_time (false, cursor_next);
}


static void
test_cluster_time_cursor_pooled (void)
{
   _test_cluster_time (true, cursor_next);
}


/* test inserts with $clusterTime */
static bool
insert (mongoc_client_t *client, bson_error_t *error)
{
   mongoc_collection_t *collection;
   bool r;

   collection = get_test_collection (client, "test_cluster_time_cursor");
   r = mongoc_collection_insert_one (
      collection, tmp_bson ("{}"), NULL, NULL, error);

   mongoc_collection_destroy (collection);

   return r;
}


static void
test_cluster_time_insert_single (void)
{
   _test_cluster_time (false, insert);
}


static void
test_cluster_time_insert_pooled (void)
{
   _test_cluster_time (true, insert);
}


static void
replies_with_cluster_time (request_t *request,
                           int t,
                           int i,
                           const char *docs_json)
{
   char *quotes_replaced;
   bson_t doc;
   bson_error_t error;
   bool r;

   BSON_ASSERT (request);

   if (docs_json) {
      quotes_replaced = single_quotes_to_double (docs_json);
      r = bson_init_from_json (&doc, quotes_replaced, -1, &error);
      bson_free (quotes_replaced);
   } else {
      r = bson_init_from_json (&doc, "{}", -1, &error);
   }

   if (!r) {
      MONGOC_WARNING ("%s", error.message);
      return;
   }

   BSON_APPEND_DOCUMENT (
      &doc,
      "$clusterTime",
      tmp_bson ("{'clusterTime': {'$timestamp': {'t': %d, 'i': %d}}, 'x': 'y'}",
                t,
                i));

   mock_server_reply_multi (
      request, MONGOC_REPLY_NONE, &doc, 1, 0 /* cursor id */);

   bson_destroy (&doc);
   request_destroy (request);
}


static request_t *
receives_with_cluster_time (mock_server_t *server,
                            uint32_t timestamp,
                            uint32_t increment,
                            bson_t *command)
{
   request_t *request;
   const bson_t *doc;
   bson_iter_t cluster_time;
   uint32_t t;
   uint32_t i;

   request = mock_server_receives_msg (server, 0, command);
   BSON_ASSERT (request);
   doc = request_get_doc (request, 0);

   BSON_ASSERT (bson_iter_init_find (&cluster_time, doc, "$clusterTime"));
   BSON_ASSERT (BSON_ITER_HOLDS_DOCUMENT (&cluster_time));
   BSON_ASSERT (bson_iter_recurse (&cluster_time, &cluster_time));
   BSON_ASSERT (bson_iter_find (&cluster_time, "clusterTime"));
   BSON_ASSERT (BSON_ITER_HOLDS_TIMESTAMP (&cluster_time));
   bson_iter_timestamp (&cluster_time, &t, &i);
   if (t != timestamp || i != increment) {
      fprintf (stderr,
               "Expected Timestamp(%d, %d), got Timestamp(%d, %d)\n",
               timestamp,
               increment,
               t,
               i);
      abort ();
   }

   return request;
}


static void
assert_ok (future_t *future, const bson_error_t *error)
{
   bool r = future_get_bool (future);
   ASSERT_OR_PRINT (r, (*error));
   future_destroy (future);
}


static future_t *
future_ping (mongoc_client_t *client, bson_error_t *error)
{
   return future_client_command_simple (
      client, "test", tmp_bson ("{'ping': 1}"), NULL, NULL, error);
}


static void
_test_cluster_time_comparison (bool pooled)
{
   const char *hello = tmp_str ("{'ok': 1.0,"
                                " 'isWritablePrimary': true,"
                                " 'msg': 'isdbgrid',"
                                " 'minWireVersion': %d,"
                                " 'maxWireVersion': %d}",
                                WIRE_VERSION_MIN,
                                WIRE_VERSION_MAX);
   mock_server_t *server;
   mongoc_uri_t *uri;
   mongoc_client_pool_t *pool = NULL;
   mongoc_client_t *client;
   bson_error_t error;
   future_t *future;
   request_t *request;
   bson_t *ping = tmp_bson ("{'ping': 1}");

   server = mock_server_new ();
   mock_server_run (server);
   uri = mongoc_uri_copy (mock_server_get_uri (server));
   mongoc_uri_set_option_as_int32 (uri, "heartbeatFrequencyMS", 500);

   if (pooled) {
      pool = test_framework_client_pool_new_from_uri (uri, NULL);
      client = mongoc_client_pool_pop (pool);
   } else {
      client = test_framework_client_new_from_uri (uri, NULL);
   }

   future = future_ping (client, &error);

   /* timestamp is 1 */
   request = mock_server_receives_any_hello (server);
   replies_with_cluster_time (request, 1, 1, hello);

   if (pooled) {
      /* a pooled client handshakes its own connection */
      request = mock_server_receives_any_hello (server);
      replies_with_cluster_time (request, 1, 1, hello);
   }

   request = receives_with_cluster_time (server, 1, 1, ping);

   /* timestamp is 2, increment is 2 */
   replies_with_cluster_time (request, 2, 2, "{'ok': 1.0}");
   assert_ok (future, &error);

   future = future_ping (client, &error);
   request = receives_with_cluster_time (server, 2, 2, ping);

   /* timestamp is 2, increment is only 1 */
   replies_with_cluster_time (request, 2, 1, "{'ok': 1.0}");
   assert_ok (future, &error);

   future = future_ping (client, &error);

   /* client doesn't update cluster time, since new value is less than old */
   request = receives_with_cluster_time (server, 2, 2, ping);
   mock_server_replies_ok_and_destroys (request);
   assert_ok (future, &error);

   if (pooled) {
      /* wait for next heartbeat, it should contain newest cluster time */
      request = mock_server_receives_any_hello_with_match (
         server,
         "{'$clusterTime': "
         "{'clusterTime': {'$timestamp': "
         "{'t': 2, 'i': 2}}}}",

         "{'$clusterTime': "
         "{'clusterTime': {'$timestamp': "
         "{'t': 2, 'i': 2}}}}");

      replies_with_cluster_time (request, 2, 1, hello);

      mongoc_client_pool_push (pool, client);
      mongoc_client_pool_destroy (pool);
   } else {
      /* trigger next heartbeat, it should contain newest cluster time */
      _mongoc_usleep (750 * 1000); /* 750 ms */
      future = future_ping (client, &error);
      request = mock_server_receives_any_hello_with_match (
         server,
         "{'$clusterTime': "
         "{'clusterTime': {'$timestamp': "
         "{'t': 2, 'i': 2}}}}",

         "{'$clusterTime': "
         "{'clusterTime': {'$timestamp': "
         "{'t': 2, 'i': 2}}}}");

      replies_with_cluster_time (request, 2, 1, hello);
      request = receives_with_cluster_time (server, 2, 2, ping);
      mock_server_replies_ok_and_destroys (request);
      assert_ok (future, &error);

      mongoc_client_destroy (client);
   }

   mongoc_uri_destroy (uri);
   mock_server_destroy (server);
}


static void
test_cluster_time_comparison_single (void)
{
   _test_cluster_time_comparison (false);
}


static void
test_cluster_time_comparison_pooled (void)
{
   _test_cluster_time_comparison (true);
}


typedef future_t *(*run_command_fn_t) (mongoc_client_t *);
typedef void (*cleanup_fn_t) (future_t *);


typedef struct {
   const char *errmsg;
   bool is_not_primary_err;
} test_error_msg_t;


test_error_msg_t errors[] = {
   {"not master", true},
   {"not master or secondary", true},
   {"node is recovering", true},
   {"not master and secondaryOk=false", true},
   {"replicatedToNum called but not master anymore", true},
   {"??? node is recovering ???", true},
   {"??? not master ???", true},
   {"foo", false},
   {0}};

/* a "not primary" or "node is recovering" error marks server Unknown.
   "not primary" and "node is recovering" need only be substrings of the error
   message. */
static void
_test_not_primary (bool pooled,
                   run_command_fn_t run_command,
                   cleanup_fn_t cleanup_fn)
{
   test_error_msg_t *test_error_msg;
   mock_server_t *server;
   mongoc_client_pool_t *pool = NULL;
   mongoc_client_t *client;
   const char *cmd = "{'cmd': 1}";
   bson_error_t error;
   future_t *future;
   request_t *request;
   mongoc_topology_description_t const *td;
   const mongoc_server_description_t *sd;
   char *reply;

   server = mock_server_with_auto_hello (WIRE_VERSION_MIN);
   mock_server_run (server);

   if (pooled) {
      pool = test_framework_client_pool_new_from_uri (
         mock_server_get_uri (server), NULL);
      client = mongoc_client_pool_pop (pool);
   } else {
      client = test_framework_client_new_from_uri (mock_server_get_uri (server),
                                                   NULL);
   }

   for (test_error_msg = errors; test_error_msg->errmsg; test_error_msg++) {
      /*
       * successful command results in known server type
       */
      future = future_client_command_simple (
         client, "test", tmp_bson (cmd), NULL, NULL, &error);

      request = mock_server_receives_request (server);
      mock_server_replies_ok_and_destroys (request);
      BSON_ASSERT (future_get_bool (future));
      future_destroy (future);

      /* Topology may be invalidated by client_command_simple */
      td = mc_tpld_unsafe_get_const (client->topology);
      sd = mongoc_set_get_const (mc_tpld_servers_const (td), 1);

      BSON_ASSERT (sd->type == MONGOC_SERVER_STANDALONE);

      /*
       * command error marks server Unknown if it's a "not primary" error
       */
      future = run_command (client);
      request = mock_server_receives_request (server);

      reply = bson_strdup_printf ("{'ok': 0, 'errmsg': '%s'}",
                                  test_error_msg->errmsg);
      mock_server_replies_simple (request, reply);
      BSON_ASSERT (!future_get_bool (future));

      /* Topology should be invalidated by run_command */
      td = mc_tpld_unsafe_get_const (client->topology);
      sd = mongoc_set_get_const (mc_tpld_servers_const (td), 1);

      if (test_error_msg->is_not_primary_err) {
         BSON_ASSERT (sd->type == MONGOC_SERVER_UNKNOWN);
      } else {
         BSON_ASSERT (sd->type == MONGOC_SERVER_STANDALONE);
      }

      bson_free (reply);
      request_destroy (request);
      cleanup_fn (future);
   }

   if (pooled) {
      mongoc_client_pool_push (pool, client);
      mongoc_client_pool_destroy (pool);
   } else {
      mongoc_client_destroy (client);
   }

   mock_server_destroy (server);
}


static future_t *
future_command_simple (mongoc_client_t *client)
{
   return future_client_command_simple (
      client, "test", tmp_bson ("{'cmd': 1}"), NULL, NULL, NULL);
}


static void
function_command_simple_cleanup (future_t *future)
{
   future_destroy (future);
}


static void
test_not_primary_single (void)
{
   _test_not_primary (
      false, future_command_simple, function_command_simple_cleanup);
}


static void
test_not_primary_pooled (void)
{
   _test_not_primary (
      true, future_command_simple, function_command_simple_cleanup);
}


/* parts must remain valid after future_command_private exits */
mongoc_cmd_parts_t parts;

static future_t *
future_command_private (mongoc_client_t *client)
{
   bson_error_t error;
   mongoc_server_stream_t *server_stream;

   server_stream =
      mongoc_cluster_stream_for_writes (&client->cluster, NULL, NULL, &error);
   ASSERT_OR_PRINT (server_stream, error);

   mongoc_cmd_parts_init (
      &parts, client, "test", MONGOC_QUERY_NONE, tmp_bson ("{'cmd': 1}"));

   /* mongoc_cluster_run_command_parts will call mongoc_cmd_parts_cleanup */
   return future_cluster_run_command_parts (
      &client->cluster, server_stream, &parts, NULL, NULL);
}


static void
future_command_private_cleanup (future_t *future)
{
   mongoc_server_stream_t *server_stream =
      future_value_get_mongoc_server_stream_ptr (future_get_param (future, 1));
   mongoc_server_stream_cleanup (server_stream);
   future_destroy (future);
}


static void
test_not_primary_auth_single (void)
{
   _test_not_primary (
      false, future_command_private, future_command_private_cleanup);
}


static void
test_not_primary_auth_pooled (void)
{
   _test_not_primary (
      true, future_command_private, future_command_private_cleanup);
}


typedef struct {
   const char *name;
   const char *q;
   const char *e;
   bool secondary;
   bool cluster_time;
} dollar_query_test_t;


static bool
auto_hello_callback (request_t *request, void *data, bson_t *hello_response)
{
   dollar_query_test_t *test;
   bson_t cluster_time;

   test = (dollar_query_test_t *) data;

   bson_init (hello_response);
   BSON_APPEND_INT32 (hello_response, "ok", 1);
   BSON_APPEND_BOOL (hello_response, "isWritablePrimary", !test->secondary);
   BSON_APPEND_BOOL (hello_response, "secondary", test->secondary);
   BSON_APPEND_INT32 (hello_response, "minWireVersion", WIRE_VERSION_MIN);
   BSON_APPEND_INT32 (hello_response, "maxWireVersion", WIRE_VERSION_MAX);
   BSON_APPEND_UTF8 (hello_response, "setName", "rs");

   if (test->cluster_time) {
      BSON_APPEND_DOCUMENT_BEGIN (
         hello_response, "$clusterTime", &cluster_time);
      BSON_APPEND_TIMESTAMP (&cluster_time, "clusterTime", 1, 1);
      bson_append_document_end (hello_response, &cluster_time);
   }

   return true;
}


static void
_test_dollar_query (void *ctx)
{
   dollar_query_test_t *test;
   mock_server_t *server;
   mongoc_client_t *client;
   mongoc_collection_t *collection;
   mongoc_read_prefs_t *read_prefs;
   mongoc_cursor_t *cursor;
   future_t *future;
   request_t *request;
   const bson_t *doc;
   bson_error_t error;

   test = (dollar_query_test_t *) ctx;

   server = mock_server_new ();
   mock_server_auto_hello_callback (server, auto_hello_callback, test, NULL);
   mock_server_run (server);

   client =
      test_framework_client_new_from_uri (mock_server_get_uri (server), NULL);
   collection = mongoc_client_get_collection (client, "db", "collection");
   if (test->secondary) {
      read_prefs = mongoc_read_prefs_new (MONGOC_READ_SECONDARY);
   } else {
      read_prefs = NULL;
   }

   cursor = mongoc_collection_find (collection,
                                    MONGOC_QUERY_NONE,
                                    0,
                                    0,
                                    0,
                                    tmp_bson (test->q),
                                    NULL,
                                    read_prefs);

   future = future_cursor_next (cursor, &doc);
   request = mock_server_receives_msg (server, 0, tmp_bson (test->e));
   mock_server_replies_to_find (
      request, MONGOC_QUERY_NONE, 0, 0, "db.collection", "", true);

   BSON_ASSERT (!future_get_bool (future));
   ASSERT_OR_PRINT (!mongoc_cursor_error (cursor, &error), error);

   future_destroy (future);
   request_destroy (request);
   mongoc_read_prefs_destroy (read_prefs);
   mongoc_cursor_destroy (cursor);

   mongoc_collection_destroy (collection);
   mongoc_client_destroy (client);
   mock_server_destroy (server);
}


dollar_query_test_t tests[] = {
   {"/Cluster/cluster_time/query/",
    "{'a': 1}",
    "{"
    "   'find': 'collection', 'filter': {'a': 1},"
    "   '$clusterTime': {'$exists': false}"
    "}",
    false,
    false},
   {"/Cluster/cluster_time/query/cluster_time",
    "{'a': 1}",
    "{"
    "   'find': 'collection', 'filter': {'a': 1},"
    "   '$clusterTime': {'$exists': true}"
    "}",
    false,
    true},
   {"/Cluster/cluster_time/query/secondary",
    "{'a': 1}",
    "{"
    "   'find': 'collection', 'filter': {'a': 1}, "
    "   '$clusterTime': {'$exists': false},"
    "   '$readPreference': {'mode': 'secondary'}"
    "}",
    true,
    false},
   {"/Cluster/cluster_time/query/cluster_time_secondary",
    "{'a': 1}",
    "{"
    "   'find': 'collection', 'filter': {'a': 1}, "
    "   '$clusterTime': {'$exists': true},"
    "   '$readPreference': {'mode': 'secondary'}"
    "}",
    true,
    true},
   {"/Cluster/cluster_time/dollar_query/from_user",
    "{'$query': {'a': 1}}",
    "{"
    "   'find': 'collection', 'filter': {'a': 1},"
    "   '$clusterTime': {'$exists': false}"
    "}",
    false,
    false},
   {"/Cluster/cluster_time/dollar_query/from_user/cluster_time",
    "{'$query': {'a': 1}}",
    "{"
    "   'find': 'collection', 'filter': {'a': 1},"
    "   '$clusterTime': {'$exists': true}"
    "}",
    false,
    true},
   {"/Cluster/cluster_time/dollar_query/from_user/secondary",
    "{'$query': {'a': 1}}",
    "{"
    "   'find': 'collection', 'filter': {'a': 1},"
    "   '$clusterTime': {'$exists': false},"
    "   '$readPreference': {'mode': 'secondary'}"
    "}",
    true,
    false},
   {"/Cluster/cluster_time/dollar_query/from_user/cluster_time_secondary",
    "{'$query': {'a': 1}}",
    "{"
    "   'find': 'collection', 'filter': {'a': 1},"
    "   '$clusterTime': {'$exists': true},"
    "   '$readPreference': {'mode': 'secondary'}"
    "}",
    true,
    true},
   {"/Cluster/cluster_time/dollar_orderby",
    "{'$query': {'a': 1}, '$orderby': {'a': 1}}",
    "{"
    "   'find': 'collection', 'filter': {'a': 1},"
    "   'sort': {'a': 1}"
    "}",
    false,
    false},
   {"/Cluster/cluster_time/dollar_orderby/secondary",
    "{'$query': {'a': 1}, '$orderby': {'a': 1}}",
    "{"
    "   'find': 'collection', 'filter': {'a': 1},"
    "   'sort': {'a': 1},"
    "   '$clusterTime': {'$exists': false},"
    "   '$readPreference': {'mode': 'secondary'}"
    "}",
    true,
    false},
   {"/Cluster/cluster_time/dollar_orderby/cluster_time",
    "{'$query': {'a': 1}, '$orderby': {'a': 1}}",
    "{"
    "   'find': 'collection', 'filter': {'a': 1},"
    "   'sort': {'a': 1},"
    "   '$clusterTime': {'$exists': true}"
    "}",
    false,
    true},
   {"/Cluster/cluster_time/dollar_orderby/cluster_time_secondary",
    "{'$query': {'a': 1}, '$orderby': {'a': 1}}",
    "{"
    "   'find': 'collection', 'filter': {'a': 1},"
    "   'sort': {'a': 1},"
    "   '$clusterTime': {'$exists': true},"
    "   '$readPreference': {'mode': 'secondary'}"
    "}",
    true,
    true},
   {NULL}};

static void
_test_cluster_hello_fails (bool hangup)
{
   mock_server_t *mock_server;
   mongoc_uri_t *uri;
   mongoc_server_description_t *sd;
   mongoc_client_pool_t *pool;
   mongoc_client_t *client;
   request_t *request;
   future_t *future;
   bson_error_t error;
   int autoresponder_id;

   mock_server = mock_server_new ();
   autoresponder_id =
      mock_server_auto_hello (mock_server, "{ 'isWritablePrimary': true }");
   mock_server_run (mock_server);
   uri = mongoc_uri_copy (mock_server_get_uri (mock_server));
   /* increase heartbeatFrequencyMS to prevent background server selection. */
   mongoc_uri_set_option_as_int32 (uri, "heartbeatFrequencyMS", 99999);
   pool = test_framework_client_pool_new_from_uri (uri, NULL);
   mongoc_client_pool_set_error_api (pool, 2);
   mongoc_uri_destroy (uri);
   client = mongoc_client_pool_pop (pool);
   /* do server selection to add this server to the topology. this does not add
    * a cluster node for this server. */
   sd = mongoc_client_select_server (client, false, NULL, NULL);
   BSON_ASSERT (sd);
   mongoc_server_description_destroy (sd);
   mock_server_remove_autoresponder (mock_server, autoresponder_id);
   /* now create a cluster node by running a command. */
   future = future_client_command_simple (
      client, "test", tmp_bson ("{'ping': 1}"), NULL, NULL, &error);
   /* the client adds a cluster node, creating a stream to the server, and then
    * sends a hello request. */
   request = mock_server_receives_any_hello (mock_server);
   /* CDRIVER-2576: the server replies with an error, so
    * _mongoc_stream_run_hello returns NULL, which
    * _mongoc_cluster_run_hello must check. */

   if (hangup) {
      capture_logs (true); /* suppress "failed to buffer" warning */
      mock_server_hangs_up (request);
      BSON_ASSERT (!future_get_bool (future));
      ASSERT_ERROR_CONTAINS (
         error, MONGOC_ERROR_STREAM, MONGOC_ERROR_STREAM_SOCKET, "socket err");
   } else {
      mock_server_replies_simple (request, "{'ok': 0, 'code': 123}");
      BSON_ASSERT (!future_get_bool (future));
      ASSERT_ERROR_CONTAINS (
         error, MONGOC_ERROR_SERVER, 123, "Unknown command error");
   }

   request_destroy (request);
   future_destroy (future);
   mock_server_destroy (mock_server);
   mongoc_client_pool_push (pool, client);
   mongoc_client_pool_destroy (pool);
}

static void
test_cluster_hello_fails (void)
{
   _test_cluster_hello_fails (false);
}


static void
test_cluster_hello_hangup (void)
{
   _test_cluster_hello_fails (true);
}

static void
test_cluster_command_error (void)
{
   mock_server_t *server;
   mongoc_client_t *client;
   bson_error_t err;
   request_t *request;
   future_t *future;

   server = mock_server_with_auto_hello (WIRE_VERSION_MIN);
   mock_server_run (server);
   client =
      test_framework_client_new_from_uri (mock_server_get_uri (server), NULL);
   future = future_client_command_simple (client,
                                          "db",
                                          tmp_bson ("{'ping': 1}"),
                                          NULL /* opts */,
                                          NULL /* read prefs */,
                                          &err);
   request = mock_server_receives_msg (
      server, MONGOC_QUERY_NONE, tmp_bson ("{'$db': 'db', 'ping': 1}"));
   mock_server_hangs_up (request);
   BSON_ASSERT (!future_get_bool (future));
   future_destroy (future);
   request_destroy (request);
   /* _mongoc_buffer_append_from_stream, used by opmsg gives more detail. */
   ASSERT_ERROR_CONTAINS (err,
                          MONGOC_ERROR_STREAM,
                          MONGOC_ERROR_STREAM_SOCKET,
                          "Failed to send \"ping\" command with database "
                          "\"db\": Failed to read 4 bytes: socket error or "
                          "timeout");
   mock_server_destroy (server);
   mongoc_client_destroy (client);
}

static void
test_advanced_cluster_time_not_sent_to_standalone (void)
{
   mock_server_t *server;
   mongoc_client_t *client;
   mongoc_client_session_t *cs;
   bson_t opts = BSON_INITIALIZER;
   mongoc_collection_t *collection;
   mongoc_cursor_t *cursor;
   future_t *future;
   request_t *request;
   const bson_t *doc;
   bson_error_t error;

   server = mock_server_new ();
   mock_server_auto_endsessions (server);
   mock_server_auto_hello (server,
                           "{'ok': 1.0,"
                           " 'isWritablePrimary': true,"
                           " 'minWireVersion': %d,"
                           " 'maxWireVersion': %d,"
                           " 'logicalSessionTimeoutMinutes': 30}",
                           WIRE_VERSION_MIN,
                           WIRE_VERSION_MAX);
   mock_server_run (server);
   client =
      test_framework_client_new_from_uri (mock_server_get_uri (server), NULL);

   cs = mongoc_client_start_session (client, NULL, &error);
   ASSERT_OR_PRINT (cs, error);

   mongoc_client_session_advance_cluster_time (
      cs, tmp_bson ("{'clusterTime': {'$timestamp': {'t': 1, 'i': 1}}}"));

   ASSERT_OR_PRINT (mongoc_client_session_append (cs, &opts, &error), error);

   collection = mongoc_client_get_collection (client, "db", "collection");
   cursor = mongoc_collection_find_with_opts (
      collection, tmp_bson ("{}"), &opts, NULL);

   future = future_cursor_next (cursor, &doc);
   request = mock_server_receives_msg (
      server,
      0,
      tmp_bson ("{"
                "   'find': 'collection', 'filter': {},"
                "   '$clusterTime': {'$exists': false}"
                "}"));
   mock_server_replies_to_find (
      request, MONGOC_QUERY_NONE, 0, 0, "db.collection", "", true);

   BSON_ASSERT (!future_get_bool (future));
   ASSERT_OR_PRINT (!mongoc_cursor_error (cursor, &error), error);

   future_destroy (future);
   request_destroy (request);
   mongoc_cursor_destroy (cursor);
   bson_destroy (&opts);
   mongoc_collection_destroy (collection);
   mongoc_client_session_destroy (cs);
   mongoc_client_destroy (client);
   mock_server_destroy (server);
}

/* Responds properly to hello, hangs up on serverStatus, and replies {ok:1}
 * to everything else. */
static bool
_responder (request_t *req, void *data)
{
   char *hello;

   hello = (char *) data;
   if (0 == strcasecmp (req->command_name, HANDSHAKE_CMD_LEGACY_HELLO) ||
       0 == strcasecmp (req->command_name, "hello")) {
      mock_server_replies_simple (req, hello);
      request_destroy (req);
      return true;
   } else if (0 == strcmp (req->command_name, "serverStatus")) {
      mock_server_hangs_up (req);
      request_destroy (req);
      return true;
   }

   /* Otherwise, reply {ok:1} */
   mock_server_replies_ok_and_destroys (req);
   return true;
}

static mongoc_stream_t *
_initiator_fn (const mongoc_uri_t *uri,
               const mongoc_host_list_t *host,
               void *user_data,
               bson_error_t *error)
{
   mongoc_client_pool_t *pool;
   mongoc_client_t *client;
   bool ret;
   bson_t *cmd;
   bson_error_t ss_error;
   mongoc_stream_t *stream;

   cmd = BCON_NEW ("serverStatus", BCON_INT32 (1));
   pool = (mongoc_client_pool_t *) user_data;
   client = mongoc_client_pool_pop (pool);

   /* Hide warnings that get logged from network errors. */
   capture_logs (true);
   ret =
      mongoc_client_command_simple (client, "db", cmd, NULL, NULL, &ss_error);
   capture_logs (false);
   BSON_ASSERT (!ret);
   ASSERT_ERROR_CONTAINS (ss_error,
                          MONGOC_ERROR_STREAM,
                          MONGOC_ERROR_STREAM_SOCKET,
                          "socket error or timeout");
   stream = mongoc_client_default_stream_initiator (uri, host, client, error);
   ASSERT_OR_PRINT (stream != NULL, (*error));
   mongoc_client_pool_push (pool, client);
   bson_destroy (cmd);
   return stream;
}

void
test_hello_on_unknown (void)
{
   mock_server_t *mock_server;
   mongoc_client_pool_t *pool;
   mongoc_client_t *client;
   bson_error_t error;
   bool ret;
   mongoc_uri_t *uri;

   mock_server = mock_server_new ();
   mock_server_run (mock_server);
   mock_server_autoresponds (mock_server,
                             _responder,
                             (void *) tmp_str ("{ 'ok': 1.0,"
                                               " 'isWritablePrimary': true,"
                                               " 'minWireVersion': %d,"
                                               " 'maxWireVersion': %d,"
                                               " 'msg': 'isdbgrid'}",
                                               WIRE_VERSION_MIN,
                                               WIRE_VERSION_MAX),
                             NULL);

   uri = mongoc_uri_copy (mock_server_get_uri (mock_server));

   /* Add a placeholder additional host, so the topology type can be SHARDED.
    * The host will get removed on the first failed hello. */
   ret = mongoc_uri_upsert_host (uri, "localhost", 12345, &error);
   ASSERT_OR_PRINT (ret, error);
   pool = test_framework_client_pool_new_from_uri (uri, NULL);

   client = mongoc_client_pool_pop (pool);

   mongoc_client_set_stream_initiator (client, _initiator_fn, pool);

   /* The other client marked the server as unknown after this client selected
    * the server and created a stream, but *before* constructing the initial
    * hello. This reproduces the crash reported in CDRIVER-3404. */
   ret = mongoc_client_command_simple (
      client, "db", tmp_bson ("{'ping': 1}"), NULL, NULL, &error);
   ASSERT_OR_PRINT (ret, error);


   mongoc_uri_destroy (uri);
   mongoc_client_pool_push (pool, client);
   mongoc_client_pool_destroy (pool);
   mock_server_destroy (mock_server);
}


/* Test what happens when running a command directly on a server (by passing an
 * explicit server id) that is marked as "unknown" in the topology description.
 * Prior to the bug fix of CDRIVER-3404, a pooled client would erroneously
 * attempt to send the command.
 *
 * Update: After applying the fix to CDRIVER-3653 this test was updated.
 * Connections will track their own server description from the handshake
 * response.
 * Marking the server unknown in the shared topology description no longer
 * affects established connections.
 */
void
_test_cmd_on_unknown_serverid (bool pooled)
{
   mongoc_client_pool_t *pool;
   mongoc_client_t *client;
   bson_error_t error;
   bool ret;
   mongoc_uri_t *uri;

   uri = test_framework_get_uri ();
   /* Set a lower heartbeatFrequencyMS.
    * Servers supporting streamable hello will only respond to an awaitable
    * hello until heartbeatFrequencyMS has passed or the server had changed
    * state. This test marks the server Unknown in the client's topology
    * description. During cleanup, _mongoc_client_end_sessions will attempt to
    * do server selection again and wait for a server to become discovered. */
   mongoc_uri_set_option_as_int32 (uri, MONGOC_URI_HEARTBEATFREQUENCYMS, 5000);

   if (pooled) {
      pool = test_framework_client_pool_new_from_uri (uri, NULL);
      test_framework_set_pool_ssl_opts (pool);
      client = mongoc_client_pool_pop (pool);
   } else {
      pool = NULL;
      client = test_framework_client_new_from_uri (uri, NULL);
      test_framework_set_ssl_opts (client);
   }

   /* Do the initial topology scan and selection. */
   ret = mongoc_client_command_simple (client,
                                       "admin",
                                       tmp_bson ("{ 'ping': 1 }"),
                                       NULL /* read prefs */,
                                       NULL /* reply */,
                                       &error);
   ASSERT_OR_PRINT (ret, error);


   ret = mongoc_client_command_simple_with_server_id (client,
                                                      "admin",
                                                      tmp_bson ("{'ping': 1}"),
                                                      NULL /* read prefs */,
                                                      1,
                                                      NULL /* reply */,
                                                      &error);
   ASSERT_OR_PRINT (ret, error);

   /* Invalidate the server, giving it the server type MONGOC_SERVER_UNKNOWN */
   _mongoc_topology_invalidate_server (client->topology, 1);

   /* The next command is attempted directly on the unknown server and should
    * result in an error. */
   ret = mongoc_client_command_simple_with_server_id (client,
                                                      "admin",
                                                      tmp_bson ("{'ping': 1}"),
                                                      NULL /* read prefs */,
                                                      1,
                                                      NULL /* reply */,
                                                      &error);
   ASSERT_OR_PRINT (ret, error);

   if (pooled) {
      mongoc_client_pool_push (pool, client);
      mongoc_client_pool_destroy (pool);
   } else {
      mongoc_client_destroy (client);
   }
   mongoc_uri_destroy (uri);
}

void
test_cmd_on_unknown_serverid_pooled (void)
{
   _test_cmd_on_unknown_serverid (true /* pooled */);
}

void
test_cmd_on_unknown_serverid_single (void)
{
   _test_cmd_on_unknown_serverid (false /* pooled */);
}


/* Test that server streams are invalidated as expected. */
static void
test_cluster_stream_invalidation_single (void)
{
   mongoc_client_t *client;
   mongoc_server_description_t *sd;
   bson_error_t error;
   mongoc_server_stream_t *stream;
   mc_tpld_modification tdmod;

   client = test_framework_new_default_client ();
   /* Select a server to start monitoring. */
   sd = mongoc_client_select_server (
      client, true /* for writes */, NULL /* read prefs */, &error);
   ASSERT_OR_PRINT (sd, error);

   /* Test "clearing the pool". This should invalidate existing server streams.
    */
   stream = mongoc_cluster_stream_for_writes (
      &client->cluster, NULL /* session */, NULL /* reply */, &error);
   ASSERT_OR_PRINT (stream, error);
   BSON_ASSERT (mongoc_cluster_stream_valid (&client->cluster, stream));
   tdmod = mc_tpld_modify_begin (client->topology);
   _mongoc_topology_description_clear_connection_pool (
      tdmod.new_td, mongoc_server_description_id (sd), &kZeroServiceId);
   mc_tpld_modify_commit (tdmod);
   BSON_ASSERT (!mongoc_cluster_stream_valid (&client->cluster, stream));
   mongoc_server_stream_cleanup (stream);

   /* Test closing the connection. This should invalidate existing server
    * streams. */
   stream = mongoc_cluster_stream_for_writes (
      &client->cluster, NULL /* session */, NULL /* reply */, &error);
   ASSERT_OR_PRINT (stream, error);
   BSON_ASSERT (mongoc_cluster_stream_valid (&client->cluster, stream));
   mongoc_cluster_disconnect_node (&client->cluster, sd->id);
   BSON_ASSERT (!mongoc_cluster_stream_valid (&client->cluster, stream));
   mongoc_server_stream_cleanup (stream);

   /* Test that a new stream is considered valid. */
   stream = mongoc_cluster_stream_for_writes (
      &client->cluster, NULL /* session */, NULL /* reply */, &error);
   ASSERT_OR_PRINT (stream, error);
   BSON_ASSERT (mongoc_cluster_stream_valid (&client->cluster, stream));
   mongoc_server_stream_cleanup (stream);

   mongoc_server_description_destroy (sd);
   mongoc_client_destroy (client);
}

/* Test that server streams are invalidated as expected. */
static void
test_cluster_stream_invalidation_pooled (void)
{
   mongoc_client_pool_t *pool;
   mongoc_client_t *client;
   mongoc_server_description_t *sd;
   bson_error_t error;
   mongoc_server_stream_t *stream;
   mc_tpld_modification tdmod;

   pool = test_framework_new_default_client_pool ();
   client = mongoc_client_pool_pop (pool);
   /* Select a server. */
   sd = mongoc_client_select_server (
      client, true /* for writes */, NULL /* read prefs */, &error);
   ASSERT_OR_PRINT (sd, error);

   /* Test "clearing the pool". This should invalidate existing server streams.
    */
   stream = mongoc_cluster_stream_for_writes (
      &client->cluster, NULL /* session */, NULL /* reply */, &error);
   ASSERT_OR_PRINT (stream, error);
   BSON_ASSERT (mongoc_cluster_stream_valid (&client->cluster, stream));
   tdmod = mc_tpld_modify_begin (client->topology);
   _mongoc_topology_description_clear_connection_pool (
      tdmod.new_td, mongoc_server_description_id (sd), &kZeroServiceId);
   mc_tpld_modify_commit (tdmod);
   BSON_ASSERT (!mongoc_cluster_stream_valid (&client->cluster, stream));
   mongoc_server_stream_cleanup (stream);

   /* Test closing the connection. This should invalidate existing server
    * streams. */
   stream = mongoc_cluster_stream_for_writes (
      &client->cluster, NULL /* session */, NULL /* reply */, &error);
   ASSERT_OR_PRINT (stream, error);
   BSON_ASSERT (mongoc_cluster_stream_valid (&client->cluster, stream));
   mongoc_cluster_disconnect_node (&client->cluster, sd->id);
   BSON_ASSERT (!mongoc_cluster_stream_valid (&client->cluster, stream));
   mongoc_server_stream_cleanup (stream);

   /* Test that a new stream is considered valid. */
   stream = mongoc_cluster_stream_for_writes (
      &client->cluster, NULL /* session */, NULL /* reply */, &error);
   ASSERT_OR_PRINT (stream, error);
   BSON_ASSERT (mongoc_cluster_stream_valid (&client->cluster, stream));
   mongoc_server_stream_cleanup (stream);

   mongoc_server_description_destroy (sd);
   mongoc_client_pool_push (pool, client);
   mongoc_client_pool_destroy (pool);
}

void
test_cluster_install (TestSuite *suite)
{
   dollar_query_test_t *p = tests;

   while (p->name) {
      TestSuite_AddFull (suite,
                         p->name,
                         "",
                         _test_dollar_query,
                         NULL,
                         p,
                         TestSuite_CheckMockServerAllowed);

      p++;
   }

   TestSuite_AddLive (suite,
                      "/Cluster/test_get_max_bson_obj_size",
                      "",
                      test_get_max_bson_obj_size);
   TestSuite_AddLive (
      suite, "/Cluster/test_get_max_msg_size", "", test_get_max_msg_size);
   TestSuite_AddFull (suite,
                      "/Cluster/disconnect/single",
                      "",
                      test_cluster_node_disconnect_single,
                      NULL,
                      NULL,
                      test_framework_skip_if_slow);
   TestSuite_AddFull (suite,
                      "/Cluster/disconnect/pooled",
                      "",
                      test_cluster_node_disconnect_pooled,
                      NULL,
                      NULL,
                      test_framework_skip_if_slow);
   TestSuite_AddMockServerTest (suite,
                                "/Cluster/command/timeout/single",
                                "",
                                test_cluster_command_timeout_single);
   TestSuite_AddMockServerTest (suite,
                                "/Cluster/command/timeout/pooled",
                                "",
                                test_cluster_command_timeout_pooled);
   TestSuite_AddFull (suite,
                      "/Cluster/write_command/disconnect",
                      "",
                      test_write_command_disconnect,
                      NULL,
                      NULL,
                      test_framework_skip_if_slow);
   TestSuite_AddLive (suite,
                      "/Cluster/cluster_time/command_simple/single",
                      "",
                      test_cluster_time_command_simple_single);
   TestSuite_AddLive (suite,
                      "/Cluster/cluster_time/command_simple/pooled",
                      "",
                      test_cluster_time_command_simple_pooled);
   TestSuite_AddLive (suite,
                      "/Cluster/cluster_time/command/single",
                      "",
                      test_cluster_time_command_single);
   TestSuite_AddLive (suite,
                      "/Cluster/cluster_time/command/pooled",
                      "",
                      test_cluster_time_command_pooled);
   TestSuite_AddLive (suite,
                      "/Cluster/cluster_time/command_with_opts/single",
                      "",
                      test_cluster_time_command_with_opts_single);
   TestSuite_AddLive (suite,
                      "/Cluster/cluster_time/command_with_opts/pooled",
                      "",
                      test_cluster_time_command_with_opts_pooled);
   TestSuite_AddLive (suite,
                      "/Cluster/cluster_time/aggregate/single",
                      "",
                      test_cluster_time_aggregate_single);
   TestSuite_AddLive (suite,
                      "/Cluster/cluster_time/aggregate/pooled",
                      "",
                      test_cluster_time_aggregate_pooled);
   TestSuite_AddLive (suite,
                      "/Cluster/cluster_time/cursor/single",
                      "",
                      test_cluster_time_cursor_single);
   TestSuite_AddLive (suite,
                      "/Cluster/cluster_time/cursor/pooled",
                      "",
                      test_cluster_time_cursor_pooled);
   TestSuite_AddLive (suite,
                      "/Cluster/cluster_time/insert/single",
                      "",
                      test_cluster_time_insert_single);
   TestSuite_AddLive (suite,
                      "/Cluster/cluster_time/insert/pooled",
                      "",
                      test_cluster_time_insert_pooled);
   TestSuite_AddMockServerTest (suite,
                                "/Cluster/cluster_time/comparison/single",
                                "",
                                test_cluster_time_comparison_single,
                                test_framework_skip_if_slow);
   TestSuite_AddMockServerTest (suite,
                                "/Cluster/cluster_time/comparison/pooled",
                                "",
                                test_cluster_time_comparison_pooled,
                                test_framework_skip_if_slow);
   TestSuite_AddMockServerTest (
      suite,
      "/Cluster/cluster_time/advanced_not_sent_to_standalone",
      "",
      test_advanced_cluster_time_not_sent_to_standalone,
      test_framework_skip_if_no_crypto);
   TestSuite_AddMockServerTest (suite,
                                "/Cluster/not_primary/single",
                                "",
                                test_not_primary_single,
                                test_framework_skip_if_slow);
   TestSuite_AddMockServerTest (suite,
                                "/Cluster/not_primary/pooled",
                                "",
                                test_not_primary_pooled,
                                test_framework_skip_if_slow);
   TestSuite_AddMockServerTest (suite,
                                "/Cluster/not_primary_auth/single",
                                "",
                                test_not_primary_auth_single,
                                test_framework_skip_if_slow);
   TestSuite_AddMockServerTest (suite,
                                "/Cluster/not_primary_auth/pooled",
                                "",
                                test_not_primary_auth_pooled,
                                test_framework_skip_if_slow);
   TestSuite_AddMockServerTest (
      suite, "/Cluster/hello_fails", "", test_cluster_hello_fails);
   TestSuite_AddMockServerTest (
<<<<<<< HEAD
      suite, "/Cluster/hello_hangup", "", test_cluster_hello_hangup);
   TestSuite_AddMockServerTest (
      suite, "/Cluster/command_error/op_msg", "", test_cluster_command_error);
   TestSuite_AddMockServerTest (
      suite, "/Cluster/hello_on_unknown/mock", "", test_hello_on_unknown);
   TestSuite_AddLive (suite,
                      "/Cluster/cmd_on_unknown_serverid/pooled",
                      "",
                      test_cmd_on_unknown_serverid_pooled);
   TestSuite_AddLive (suite,
                      "/Cluster/cmd_on_unknown_serverid/single",
                      "",
                      test_cmd_on_unknown_serverid_single);
=======
      suite, "/Cluster/hello_hangup", test_cluster_hello_hangup);
   TestSuite_AddMockServerTest (
      suite, "/Cluster/command_error/op_msg", test_cluster_command_error);
   TestSuite_AddMockServerTest (
      suite, "/Cluster/hello_on_unknown/mock", test_hello_on_unknown);
   /* These tests exhibit some mysterious behavior after the new feature
   changes-- see: "https://jira.mongodb.org/browse/CDRIVER-4293".
      TestSuite_AddLive (suite,
                         "/Cluster/cmd_on_unknown_serverid/pooled",
                         test_cmd_on_unknown_serverid_pooled);
      TestSuite_AddLive (suite,
                         "/Cluster/cmd_on_unknown_serverid/single",
                         test_cmd_on_unknown_serverid_single);
   */
>>>>>>> 79c929ae
   TestSuite_AddLive (suite,
                      "/Cluster/stream_invalidation/single",
                      "",
                      test_cluster_stream_invalidation_single);
   TestSuite_AddLive (suite,
                      "/Cluster/stream_invalidation/pooled",
                      "",
                      test_cluster_stream_invalidation_pooled);
}<|MERGE_RESOLUTION|>--- conflicted
+++ resolved
@@ -1962,36 +1962,22 @@
    TestSuite_AddMockServerTest (
       suite, "/Cluster/hello_fails", "", test_cluster_hello_fails);
    TestSuite_AddMockServerTest (
-<<<<<<< HEAD
       suite, "/Cluster/hello_hangup", "", test_cluster_hello_hangup);
    TestSuite_AddMockServerTest (
       suite, "/Cluster/command_error/op_msg", "", test_cluster_command_error);
    TestSuite_AddMockServerTest (
       suite, "/Cluster/hello_on_unknown/mock", "", test_hello_on_unknown);
-   TestSuite_AddLive (suite,
-                      "/Cluster/cmd_on_unknown_serverid/pooled",
-                      "",
-                      test_cmd_on_unknown_serverid_pooled);
-   TestSuite_AddLive (suite,
-                      "/Cluster/cmd_on_unknown_serverid/single",
-                      "",
-                      test_cmd_on_unknown_serverid_single);
-=======
-      suite, "/Cluster/hello_hangup", test_cluster_hello_hangup);
-   TestSuite_AddMockServerTest (
-      suite, "/Cluster/command_error/op_msg", test_cluster_command_error);
-   TestSuite_AddMockServerTest (
-      suite, "/Cluster/hello_on_unknown/mock", test_hello_on_unknown);
    /* These tests exhibit some mysterious behavior after the new feature
    changes-- see: "https://jira.mongodb.org/browse/CDRIVER-4293".
       TestSuite_AddLive (suite,
                          "/Cluster/cmd_on_unknown_serverid/pooled",
+                         "",
                          test_cmd_on_unknown_serverid_pooled);
       TestSuite_AddLive (suite,
                          "/Cluster/cmd_on_unknown_serverid/single",
+                         "",
                          test_cmd_on_unknown_serverid_single);
    */
->>>>>>> 79c929ae
    TestSuite_AddLive (suite,
                       "/Cluster/stream_invalidation/single",
                       "",
