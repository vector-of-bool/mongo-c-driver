/*
 * Copyright 2009-present MongoDB, Inc.
 *
 * Licensed under the Apache License, Version 2.0 (the "License");
 * you may not use this file except in compliance with the License.
 * You may obtain a copy of the License at
 *
 *   http://www.apache.org/licenses/LICENSE-2.0
 *
 * Unless required by applicable law or agreed to in writing, software
 * distributed under the License is distributed on an "AS IS" BASIS,
 * WITHOUT WARRANTIES OR CONDITIONS OF ANY KIND, either express or implied.
 * See the License for the specific language governing permissions and
 * limitations under the License.
 */


#ifndef TEST_SUITE_H
#define TEST_SUITE_H


#include <bson/bson.h>
#include <stdio.h>
#include <math.h>
#include <stdlib.h>

#include "mongoc/mongoc-array-private.h"
#include "mongoc/mongoc-util-private.h"


#ifdef __cplusplus
extern "C" {
#endif

#ifndef OS_RELEASE_FILE_DIR
#define OS_RELEASE_FILE_DIR "src/libmongoc/tests/release_files"
#endif


#ifndef BINARY_DIR
#define BINARY_DIR "src/libmongoc/tests/binary"
#endif

#ifndef BSON_BINARY_DIR
#define BSON_BINARY_DIR "src/libbson/tests/binary"
#endif

#ifndef JSON_DIR
#define JSON_DIR "src/libmongoc/tests/json"
#endif

#ifndef BSON_JSON_DIR
#define BSON_JSON_DIR "src/libbson/tests/json"
#endif

#ifndef CERT_TEST_DIR
#define CERT_TEST_DIR "src/libmongoc/tests/x509gen"
#endif


#ifdef BSON_OS_WIN32
#include <stdarg.h>
#include <share.h>
static __inline int
bson_open (const char *filename, int flags, ...)
{
   int fd = -1;

   if (_sopen_s (&fd, filename, flags | _O_BINARY, _SH_DENYNO, _S_IREAD | _S_IWRITE) == NO_ERROR) {
      return fd;
   }

   return -1;
}
#define bson_close _close
#define bson_read(f, b, c) ((ssize_t) _read ((f), (b), (int) (c)))
#define bson_write _write
#else
#define bson_open open
#define bson_read read
#define bson_close close
#define bson_write write
#endif


#define TEST_NOFORK (1 << 1)
#define TEST_HELPTEXT (1 << 2)
#define TEST_DEBUGOUTPUT (1 << 3)
#define TEST_TRACE (1 << 4)
#define TEST_LISTTESTS (1 << 5)


#define CERT_CA CERT_TEST_DIR "/ca.pem"
#define CERT_CRL CERT_TEST_DIR "/crl.pem"
#define CERT_SERVER CERT_TEST_DIR "/server.pem" /* 127.0.0.1 & localhost */
#define CERT_CLIENT CERT_TEST_DIR "/client.pem"
#define CERT_ALTNAME                                                               \
   CERT_TEST_DIR "/altname.pem"                         /* alternative.mongodb.org \
                                                         */
#define CERT_WILD CERT_TEST_DIR "/wild.pem"             /* *.mongodb.org */
#define CERT_COMMONNAME CERT_TEST_DIR "/commonName.pem" /* 127.0.0.1 & localhost */
#define CERT_EXPIRED CERT_TEST_DIR "/expired.pem"       /* 127.0.0.1 & localhost */
#define CERT_PASSWORD "qwerty"
#define CERT_PASSWORD_PROTECTED CERT_TEST_DIR "/password_protected.pem"


#ifdef ASSERT
#undef ASSERT
#endif

// Ensure stdout and stderr are flushed prior to possible following abort().
#define MONGOC_STDERR_PRINTF(format, ...)    \
   if (1) {                                  \
      fflush (stdout);                       \
      fprintf (stderr, format, __VA_ARGS__); \
      fflush (stderr);                       \
   } else                                    \
      ((void) 0)

#define ASSERT(Cond)                                                                                         \
   do {                                                                                                      \
      if (!(Cond)) {                                                                                         \
         MONGOC_STDERR_PRINTF (                                                                              \
            "FAIL:%s:%d  %s()\n  Condition '%s' failed.\n", __FILE__, __LINE__, BSON_FUNC, BSON_STR (Cond)); \
         abort ();                                                                                           \
      }                                                                                                      \
   } while (0)


void
_test_error (const char *format, ...) BSON_GNUC_PRINTF (1, 2);

#define test_error(...)                                                                    \
   if (1) {                                                                                \
      MONGOC_STDERR_PRINTF ("test error in: %s %d:%s()\n", __FILE__, __LINE__, BSON_FUNC); \
      _test_error (__VA_ARGS__);                                                           \
      abort (); /* suppress missing return errors in non-void functions */                 \
   } else                                                                                  \
      ((void) 0)

#define bson_eq_bson(bson, expected)                                                                            \
   do {                                                                                                         \
      char *bson_json, *expected_json;                                                                          \
      const uint8_t *bson_data = bson_get_data ((bson));                                                        \
      const uint8_t *expected_data = bson_get_data ((expected));                                                \
      int unequal;                                                                                              \
      unsigned o;                                                                                               \
      int off = -1;                                                                                             \
      unequal = ((expected)->len != (bson)->len) ||                                                             \
                memcmp (bson_get_data ((expected)), bson_get_data ((bson)), (expected)->len);                   \
      if (unequal) {                                                                                            \
         bson_json = bson_as_canonical_extended_json (bson, NULL);                                              \
         expected_json = bson_as_canonical_extended_json ((expected), NULL);                                    \
         for (o = 0; o < (bson)->len && o < (expected)->len; o++) {                                             \
            if (bson_data[o] != expected_data[o]) {                                                             \
               off = o;                                                                                         \
               break;                                                                                           \
            }                                                                                                   \
         }                                                                                                      \
         if (off == -1) {                                                                                       \
            off = BSON_MAX ((expected)->len, (bson)->len) - 1;                                                  \
         }                                                                                                      \
         MONGOC_STDERR_PRINTF ("bson objects unequal (byte %u):\n(%s)\n(%s)\n", off, bson_json, expected_json); \
         {                                                                                                      \
            int fd1 = bson_open ("failure.bad.bson", O_RDWR | O_CREAT, 0640);                                   \
            int fd2 = bson_open ("failure.expected.bson", O_RDWR | O_CREAT, 0640);                              \
            ASSERT (fd1 != -1);                                                                                 \
            ASSERT (fd2 != -1);                                                                                 \
            ASSERT ((bson)->len == bson_write (fd1, bson_data, (bson)->len));                                   \
            ASSERT ((expected)->len == bson_write (fd2, expected_data, (expected)->len));                       \
            bson_close (fd1);                                                                                   \
            bson_close (fd2);                                                                                   \
         }                                                                                                      \
         abort ();                                                                                              \
      }                                                                                                         \
   } while (0)


#ifdef ASSERT_OR_PRINT
#undef ASSERT_OR_PRINT
#endif

#define ASSERT_OR_PRINT(_statement, _err)                                                                            \
   do {                                                                                                              \
      if (!(_statement)) {                                                                                           \
         MONGOC_STDERR_PRINTF (                                                                                      \
            "FAIL:%s:%d  %s()\n  %s\n  %s\n\n", __FILE__, __LINE__, BSON_FUNC, BSON_STR (_statement), _err.message); \
         abort ();                                                                                                   \
      }                                                                                                              \
   } while (0)

#define ASSERT_CURSOR_NEXT(_cursor, _doc)                                                                       \
   do {                                                                                                         \
      bson_error_t _err;                                                                                        \
      if (!mongoc_cursor_next ((_cursor), (_doc))) {                                                            \
         if (mongoc_cursor_error ((_cursor), &_err)) {                                                          \
            MONGOC_STDERR_PRINTF ("FAIL:%s:%d  %s()\n  %s\n\n", __FILE__, __LINE__, BSON_FUNC, _err.message);   \
         } else {                                                                                               \
            MONGOC_STDERR_PRINTF ("FAIL:%s:%d  %s()\n  %s\n\n", __FILE__, __LINE__, BSON_FUNC, "empty cursor"); \
         }                                                                                                      \
         abort ();                                                                                              \
      }                                                                                                         \
   } while (0)


#define ASSERT_CURSOR_DONE(_cursor)                                                                              \
   do {                                                                                                          \
      bson_error_t _err;                                                                                         \
      const bson_t *_doc;                                                                                        \
      if (mongoc_cursor_next ((_cursor), &_doc)) {                                                               \
         MONGOC_STDERR_PRINTF ("FAIL:%s:%d  %s()\n  %s\n\n", __FILE__, __LINE__, BSON_FUNC, "non-empty cursor"); \
         abort ();                                                                                               \
      }                                                                                                          \
      if (mongoc_cursor_error ((_cursor), &_err)) {                                                              \
         MONGOC_STDERR_PRINTF ("FAIL:%s:%d  %s()\n  %s\n\n", __FILE__, __LINE__, BSON_FUNC, _err.message);       \
         abort ();                                                                                               \
      }                                                                                                          \
   } while (0)


#define ASSERT_CMPINT_HELPER(a, eq, b, fmt, type)                               \
   do {                                                                         \
      /* evaluate once */                                                       \
      type _a = a;                                                              \
      type _b = b;                                                              \
      if (!((_a) eq (_b))) {                                                    \
         MONGOC_STDERR_PRINTF ("FAIL\n\nAssert Failure: %" fmt " %s %" fmt "\n" \
                               "%s:%d  %s()\n",                                 \
                               _a,                                              \
                               BSON_STR (eq),                                   \
                               _b,                                              \
                               __FILE__,                                        \
                               __LINE__,                                        \
                               BSON_FUNC);                                      \
         abort ();                                                              \
      }                                                                         \
   } while (0)


#define ASSERT_CMPINT(a, eq, b) ASSERT_CMPINT_HELPER (a, eq, b, "d", int)
#define ASSERT_CMPUINT(a, eq, b) ASSERT_CMPINT_HELPER (a, eq, b, "u", unsigned int)
#define ASSERT_CMPLONG(a, eq, b) ASSERT_CMPINT_HELPER (a, eq, b, "ld", long)
#define ASSERT_CMPULONG(a, eq, b) ASSERT_CMPINT_HELPER (a, eq, b, "lu", unsigned long)
#define ASSERT_CMPINT32(a, eq, b) ASSERT_CMPINT_HELPER (a, eq, b, PRId32, int32_t)
#define ASSERT_CMPINT64(a, eq, b) ASSERT_CMPINT_HELPER (a, eq, b, PRId64, int64_t)
#define ASSERT_CMPUINT16(a, eq, b) ASSERT_CMPINT_HELPER (a, eq, b, "hu", uint16_t)
#define ASSERT_CMPUINT32(a, eq, b) ASSERT_CMPINT_HELPER (a, eq, b, PRIu32, uint32_t)
#define ASSERT_CMPUINT64(a, eq, b) ASSERT_CMPINT_HELPER (a, eq, b, PRIu64, uint64_t)
#define ASSERT_CMPSIZE_T(a, eq, b) ASSERT_CMPINT_HELPER (a, eq, b, "zu", size_t)
#define ASSERT_CMPSSIZE_T(a, eq, b) ASSERT_CMPINT_HELPER (a, eq, b, "zd", ssize_t)
#define ASSERT_CMPDOUBLE(a, eq, b) ASSERT_CMPINT_HELPER (a, eq, b, "f", double)
#define ASSERT_CMPVOID(a, eq, b) ASSERT_CMPINT_HELPER (a, eq, b, "p", void *)

#define ASSERT_MEMCMP(a, b, n)                                                                                      \
   do {                                                                                                             \
      if (0 != memcmp (a, b, n)) {                                                                                  \
         MONGOC_STDERR_PRINTF ("Failed comparing %d bytes: \"%.*s\" != \"%.*s\"", n, n, (char *) a, n, (char *) b); \
         abort ();                                                                                                  \
      }                                                                                                             \
   } while (0)


#ifdef ASSERT_ALMOST_EQUAL
#undef ASSERT_ALMOST_EQUAL
#endif
#define ASSERT_ALMOST_EQUAL(a, b)                                                                     \
   do {                                                                                               \
      /* evaluate once */                                                                             \
      int64_t _a = (a);                                                                               \
      int64_t _b = (b);                                                                               \
      if (!(_a > (_b * 2) / 3 && (_a < (_b * 3) / 2))) {                                              \
         MONGOC_STDERR_PRINTF ("FAIL\n\nAssert Failure: %" PRId64 " not within 50%% of %" PRId64 "\n" \
                               "%s:%d  %s()\n",                                                       \
                               _a,                                                                    \
                               _b,                                                                    \
                               __FILE__,                                                              \
                               __LINE__,                                                              \
                               BSON_FUNC);                                                            \
         abort ();                                                                                    \
      }                                                                                               \
   } while (0)

#ifdef ASSERT_EQUAL_DOUBLE
#undef ASSERT_EQUAL_DOUBLE
#endif
#define ASSERT_EQUAL_DOUBLE(a, b)                                                   \
   do {                                                                             \
      double _a = fabs ((double) a);                                                \
      double _b = fabs ((double) b);                                                \
      if (!(_a > (_b * 4) / 5 && (_a < (_b * 6) / 5))) {                            \
         MONGOC_STDERR_PRINTF ("FAIL\n\nAssert Failure: %f not within 20%% of %f\n" \
                               "%s:%d  %s()\n",                                     \
                               (double) a,                                          \
                               (double) b,                                          \
                               __FILE__,                                            \
                               __LINE__,                                            \
                               BSON_FUNC);                                          \
         abort ();                                                                  \
      }                                                                             \
   } while (0)


#define ASSERT_CMPSTR(a, b)                                                                 \
   do {                                                                                     \
      /* evaluate once */                                                                   \
      const char *_a = a;                                                                   \
      const char *_b = b;                                                                   \
      if ((_a != _b) && (!_a || !_b || (strcmp (_a, _b) != 0))) {                           \
         MONGOC_STDERR_PRINTF ("FAIL\n\nAssert Failure:\n  \"%s\"\n  !=\n  \"%s\"\n %s:%d " \
                               " %s()\n",                                                   \
                               _a ? _a : "(null)",                                          \
                               _b ? _b : "(null)",                                          \
                               __FILE__,                                                    \
                               __LINE__,                                                    \
                               BSON_FUNC);                                                  \
         abort ();                                                                          \
      }                                                                                     \
   } while (0)

#define ASSERT_CMPJSON(_a, _b)                                              \
   do {                                                                     \
      size_t i = 0;                                                         \
      char *__a = (char *) (_a);                                            \
      char *__b = (char *) (_b);                                            \
      char *__aa = bson_malloc0 (strlen (__a) + 1);                         \
      char *__bb = bson_malloc0 (strlen (__b) + 1);                         \
      char *f = __a;                                                        \
      do {                                                                  \
         while (bson_isspace (*__a))                                        \
            __a++;                                                          \
         __aa[i++] = *__a++;                                                \
      } while (*__a);                                                       \
      i = 0;                                                                \
      do {                                                                  \
         while (bson_isspace (*__b))                                        \
            __b++;                                                          \
         __bb[i++] = *__b++;                                                \
      } while (*__b);                                                       \
      if (!!strcmp ((__aa), (__bb))) {                                      \
         MONGOC_STDERR_PRINTF ("FAIL\n\nAssert Failure: \"%s\" != \"%s\"\n" \
                               "%s:%d  %s()\n",                             \
                               __aa,                                        \
                               __bb,                                        \
                               __FILE__,                                    \
                               __LINE__,                                    \
                               BSON_FUNC);                                  \
         abort ();                                                          \
      }                                                                     \
      bson_free (__aa);                                                     \
      bson_free (__bb);                                                     \
      bson_free (f);                                                        \
   } while (0)

#define ASSERT_CMPOID(a, b)                                              \
   do {                                                                  \
      if (bson_oid_compare ((a), (b))) {                                 \
         char oid_a[25];                                                 \
         char oid_b[25];                                                 \
         bson_oid_to_string ((a), oid_a);                                \
         bson_oid_to_string ((b), oid_b);                                \
         MONGOC_STDERR_PRINTF ("FAIL\n\nAssert Failure: "                \
                               "ObjectId(\"%s\") != ObjectId(\"%s\")\n", \
                               oid_a,                                    \
                               oid_b);                                   \
         abort ();                                                       \
      }                                                                  \
   } while (0)


#define ASSERT_CONTAINS(a, b)                                                                                    \
   do {                                                                                                          \
      char *_a_lower = bson_strdup (a);                                                                          \
      char *_b_lower = bson_strdup (b);                                                                          \
      mongoc_lowercase (_a_lower, _a_lower);                                                                     \
      mongoc_lowercase (_b_lower, _b_lower);                                                                     \
      if (NULL == strstr ((_a_lower), (_b_lower))) {                                                             \
         MONGOC_STDERR_PRINTF ("%s:%d %s(): [%s] does not contain [%s]\n", __FILE__, __LINE__, BSON_FUNC, a, b); \
         abort ();                                                                                               \
      }                                                                                                          \
      bson_free (_a_lower);                                                                                      \
      bson_free (_b_lower);                                                                                      \
   } while (0)

#define ASSERT_STARTSWITH(a, b)                                                                      \
   do {                                                                                              \
      /* evaluate once */                                                                            \
      const char *_a = a;                                                                            \
      const char *_b = b;                                                                            \
      if ((_a) != strstr ((_a), (_b))) {                                                             \
         MONGOC_STDERR_PRINTF (                                                                      \
            "%s:%d %s(): : [%s] does not start with [%s]\n", __FILE__, __LINE__, BSON_FUNC, _a, _b); \
         abort ();                                                                                   \
      }                                                                                              \
   } while (0)

#define ASSERT_ERROR_CONTAINS(error, _domain, _code, _message)                           \
   do {                                                                                  \
      if (error.domain != _domain) {                                                     \
         MONGOC_STDERR_PRINTF ("%s:%d %s(): error domain %d doesn't match expected %d\n" \
                               "error: \"%s\"",                                          \
                               __FILE__,                                                 \
                               __LINE__,                                                 \
                               BSON_FUNC,                                                \
                               error.domain,                                             \
                               _domain,                                                  \
                               error.message);                                           \
         abort ();                                                                       \
      };                                                                                 \
      if (error.code != _code) {                                                         \
         MONGOC_STDERR_PRINTF ("%s:%d %s(): error code %d doesn't match expected %d\n"   \
                               "error: \"%s\"",                                          \
                               __FILE__,                                                 \
                               __LINE__,                                                 \
                               BSON_FUNC,                                                \
                               error.code,                                               \
                               _code,                                                    \
                               error.message);                                           \
         abort ();                                                                       \
      };                                                                                 \
      ASSERT_CONTAINS (error.message, _message);                                         \
   } while (0)

#define ASSERT_CAPTURED_LOG(_info, _level, _msg)                                                       \
   do {                                                                                                \
      if (!has_captured_log (_level, _msg)) {                                                          \
         MONGOC_STDERR_PRINTF (                                                                        \
            "%s:%d %s(): testing %s didn't log \"%s\"\n", __FILE__, __LINE__, BSON_FUNC, _info, _msg); \
         print_captured_logs ("\t");                                                                   \
         abort ();                                                                                     \
      }                                                                                                \
   } while (0)

#define ASSERT_NO_CAPTURED_LOGS(_info)                                                                \
   do {                                                                                               \
      if (has_captured_logs ()) {                                                                     \
         MONGOC_STDERR_PRINTF (                                                                       \
            "%s:%d %s(): testing %s shouldn't have logged:\n", __FILE__, __LINE__, BSON_FUNC, _info); \
         print_captured_logs ("\t");                                                                  \
         abort ();                                                                                    \
      }                                                                                               \
   } while (0)

#define ASSERT_HAS_FIELD(_bson, _field)                                               \
   do {                                                                               \
      if (!bson_has_field ((_bson), (_field))) {                                      \
         MONGOC_STDERR_PRINTF ("FAIL\n\nAssert Failure: No field \"%s\" in \"%s\"\n", \
                               (_field),                                              \
                               bson_as_canonical_extended_json (_bson, NULL));        \
         abort ();                                                                    \
      }                                                                               \
   } while (0)

#define ASSERT_HAS_NOT_FIELD(_bson, _field)                                                   \
   do {                                                                                       \
      if (bson_has_field ((_bson), (_field))) {                                               \
         MONGOC_STDERR_PRINTF ("FAIL\n\nAssert Failure: Unexpected field \"%s\" in \"%s\"\n", \
                               (_field),                                                      \
                               bson_as_canonical_extended_json (_bson, NULL));                \
         abort ();                                                                            \
      }                                                                                       \
   } while (0)

#define ASSERT_CMPTIME(actual, maxduration)     \
   do {                                         \
      ASSERT_CMPINT64 (actual, <, maxduration); \
   } while (0)

#define ASSERT_WITHIN_TIME_INTERVAL(actual, minduration, maxduration) \
   do {                                                               \
      ASSERT_CMPINT64 (actual, >=, minduration);                      \
      ASSERT_CMPINT64 (actual, <, maxduration);                       \
   } while (0)

#if defined(_WIN32) && !defined(__MINGW32__)
#define gettestpid _getpid
#else
#ifdef __MINGW32__
#include <process.h>
#endif
#define gettestpid getpid
#endif

#define ASSERT_OR_PRINT_ERRNO(_statement, _errcode)                                             \
   do {                                                                                         \
      if (!(_statement)) {                                                                      \
         MONGOC_STDERR_PRINTF ("FAIL:%s:%d  %s()\n  %s\n  Failed with error code: %d (%s)\n\n", \
                               __FILE__,                                                        \
                               __LINE__,                                                        \
                               BSON_FUNC,                                                       \
                               BSON_STR (_statement),                                           \
                               _errcode,                                                        \
                               strerror (_errcode));                                            \
         abort ();                                                                              \
      }                                                                                         \
   } while (0)

#define ASSERT_COUNT(n, collection)                                                                              \
   do {                                                                                                          \
      int count = (int) mongoc_collection_count_documents (collection, tmp_bson ("{}"), NULL, NULL, NULL, NULL); \
      if ((n) != count) {                                                                                        \
         MONGOC_STDERR_PRINTF ("FAIL\n\nAssert Failure: count of %s is %d, not %d\n"                             \
                               "%s:%d  %s()\n",                                                                  \
                               mongoc_collection_get_name (collection),                                          \
                               count,                                                                            \
                               n,                                                                                \
                               __FILE__,                                                                         \
                               __LINE__,                                                                         \
                               BSON_FUNC);                                                                       \
         abort ();                                                                                               \
      }                                                                                                          \
   } while (0)

#define ASSERT_CURSOR_COUNT(_n, _cursor)                                              \
   do {                                                                               \
      int _count = 0;                                                                 \
      const bson_t *_doc;                                                             \
      while (mongoc_cursor_next (_cursor, &_doc)) {                                   \
         _count++;                                                                    \
      }                                                                               \
      if ((_n) != _count) {                                                           \
         MONGOC_STDERR_PRINTF ("FAIL\n\nAssert Failure: cursor count is %d, not %d\n" \
                               "%s:%d  %s()\n",                                       \
                               _count,                                                \
                               _n,                                                    \
                               __FILE__,                                              \
                               __LINE__,                                              \
                               BSON_FUNC);                                            \
         abort ();                                                                    \
      }                                                                               \
   } while (0)

#define WAIT_UNTIL(_pred)                                              \
   do {                                                                \
      int64_t _start = bson_get_monotonic_time ();                     \
      while (!(_pred)) {                                               \
         if (bson_get_monotonic_time () - _start > 10 * 1000 * 1000) { \
            MONGOC_STDERR_PRINTF ("Predicate \"%s\" timed out\n"       \
                                  "   %s:%d  %s()\n",                  \
                                  BSON_STR (_pred),                    \
                                  __FILE__,                            \
                                  __LINE__,                            \
                                  BSON_FUNC);                          \
            abort ();                                                  \
         }                                                             \
         _mongoc_usleep (10 * 1000);                                   \
      }                                                                \
   } while (0)

#define ASSERT_WITH_MSG(_statement, ...)                                                                            \
   do {                                                                                                             \
      if (!(_statement)) {                                                                                          \
         MONGOC_STDERR_PRINTF ("FAIL:%s:%d  %s()\n  %s\n\n", __FILE__, __LINE__, BSON_FUNC, BSON_STR (_statement)); \
         fprintf (stderr, __VA_ARGS__);                                                                             \
         fprintf (stderr, "\n");                                                                                    \
         fflush (stderr);                                                                                           \
         abort ();                                                                                                  \
      }                                                                                                             \
   } while (0)

// bson_value_to_str returns a string representation of a BSON value.
// Example: { "$numberInt": "123" }
// The return string must be freed with bson_free.
char *
bson_value_to_str (const bson_value_t *val);

// bson_value_eq returns true if both bson_value_t contain equal values.
bool
bson_value_eq (const bson_value_t *a, const bson_value_t *b);

// ASSERT_BSONVALUE_EQ asserts that two const bson_value_t* contain equal
// values.
#define ASSERT_BSONVALUE_EQ(a, b)                                               \
   if (1) {                                                                     \
      if (!bson_value_eq ((a), (b))) {                                          \
         test_error ("%s != %s", bson_value_to_str (a), bson_value_to_str (b)); \
      }                                                                         \
   } else                                                                       \
      (void) 0

<<<<<<< HEAD
=======
// `test_bulkwriteexception_tostring` returns a temporary string that does not need to be freed.
const char *
test_bulkwriteexception_str (const mongoc_bulkwriteexception_t *bwe);

#define ASSERT_NO_BULKWRITEEXCEPTION(bwr)                                  \
   if (bwr.exc) {                                                          \
      const char *_str = test_bulkwriteexception_str (bwr.exc);            \
      test_error ("Expected no bulk write exception, but got:\n%s", _str); \
   } else                                                                  \
      (void) 0
>>>>>>> a463a46c

// `get_current_connection_count` returns the server reported connection count.
int32_t
get_current_connection_count (const char *host_and_port);

#define ASSERT_CONN_COUNT(host, expect)                           \
   if (1) {                                                       \
      int32_t _got = get_current_connection_count (host);         \
      if (_got != expect) {                                       \
         test_error ("Got unexpected connection count to %s:\n"   \
                     "  Expected %" PRId32 ", got %" PRId32 "\n", \
                     host,                                        \
                     expect,                                      \
                     _got);                                       \
      }                                                           \
   } else                                                         \
      (void) 0

#define ASSERT_EVENTUAL_CONN_COUNT(host, expect)                                   \
   if (1) {                                                                        \
      int64_t _start = bson_get_monotonic_time ();                                 \
      while (true) {                                                               \
         int32_t _got = get_current_connection_count (host);                       \
         if (_got == expect) {                                                     \
            break;                                                                 \
         }                                                                         \
         int64_t _now = bson_get_monotonic_time ();                                \
         if (_now - _start > 5 * 1000 * 1000 /* five seconds */) {                 \
            test_error ("Timed out waiting for expected connection count to %s:\n" \
                        "  Expected %" PRId32 ", got %" PRId32 "\n",               \
                        host,                                                      \
                        expect,                                                    \
                        _got);                                                     \
         }                                                                         \
      }                                                                            \
   } else                                                                          \
      (void) 0

#define MAX_TEST_NAME_LENGTH 500
#define MAX_TEST_CHECK_FUNCS 10


typedef void (*TestFunc) (void);
typedef void (*TestFuncWC) (void *);
typedef void (*TestFuncDtor) (void *);
typedef int (*CheckFunc) (void);
typedef struct _Test Test;
typedef struct _TestSuite TestSuite;
typedef struct _TestFnCtx TestFnCtx;
typedef struct _TestSkip TestSkip;


struct _Test {
   Test *next;
   char *name;
   TestFuncWC func;
   TestFuncDtor dtor;
   void *ctx;
   int exit_code;
   unsigned seed;
   CheckFunc checks[MAX_TEST_CHECK_FUNCS];
   size_t num_checks;
};


struct _TestSuite {
   char *prgname;
   char *name;
   mongoc_array_t match_patterns;
   char *ctest_run;
   Test *tests;
   FILE *outfile;
   int flags;
   int silent;
   bson_string_t *mock_server_log_buf;
   FILE *mock_server_log;
   mongoc_array_t failing_flaky_skips;
};


struct _TestFnCtx {
   TestFunc test_fn;
   TestFuncDtor dtor;
};


struct _TestSkip {
   char *test_name;
   char *subtest_desc;
   char *reason;
};


void
TestSuite_Init (TestSuite *suite, const char *name, int argc, char **argv);
void
TestSuite_Add (TestSuite *suite, const char *name, TestFunc func);
int
TestSuite_CheckLive (void);
void
TestSuite_AddLive (TestSuite *suite, const char *name, TestFunc func);
int
TestSuite_CheckMockServerAllowed (void);
void
_TestSuite_AddMockServerTest (TestSuite *suite, const char *name, TestFunc func, ...);
#define TestSuite_AddMockServerTest(_suite, _name, ...) _TestSuite_AddMockServerTest (_suite, _name, __VA_ARGS__, NULL)
void
TestSuite_AddWC (TestSuite *suite, const char *name, TestFuncWC func, TestFuncDtor dtor, void *ctx);
Test *
_V_TestSuite_AddFull (TestSuite *suite, const char *name, TestFuncWC func, TestFuncDtor dtor, void *ctx, va_list ap);
void
_TestSuite_AddFull (TestSuite *suite, const char *name, TestFuncWC func, TestFuncDtor dtor, void *ctx, ...);
void
_TestSuite_TestFnCtxDtor (void *ctx);
#define TestSuite_AddFull(_suite, _name, _func, _dtor, _ctx, ...) \
   _TestSuite_AddFull (_suite, _name, _func, _dtor, _ctx, __VA_ARGS__, NULL)
#define TestSuite_AddFullWithTestFn(_suite, _name, _func, _dtor, _test_fn, ...)                    \
   do {                                                                                            \
      TestFnCtx *ctx = bson_malloc (sizeof (TestFnCtx));                                           \
      ctx->test_fn = (TestFunc) (_test_fn);                                                        \
      ctx->dtor = _dtor;                                                                           \
      _TestSuite_AddFull (_suite, _name, _func, _TestSuite_TestFnCtxDtor, ctx, __VA_ARGS__, NULL); \
   } while (0)
int
TestSuite_Run (TestSuite *suite);
void
TestSuite_Destroy (TestSuite *suite);

int
test_suite_debug_output (void);
void
test_suite_mock_server_log (const char *msg, ...);
void
_process_skip_file (const char *, mongoc_array_t *);

bool
TestSuite_NoFork (TestSuite *suite);

#ifdef __cplusplus
}
#endif


#endif /* TEST_SUITE_H */<|MERGE_RESOLUTION|>--- conflicted
+++ resolved
@@ -577,8 +577,6 @@
    } else                                                                       \
       (void) 0
 
-<<<<<<< HEAD
-=======
 // `test_bulkwriteexception_tostring` returns a temporary string that does not need to be freed.
 const char *
 test_bulkwriteexception_str (const mongoc_bulkwriteexception_t *bwe);
@@ -589,7 +587,6 @@
       test_error ("Expected no bulk write exception, but got:\n%s", _str); \
    } else                                                                  \
       (void) 0
->>>>>>> a463a46c
 
 // `get_current_connection_count` returns the server reported connection count.
 int32_t
