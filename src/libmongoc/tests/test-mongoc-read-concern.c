--- conflicted
+++ resolved
@@ -232,33 +232,12 @@
                   "/ReadConcern/bson_omits_defaults",
                   "",
                   test_read_concern_bson_omits_defaults);
-<<<<<<< HEAD
    TestSuite_Add (suite,
                   "/ReadConcern/always_mutable",
                   "",
                   test_read_concern_always_mutable);
-   TestSuite_AddMockServerTest (suite,
-                                "/ReadConcern/allowed/inherited",
-                                "",
-                                test_inherited_read_concern_allowed);
-   TestSuite_AddMockServerTest (suite,
-                                "/ReadConcern/allowed/explicit",
-                                "",
-                                test_explicit_read_concern_allowed);
-   TestSuite_AddMockServerTest (suite,
-                                "/ReadConcern/prohibited/inherited",
-                                "",
-                                test_inherited_read_concern_prohibited);
-   TestSuite_AddMockServerTest (suite,
-                                "/ReadConcern/prohibited/explicit",
-                                "",
-                                test_explicit_read_concern_prohibited);
-=======
-   TestSuite_Add (
-      suite, "/ReadConcern/always_mutable", test_read_concern_always_mutable);
    TestSuite_AddMockServerTest (
-      suite, "/ReadConcern/inherited", test_inherited_read_concern);
+      suite, "/ReadConcern/inherited", "", test_inherited_read_concern);
    TestSuite_AddMockServerTest (
-      suite, "/ReadConcern/explicit", test_explicit_read_concern);
->>>>>>> 9f5142df
+      suite, "/ReadConcern/explicit", "", test_explicit_read_concern);
 }