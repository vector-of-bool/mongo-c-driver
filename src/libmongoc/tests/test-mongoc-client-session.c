--- conflicted
+++ resolved
@@ -2799,13 +2799,7 @@
 void
 test_session_install (TestSuite *suite)
 {
-<<<<<<< HEAD
-   char resolved[PATH_MAX];
-
    TestSuite_Add (suite, "/Session/opts/clone", "", test_session_opts_clone);
-=======
-   TestSuite_Add (suite, "/Session/opts/clone", test_session_opts_clone);
->>>>>>> 54e5ecb5
    TestSuite_Add (suite,
                   "/Session/opts/causal_consistency_and_snapshot",
                   "",
