/*
 * Copyright 2013 MongoDB, Inc.
 *
 * Licensed under the Apache License, Version 2.0 (the "License");
 * you may not use this file except in compliance with the License.
 * You may obtain a copy of the License at
 *
 *   http://www.apache.org/licenses/LICENSE-2.0
 *
 * Unless required by applicable law or agreed to in writing, software
 * distributed under the License is distributed on an "AS IS" BASIS,
 * WITHOUT WARRANTIES OR CONDITIONS OF ANY KIND, either express or implied.
 * See the License for the specific language governing permissions and
 * limitations under the License.
 */


#include <bson/bson.h>
#include <mongoc/mongoc.h>
#include <mongoc/mongoc-host-list-private.h>

#include "mongoc/mongoc-server-description.h"
#include "mongoc/mongoc-server-description-private.h"
#include "mongoc/mongoc-topology-private.h"
#include "mongoc/mongoc-client-private.h"
#include "mongoc/mongoc-uri-private.h"
#include "mongoc/mongoc-util-private.h"

#include "TestSuite.h"
#include "test-conveniences.h"
#include "test-libmongoc.h"

#ifdef BSON_HAVE_STRINGS_H
#include <strings.h>
#endif

#if defined(_MSC_VER) && defined(_WIN64)
#include <errhandlingapi.h>
#include <DbgHelp.h>
#endif

#ifdef MONGOC_ENABLE_SSL_OPENSSL
#include "mongoc/mongoc-openssl-private.h"
#endif
/* libbson */


extern void
test_atomic_install (TestSuite *suite);
extern void
test_bcon_basic_install (TestSuite *suite);
extern void
test_bcon_extract_install (TestSuite *suite);
extern void
test_bson_corpus_install (TestSuite *suite);
extern void
test_bson_install (TestSuite *suite);
extern void
test_bson_version_install (TestSuite *suite);
extern void
test_clock_install (TestSuite *suite);
extern void
test_decimal128_install (TestSuite *suite);
extern void
test_endian_install (TestSuite *suite);
extern void
test_bson_error_install (TestSuite *suite);
extern void
test_iso8601_install (TestSuite *suite);
extern void
test_iter_install (TestSuite *suite);
extern void
test_json_install (TestSuite *suite);
extern void
test_oid_install (TestSuite *suite);
extern void
test_reader_install (TestSuite *suite);
extern void
test_string_install (TestSuite *suite);
extern void
test_utf8_install (TestSuite *suite);
extern void
test_value_install (TestSuite *suite);
extern void
test_writer_install (TestSuite *suite);
extern void
test_b64_install (TestSuite *suite);

/* libmongoc */

extern void
test_aggregate_install (TestSuite *suite);
extern void
test_array_install (TestSuite *suite);
extern void
test_async_install (TestSuite *suite);
extern void
test_buffer_install (TestSuite *suite);
extern void
test_bulk_install (TestSuite *suite);
extern void
test_change_stream_install (TestSuite *suite);
extern void
test_client_install (TestSuite *suite);
extern void
test_client_max_staleness_install (TestSuite *suite);
extern void
test_client_hedged_reads_install (TestSuite *suite);
extern void
test_client_pool_install (TestSuite *suite);
extern void
test_client_cmd_install (TestSuite *suite);
extern void
test_client_versioned_api_install (TestSuite *suite);
extern void
test_cluster_install (TestSuite *suite);
extern void
test_collection_install (TestSuite *suite);
extern void
test_collection_find_install (TestSuite *suite);
extern void
test_collection_find_with_opts_install (TestSuite *suite);
extern void
test_connection_uri_install (TestSuite *suite);
extern void
test_command_monitoring_install (TestSuite *suite);
extern void
test_cursor_install (TestSuite *suite);
extern void
test_database_install (TestSuite *suite);
extern void
test_dns_install (TestSuite *suite);
extern void
test_error_install (TestSuite *suite);
extern void
test_exhaust_install (TestSuite *suite);
extern void
test_find_and_modify_install (TestSuite *suite);
extern void
test_gridfs_bucket_install (TestSuite *suite);
extern void
test_gridfs_file_page_install (TestSuite *suite);
extern void
test_gridfs_install (TestSuite *suite);
extern void
test_linux_distro_scanner_install (TestSuite *suite);
extern void
test_list_install (TestSuite *suite);
extern void
test_log_install (TestSuite *suite);
extern void
test_matcher_install (TestSuite *suite);
extern void
test_mongos_pinning_install (TestSuite *suite);
extern void
test_handshake_install (TestSuite *suite);
extern void
test_queue_install (TestSuite *suite);
extern void
test_primary_stepdown_install (TestSuite *suite);
extern void
test_read_concern_install (TestSuite *suite);
extern void
test_read_write_concern_install (TestSuite *suite);
extern void
test_read_prefs_install (TestSuite *suite);
extern void
test_retryable_writes_install (TestSuite *suite);
extern void
test_retryable_reads_install (TestSuite *suite);
extern void
test_rpc_install (TestSuite *suite);
extern void
test_samples_install (TestSuite *suite);
extern void
test_scram_install (TestSuite *suite);
extern void
test_sdam_install (TestSuite *suite);
extern void
test_sdam_monitoring_install (TestSuite *suite);
extern void
test_server_selection_install (TestSuite *suite);
extern void
test_session_install (TestSuite *suite);
extern void
test_server_selection_errors_install (TestSuite *suite);
extern void
test_set_install (TestSuite *suite);
extern void
test_opts_install (TestSuite *suite);
extern void
test_socket_install (TestSuite *suite);
extern void
test_speculative_auth_install (TestSuite *suite);
extern void
test_stream_install (TestSuite *suite);
extern void
test_thread_install (TestSuite *suite);
extern void
test_topology_install (TestSuite *suite);
extern void
test_topology_description_install (TestSuite *suite);
extern void
test_topology_reconcile_install (TestSuite *suite);
extern void
test_transactions_install (TestSuite *suite);
extern void
test_topology_scanner_install (TestSuite *suite);
extern void
test_ts_pool_install (TestSuite *suite);
extern void
test_uri_install (TestSuite *suite);
extern void
test_usleep_install (TestSuite *suite);
extern void
test_util_install (TestSuite *suite);
extern void
test_version_install (TestSuite *suite);
extern void
test_with_transaction_install (TestSuite *suite);
extern void
test_write_command_install (TestSuite *suite);
extern void
test_write_concern_install (TestSuite *suite);
#ifdef MONGOC_ENABLE_SSL
extern void
test_stream_tls_install (TestSuite *suite);
extern void
test_x509_install (TestSuite *suite);
extern void
test_stream_tls_error_install (TestSuite *suite);
#endif
#ifdef MONGOC_ENABLE_SASL_CYRUS
extern void
test_cyrus_install (TestSuite *suite);
#endif
extern void
test_happy_eyeballs_install (TestSuite *suite);
extern void
test_counters_install (TestSuite *suite);
extern void
test_crud_install (TestSuite *suite);
extern void
test_mongohouse_install (TestSuite *suite);
extern void
test_apm_install (TestSuite *suite);
extern void
test_client_side_encryption_install (TestSuite *suite);
extern void
test_long_namespace_install (TestSuite *suite);
extern void
test_server_description_install (TestSuite *suite);
extern void
test_aws_install (TestSuite *suite);
extern void
test_streamable_hello_install (TestSuite *suite);
#if defined(MONGOC_ENABLE_OCSP_OPENSSL) && OPENSSL_VERSION_NUMBER >= 0x10101000L
extern void
test_ocsp_cache_install (TestSuite *suite);
#endif
extern void
test_interrupt_install (TestSuite *suite);
extern void
test_monitoring_install (TestSuite *suite);
extern void
test_http_install (TestSuite *suite);
extern void
test_install_unified (TestSuite *suite);
extern void
test_timeout_install (TestSuite *suite);
extern void
test_bson_match_install (TestSuite *suite);
extern void
test_bson_util_install (TestSuite *suite);
extern void
test_result_install (TestSuite *suite);
extern void
test_loadbalanced_install (TestSuite *suite);
extern void
test_server_stream_install (TestSuite *suite);
extern void
test_generation_map_install (TestSuite *suite);
extern void
test_shared_install (TestSuite *suite);

typedef struct {
   mongoc_log_level_t level;
   char *msg;
} log_entry_t;

static bson_mutex_t captured_logs_mutex;
static mongoc_array_t captured_logs;
static bool capturing_logs;
#ifdef MONGOC_ENABLE_SSL
static mongoc_ssl_opt_t gSSLOptions;
#endif


static log_entry_t *
log_entry_create (mongoc_log_level_t level, const char *msg)
{
   log_entry_t *log_entry;

   log_entry = bson_malloc (sizeof (log_entry_t));
   log_entry->level = level;
   log_entry->msg = bson_strdup (msg);

   return log_entry;
}


static void
log_entry_destroy (log_entry_t *log_entry)
{
   bson_free (log_entry->msg);
   bson_free (log_entry);
}


void
capture_logs (bool capture)
{
   capturing_logs = capture;
   clear_captured_logs ();
}


void
clear_captured_logs (void)
{
   size_t i;
   log_entry_t *log_entry;

   bson_mutex_lock (&captured_logs_mutex);
   for (i = 0; i < captured_logs.len; i++) {
      log_entry = _mongoc_array_index (&captured_logs, log_entry_t *, i);
      log_entry_destroy (log_entry);
   }

   captured_logs.len = 0;
   bson_mutex_unlock (&captured_logs_mutex);
}


bool
has_captured_log (mongoc_log_level_t level, const char *msg)
{
   size_t i;
   log_entry_t *log_entry;

   bson_mutex_lock (&captured_logs_mutex);

   for (i = 0; i < captured_logs.len; i++) {
      log_entry = _mongoc_array_index (&captured_logs, log_entry_t *, i);
      if (level == log_entry->level && strstr (log_entry->msg, msg)) {
         bson_mutex_unlock (&captured_logs_mutex);
         return true;
      }
   }

   bson_mutex_unlock (&captured_logs_mutex);

   return false;
}


bool
has_captured_logs (void)
{
   bool ret;

   bson_mutex_lock (&captured_logs_mutex);
   ret = 0 != captured_logs.len;
   bson_mutex_unlock (&captured_logs_mutex);

   return ret;
}


void
assert_all_captured_logs_have_prefix (const char *prefix)
{
   size_t i;
   log_entry_t *log_entry;

   bson_mutex_lock (&captured_logs_mutex);

   for (i = 0; i < captured_logs.len; i++) {
      log_entry = _mongoc_array_index (&captured_logs, log_entry_t *, i);
      ASSERT_STARTSWITH (log_entry->msg, prefix);
   }

   bson_mutex_unlock (&captured_logs_mutex);
}


void
print_captured_logs (const char *prefix)
{
   size_t i;
   log_entry_t *log_entry;

   bson_mutex_lock (&captured_logs_mutex);
   for (i = 0; i < captured_logs.len; i++) {
      log_entry = _mongoc_array_index (&captured_logs, log_entry_t *, i);
      if (prefix) {
         fprintf (stderr,
                  "%s%s %s\n",
                  prefix,
                  mongoc_log_level_str (log_entry->level),
                  log_entry->msg);
      } else {
         fprintf (stderr,
                  "%s %s\n",
                  mongoc_log_level_str (log_entry->level),
                  log_entry->msg);
      }
   }
   bson_mutex_unlock (&captured_logs_mutex);
}


#define DEFAULT_FUTURE_TIMEOUT_MS 10 * 1000

int64_t
get_future_timeout_ms ()
{
   return test_framework_getenv_int64 ("MONGOC_TEST_FUTURE_TIMEOUT_MS",
                                       DEFAULT_FUTURE_TIMEOUT_MS);
}

static void
log_handler (mongoc_log_level_t log_level,
             const char *log_domain,
             const char *message,
             void *user_data)
{
   TestSuite *suite;
   log_entry_t *log_entry;

   suite = (TestSuite *) user_data;

   if (log_level < MONGOC_LOG_LEVEL_INFO) {
      bson_mutex_lock (&captured_logs_mutex);
      if (capturing_logs) {
         log_entry = log_entry_create (log_level, message);
         _mongoc_array_append_val (&captured_logs, log_entry);
         bson_mutex_unlock (&captured_logs_mutex);
         return;
      }
      bson_mutex_unlock (&captured_logs_mutex);

      if (!suite->silent) {
         mongoc_log_default_handler (log_level, log_domain, message, NULL);
      }
   } else if (log_level == MONGOC_LOG_LEVEL_DEBUG &&
              test_suite_debug_output ()) {
      mongoc_log_default_handler (log_level, log_domain, message, NULL);
   }
}


mongoc_database_t *
get_test_database (mongoc_client_t *client)
{
   return mongoc_client_get_database (client, "test");
}


char *
gen_collection_name (const char *str)
{
   return bson_strdup_printf ("%s_%u_%u",
                              str,
                              (uint32_t) bson_get_monotonic_time (),
                              (uint32_t) gettestpid ());
}


mongoc_collection_t *
get_test_collection (mongoc_client_t *client, const char *prefix)
{
   mongoc_collection_t *ret;
   char *str;

   str = gen_collection_name (prefix);
   ret = mongoc_client_get_collection (client, "test", str);
   bson_free (str);

   return ret;
}


char *
test_framework_getenv (const char *name)
{
   return _mongoc_getenv (name);
}

/* Returns false if unable to set environment variable. Which may occur if
 * test-libmongoc lacks permissions to do so. */
bool
test_framework_setenv (const char *name, const char *value)
{
#ifdef _WIN32
   char *envstring;

   envstring = bson_strdup_printf ("%s=%s", name, value);
   if (0 != _putenv (envstring)) {
      return false;
   }

   return true;
#else

   if (0 != setenv (name, value, 1)) {
      return false;
   }

   return true;
#endif
}

/*
 *--------------------------------------------------------------------------
 *
 * test_framework_getenv_bool --
 *
 *       Check if an environment variable is set.
 *
 * Returns:
 *       True if the variable is set, or set to "on", false if it is not set
 *       or set to "off".
 *
 * Side effects:
 *       Logs and aborts if there is another value like "yes" or "true".
 *
 *--------------------------------------------------------------------------
 */
bool
test_framework_getenv_bool (const char *name)
{
   char *value = test_framework_getenv (name);
   bool ret = false;

   if (value) {
      if (!strcasecmp (value, "off")) {
         ret = false;
      } else if (!strcasecmp (value, "") || !strcasecmp (value, "on")) {
         ret = true;
      } else {
         fprintf (stderr,
                  "Unrecognized value for %s: \"%s\". Use \"on\" or \"off\".\n",
                  name,
                  value);
         abort ();
      }
   }

   bson_free (value);
   return ret;
}


/*
 *--------------------------------------------------------------------------
 *
 * test_framework_getenv_int64 --
 *
 *       Get a number from an environment variable.
 *
 * Returns:
 *       The number, or default.
 *
 * Side effects:
 *       Logs and aborts if there is a non-numeric value.
 *
 *--------------------------------------------------------------------------
 */
int64_t
test_framework_getenv_int64 (const char *name, int64_t default_value)
{
   char *value = test_framework_getenv (name);
   char *endptr;
   int64_t ret;

   if (value) {
      errno = 0;
      ret = bson_ascii_strtoll (value, &endptr, 10);
      if (errno) {
         perror (bson_strdup_printf ("Parsing %s from environment", name));
         abort ();
      }

      bson_free (value);
      return ret;
   }

   return default_value;
}


static char *
test_framework_get_unix_domain_socket_path (void)
{
   char *path = test_framework_getenv ("MONGOC_TEST_UNIX_DOMAIN_SOCKET");

   if (path) {
      return path;
   }

   return bson_strdup_printf ("/tmp/mongodb-%d.sock",
                              test_framework_get_port ());
}


/*
 *--------------------------------------------------------------------------
 *
 * test_framework_get_unix_domain_socket_path_escaped --
 *
 *       Get the path to Unix Domain Socket .sock of the test MongoDB server,
 *       URI-escaped ("/" is replaced with "%2F").
 *
 * Returns:
 *       A string you must bson_free.
 *
 * Side effects:
 *       None.
 *
 *--------------------------------------------------------------------------
 */
char *
test_framework_get_unix_domain_socket_path_escaped (void)
{
   char *path = test_framework_get_unix_domain_socket_path (), *c = path;
   bson_string_t *escaped = bson_string_new (NULL);

   /* Connection String Spec: "The host information cannot contain an unescaped
    * slash ("/"), if it does then an exception MUST be thrown informing users
    * that paths must be URL encoded."
    *
    * Even though the C Driver does not currently enforce the spec, let's pass
    * a correctly escaped URI.
    */
   do {
      if (*c == '/') {
         bson_string_append (escaped, "%2F");
      } else {
         bson_string_append_c (escaped, *c);
      }
   } while (*(++c));

   bson_string_append_c (escaped, '\0');
   bson_free (path);

   return bson_string_free (escaped, false /* free_segment */);
}

static char *
_uri_str_from_env (void)
{
   if (test_framework_getenv_bool ("MONGOC_TEST_LOADBALANCED")) {
      char *loadbalanced_uri_str =
         test_framework_getenv ("SINGLE_MONGOS_LB_URI");
      if (!loadbalanced_uri_str) {
         test_error ("SINGLE_MONGOS_LB_URI and MULTI_MONGOS_LB_URI must be set "
                     "when MONGOC_TEST_LOADBALANCED is enabled");
      }
      return loadbalanced_uri_str;
   }
   return test_framework_getenv ("MONGOC_TEST_URI");
}

static mongoc_uri_t *
_uri_from_env (void)
{
   char *env_uri_str;
   mongoc_uri_t *uri;

   env_uri_str = _uri_str_from_env ();
   if (env_uri_str) {
      uri = mongoc_uri_new (env_uri_str);
      bson_free (env_uri_str);
      return uri;
   }

   return NULL;
}

/*
 *--------------------------------------------------------------------------
 *
 * test_framework_get_host --
 *
 *       Get the hostname of the test MongoDB server.
 *
 * Returns:
 *       A string you must bson_free.
 *
 * Side effects:
 *       None.
 *
 *--------------------------------------------------------------------------
 */
char *
test_framework_get_host (void)
{
   mongoc_uri_t *env_uri;
   const mongoc_host_list_t *hosts;
   char *host;

   /* MONGOC_TEST_URI takes precedence */
   env_uri = _uri_from_env ();
   if (env_uri) {
      /* choose first host */
      hosts = mongoc_uri_get_hosts (env_uri);
      host = bson_strdup (hosts->host);
      mongoc_uri_destroy (env_uri);
      return host;
   }

   host = test_framework_getenv ("MONGOC_TEST_HOST");

   return host ? host : bson_strdup ("localhost");
}

/*
 *--------------------------------------------------------------------------
 *
 * test_framework_get_port --
 *
 *       Get the port number of the test MongoDB server.
 *
 * Returns:
 *       The port number, 27017 by default.
 *
 * Side effects:
 *       None.
 *
 *--------------------------------------------------------------------------
 */
uint16_t
test_framework_get_port (void)
{
   mongoc_uri_t *env_uri;
   const mongoc_host_list_t *hosts;
   char *port_str;
   unsigned long port = MONGOC_DEFAULT_PORT;

   /* MONGOC_TEST_URI takes precedence */
   env_uri = _uri_from_env ();
   if (env_uri) {
      /* choose first port */
      hosts = mongoc_uri_get_hosts (env_uri);
      port = hosts->port;
      mongoc_uri_destroy (env_uri);
   } else {
      port_str = test_framework_getenv ("MONGOC_TEST_PORT");
      if (port_str && strlen (port_str)) {
         port = strtoul (port_str, NULL, 10);
         if (port == 0 || port > UINT16_MAX) {
            /* parse err or port out of range -- mongod prohibits port 0 */
            port = MONGOC_DEFAULT_PORT;
         }
      }

      bson_free (port_str);
   }

   return (uint16_t) port;
}

char *
test_framework_get_host_and_port (void)
{
   char *host = test_framework_get_host ();
   uint16_t port = test_framework_get_port ();
   char *host_and_port;
   if (strchr (host, ':')) {
      /* wrap IPv6 address in square brackets. */
      host_and_port = bson_strdup_printf ("[%s]:%hu", host, port);
   } else {
      host_and_port = bson_strdup_printf ("%s:%hu", host, port);
   }
   bson_free (host);
   return host_and_port;
}

/*
 *--------------------------------------------------------------------------
 *
 * test_framework_get_admin_user --
 *
 *       Get the username of an admin user on the test MongoDB server.
 *
 * Returns:
 *       A string you must bson_free, or NULL.
 *
 * Side effects:
 *       None.
 *
 *--------------------------------------------------------------------------
 */
char *
test_framework_get_admin_user (void)
{
   char *retval = NULL;
   mongoc_uri_t *env_uri = _uri_from_env ();

   /* MONGOC_TEST_URI takes precedence */
   if (env_uri) {
      const char *tmp = mongoc_uri_get_username (env_uri);

      if (tmp) {
         retval = bson_strdup (tmp);
      }
      mongoc_uri_destroy (env_uri);
   }
   if (!retval) {
      retval = test_framework_getenv ("MONGOC_TEST_USER");
   }

   return retval;
}

/*
 *--------------------------------------------------------------------------
 *
 * test_framework_get_admin_password --
 *
 *       Get the password of an admin user on the test MongoDB server.
 *
 * Returns:
 *       A string you must bson_free, or NULL.
 *
 * Side effects:
 *       None.
 *
 *--------------------------------------------------------------------------
 */
char *
test_framework_get_admin_password (void)
{
   char *retval = NULL;
   mongoc_uri_t *env_uri = _uri_from_env ();

   /* MONGOC_TEST_URI takes precedence */
   if (env_uri) {
      const char *tmp = mongoc_uri_get_password (env_uri);

      if (tmp) {
         retval = bson_strdup (tmp);
      }
      mongoc_uri_destroy (env_uri);
   }
   if (!retval) {
      retval = test_framework_getenv ("MONGOC_TEST_PASSWORD");
   }

   return retval;
}


/*
 *--------------------------------------------------------------------------
 *
 * test_framework_get_user_password --
 *
 *       Get the username and password of an admin user on the test MongoDB
 *       server.
 *
 * Returns:
 *       True if username and password environment variables are set.
 *
 * Side effects:
 *       Sets passed-in string pointers to strings you must free, or NULL.
 *       Logs and aborts if user or password is set in the environment
 *       but not both, or if user and password are set but SSL is not
 *       compiled in (SSL is required for SCRAM-SHA-1, see CDRIVER-520).
 *
 *--------------------------------------------------------------------------
 */
static bool
test_framework_get_user_password (char **user, char **password)
{
   /* TODO: uri-escape username and password */
   *user = test_framework_get_admin_user ();
   *password = test_framework_get_admin_password ();

   if ((*user && !*password) || (!*user && *password)) {
      fprintf (stderr,
               "Specify both MONGOC_TEST_USER and"
               " MONGOC_TEST_PASSWORD, or neither\n");
      abort ();
   }

#ifndef MONGOC_ENABLE_CRYPTO
   if (*user && *password) {
      fprintf (stderr,
               "You need to configure with ENABLE_SSL"
               " when providing user+password (for SCRAM-SHA-1)\n");
      abort ();
   }
#endif

   return *user != NULL;
}


/*
 *--------------------------------------------------------------------------
 *
 * test_framework_add_user_password --
 *
 *       Copy a connection string, with user and password added.
 *
 * Returns:
 *       A string you must bson_free.
 *
 * Side effects:
 *       None.
 *
 *--------------------------------------------------------------------------
 */
char *
test_framework_add_user_password (const char *uri_str,
                                  const char *user,
                                  const char *password)
{
   return bson_strdup_printf (
      "mongodb://%s:%s@%s", user, password, uri_str + strlen ("mongodb://"));
}


/*
 *--------------------------------------------------------------------------
 *
 * test_framework_add_user_password_from_env --
 *
 *       Add password of an admin user on the test MongoDB server.
 *
 * Returns:
 *       A string you must bson_free.
 *
 * Side effects:
 *       Same as test_framework_get_user_password.
 *
 *--------------------------------------------------------------------------
 */
char *
test_framework_add_user_password_from_env (const char *uri_str)
{
   char *user;
   char *password;
   char *uri_str_auth;

   if (test_framework_get_user_password (&user, &password)) {
      uri_str_auth = test_framework_add_user_password (uri_str, user, password);

      bson_free (user);
      bson_free (password);
   } else {
      uri_str_auth = bson_strdup (uri_str);
   }

   return uri_str_auth;
}


/*
 *--------------------------------------------------------------------------
 *
 * test_framework_get_compressors --
 *
 *      Get the list of compressors to enable
 *
 * Returns:
 *       A string you must bson_free, or NULL if the variable is not set.
 *
 * Side effects:
 *       None.
 *
 *--------------------------------------------------------------------------
 */
char *
test_framework_get_compressors ()
{
   return test_framework_getenv ("MONGOC_TEST_COMPRESSORS");
}

/*
 *--------------------------------------------------------------------------
 *
 * test_framework_has_compressors --
 *
 *      Check if the test suite has been configured to use compression
 *
 * Returns:
 *       true if compressors should be used.
 *
 * Side effects:
 *       None.
 *
 *--------------------------------------------------------------------------
 */
bool
test_framework_has_compressors ()
{
   bool retval;
   char *compressors = test_framework_get_compressors ();

   retval = !!compressors;
   bson_free (compressors);

   return retval;
}

/*
 *--------------------------------------------------------------------------
 *
 * test_framework_get_ssl --
 *
 *       Should we connect to the test MongoDB server over SSL?
 *
 * Returns:
 *       True if any MONGOC_TEST_SSL_* environment variables are set.
 *
 * Side effects:
 *       None.
 *
 *--------------------------------------------------------------------------
 */
bool
test_framework_get_ssl (void)
{
   char *ssl_option_names[] = {"MONGOC_TEST_SSL_PEM_FILE",
                               "MONGOC_TEST_SSL_PEM_PWD",
                               "MONGOC_TEST_SSL_CA_FILE",
                               "MONGOC_TEST_SSL_CA_DIR",
                               "MONGOC_TEST_SSL_CRL_FILE",
                               "MONGOC_TEST_SSL_WEAK_CERT_VALIDATION"};
   char *ssl_option_value;
   size_t i;

   for (i = 0; i < sizeof ssl_option_names / sizeof (char *); i++) {
      ssl_option_value = test_framework_getenv (ssl_option_names[i]);

      if (ssl_option_value) {
         bson_free (ssl_option_value);
         return true;
      }
   }

   return test_framework_getenv_bool ("MONGOC_TEST_SSL");
}


/*
 *--------------------------------------------------------------------------
 *
 * test_framework_get_unix_domain_socket_uri_str --
 *
 *       Get the connection string (unix domain socket style) of the test
 *       MongoDB server based on the variables set in the environment.
 *       Does *not* call hello to discover your actual topology.
 *
 * Returns:
 *       A string you must bson_free.
 *
 * Side effects:
 *       Same as test_framework_get_user_password.
 *
 *--------------------------------------------------------------------------
 */
char *
test_framework_get_unix_domain_socket_uri_str ()
{
   char *path;
   char *test_uri_str;
   char *test_uri_str_auth;

   path = test_framework_get_unix_domain_socket_path_escaped ();
   test_uri_str = bson_strdup_printf (
      "mongodb://%s/%s", path, test_framework_get_ssl () ? "?ssl=true" : "");

   test_uri_str_auth = test_framework_add_user_password_from_env (test_uri_str);

   bson_free (path);
   bson_free (test_uri_str);

   return test_uri_str_auth;
}


/*
 *--------------------------------------------------------------------------
 *
 * call_hello_with_host_and_port --
 *
 *       Call hello or legacy hello on a server, possibly over SSL.
 *
 * Side effects:
 *       Fills reply with hello response. Logs and aborts on error.
 *
 *--------------------------------------------------------------------------
 */
static void
call_hello_with_host_and_port (char *host_and_port, bson_t *reply)
{
   char *user;
   char *password;
   char *uri_str;
   mongoc_uri_t *uri;
   mongoc_client_t *client;
   bson_error_t error;

   if (test_framework_get_user_password (&user, &password)) {
      uri_str =
         bson_strdup_printf ("mongodb://%s:%s@%s%s",
                             user,
                             password,
                             host_and_port,
                             test_framework_get_ssl () ? "/?ssl=true" : "");
      bson_free (user);
      bson_free (password);
   } else {
      uri_str =
         bson_strdup_printf ("mongodb://%s%s",
                             host_and_port,
                             test_framework_get_ssl () ? "/?ssl=true" : "");
   }

   uri = mongoc_uri_new (uri_str);
   BSON_ASSERT (uri);
   mongoc_uri_set_option_as_int32 (uri, MONGOC_URI_CONNECTTIMEOUTMS, 10000);
   mongoc_uri_set_option_as_int32 (
      uri, MONGOC_URI_SERVERSELECTIONTIMEOUTMS, 10000);
   mongoc_uri_set_option_as_bool (
      uri, MONGOC_URI_SERVERSELECTIONTRYONCE, false);
   if (test_framework_has_compressors ()) {
      char *compressors = test_framework_get_compressors ();

      mongoc_uri_set_compressors (uri, compressors);
      bson_free (compressors);
   }

   client = test_framework_client_new_from_uri (uri, NULL);
#ifdef MONGOC_ENABLE_SSL
   test_framework_set_ssl_opts (client);
#endif

   if (!mongoc_client_command_simple (
          client, "admin", tmp_bson ("{'hello': 1}"), NULL, reply, &error)) {
      bson_destroy (reply);

      if (!mongoc_client_command_simple (
             client,
             "admin",
             tmp_bson ("{'" HANDSHAKE_CMD_LEGACY_HELLO "': 1}"),
             NULL,
             reply,
             &error)) {
         fprintf (stderr, "error calling legacy hello: '%s'\n", error.message);
         fprintf (stderr, "URI = %s\n", uri_str);
         abort ();
      }
   }

   mongoc_client_destroy (client);
   mongoc_uri_destroy (uri);
   bson_free (uri_str);
}

/*
 *--------------------------------------------------------------------------
 *
 * call_hello --
 *
 *       Call hello or legacy hello on the test server, possibly over SSL, using
 *       host and port from the environment.
 *
 * Side effects:
 *       Fills reply with hello response. Logs and aborts on error.
 *
 *--------------------------------------------------------------------------
 */
static void
call_hello (bson_t *reply)
{
   char *host_and_port = test_framework_get_host_and_port ();

   call_hello_with_host_and_port (host_and_port, reply);

   bson_free (host_and_port);
}


static char *
set_name (bson_t *hello_response)
{
   bson_iter_t iter;

   if (bson_iter_init_find (&iter, hello_response, "setName")) {
      return bson_strdup (bson_iter_utf8 (&iter, NULL));
   } else {
      return NULL;
   }
}


static bool
uri_str_has_db (bson_string_t *uri_string)
{
   const char *after_scheme;

   ASSERT_STARTSWITH (uri_string->str, "mongodb://");
   after_scheme = uri_string->str + strlen ("mongodb://");
   return strchr (after_scheme, '/') != NULL;
}


static void
add_option_to_uri_str (bson_string_t *uri_string,
                       const char *option,
                       const char *value)
{
   if (strchr (uri_string->str, '?')) {
      /* already has some options */
      bson_string_append_c (uri_string, '&');
   } else if (uri_str_has_db (uri_string)) {
      /* like "mongodb://host/db" */
      bson_string_append_c (uri_string, '?');
   } else {
      /* like "mongodb://host" */
      bson_string_append_printf (uri_string, "/?");
   }

   bson_string_append_printf (uri_string, "%s=%s", option, value);
}


/*
 *--------------------------------------------------------------------------
 *
 * test_framework_get_uri_str_no_auth --
 *
 *       Get the connection string of the test MongoDB topology --
 *       standalone, replica set, mongos, or mongoses -- along with
 *       SSL options, but not username and password. Calls calls hello with
 *       that connection string to discover your topology, and
 *       returns an appropriate connection string for the topology
 *       type.
 *
 *       database_name is optional.
 *
 * Returns:
 *       A string you must bson_free.
 *
 * Side effects:
 *       Same as test_framework_get_user_password.
 *
 *--------------------------------------------------------------------------
 */
char *
test_framework_get_uri_str_no_auth (const char *database_name)
{
   char *env_uri_str;
   bson_t hello_response;
   bson_string_t *uri_string;
   char *name;
   bson_iter_t iter;
   bson_iter_t hosts_iter;
   bool first;
   char *host;
   uint16_t port;

   env_uri_str = _uri_str_from_env ();
   if (env_uri_str) {
      uri_string = bson_string_new (env_uri_str);
      if (database_name) {
         if (uri_string->str[uri_string->len - 1] != '/') {
            bson_string_append (uri_string, "/");
         }
         bson_string_append (uri_string, database_name);
      }
      bson_free (env_uri_str);
   } else {
      /* construct a direct connection or replica set connection URI */
      call_hello (&hello_response);
      uri_string = bson_string_new ("mongodb://");

      if ((name = set_name (&hello_response))) {
         /* make a replica set URI */
         bson_iter_init_find (&iter, &hello_response, "hosts");
         bson_iter_recurse (&iter, &hosts_iter);
         first = true;

         /* append "host1,host2,host3" */
         while (bson_iter_next (&hosts_iter)) {
            BSON_ASSERT (BSON_ITER_HOLDS_UTF8 (&hosts_iter));
            if (!first) {
               bson_string_append (uri_string, ",");
            }

            bson_string_append (uri_string, bson_iter_utf8 (&hosts_iter, NULL));
            first = false;
         }

         bson_string_append (uri_string, "/");
         if (database_name) {
            bson_string_append (uri_string, database_name);
         }

         add_option_to_uri_str (uri_string, MONGOC_URI_REPLICASET, name);
         bson_free (name);
      } else {
         host = test_framework_get_host ();
         port = test_framework_get_port ();
         bson_string_append_printf (uri_string, "%s:%hu", host, port);
         bson_string_append (uri_string, "/");
         if (database_name) {
            bson_string_append (uri_string, database_name);
         }

         bson_free (host);
      }

      if (test_framework_get_ssl ()) {
         add_option_to_uri_str (uri_string, MONGOC_URI_SSL, "true");
      }

      bson_destroy (&hello_response);
   }

   if (test_framework_has_compressors ()) {
      char *compressors = test_framework_get_compressors ();

      add_option_to_uri_str (uri_string, MONGOC_URI_COMPRESSORS, compressors);
      bson_free (compressors);
   }
   /* make tests a little more resilient to transient errors */
   add_option_to_uri_str (
      uri_string, MONGOC_URI_SERVERSELECTIONTRYONCE, "false");

   return bson_string_free (uri_string, false);
}

/*
 *--------------------------------------------------------------------------
 *
 * test_framework_get_uri_str --
 *
 *       Get the connection string of the test MongoDB topology --
 *       standalone, replica set, mongos, or mongoses -- along with
 *       SSL options, username and password.
 *
 * Returns:
 *       A string you must bson_free.
 *
 * Side effects:
 *       Same as test_framework_get_user_password.
 *
 *--------------------------------------------------------------------------
 */
char *
test_framework_get_uri_str ()
{
   char *uri_str_no_auth;
   char *uri_str;

   /* no_auth also contains compressors. */

   uri_str_no_auth = test_framework_get_uri_str_no_auth (NULL);
   uri_str = test_framework_add_user_password_from_env (uri_str_no_auth);

   bson_free (uri_str_no_auth);

   return uri_str;
}


/*
 *--------------------------------------------------------------------------
 *
 * test_framework_get_uri --
 *
 *       Like test_framework_get_uri_str (). Get the URI of the test
 *       MongoDB server.
 *
 * Returns:
 *       A mongoc_uri_t* you must destroy.
 *
 * Side effects:
 *       Same as test_framework_get_user_password.
 *
 *--------------------------------------------------------------------------
 */
mongoc_uri_t *
test_framework_get_uri ()
{
   char *test_uri_str = test_framework_get_uri_str ();
   mongoc_uri_t *uri = mongoc_uri_new (test_uri_str);

   BSON_ASSERT (uri);
   bson_free (test_uri_str);

   return uri;
}

mongoc_uri_t *
test_framework_get_uri_multi_mongos_loadbalanced ()
{
   char *uri_str_no_auth;
   char *uri_str;
   mongoc_uri_t *uri;
   bson_error_t error;

   uri_str_no_auth = _mongoc_getenv ("MULTI_MONGOS_LB_URI");
   if (!uri_str_no_auth) {
      test_error ("expected MULTI_MONGOS_LB_URI to be set");
   }
   uri_str = test_framework_add_user_password_from_env (uri_str_no_auth);
   uri = mongoc_uri_new_with_error (uri_str, &error);

   ASSERT_OR_PRINT (uri, error);

   bson_free (uri_str_no_auth);
   bson_free (uri_str);
   return uri;
}

bool
test_framework_uri_apply_multi_mongos (mongoc_uri_t *uri,
                                       bool use_multi,
                                       bson_error_t *error)
{
   bool ret = false;

   if (!test_framework_is_mongos ()) {
      ret = true;
      goto done;
   }

   /* TODO Once CDRIVER-3285 is resolved, update this to no longer hardcode the
    * hosts. */
   if (use_multi) {
      if (!mongoc_uri_upsert_host_and_port (uri, "localhost:27017", error)) {
         goto done;
      }
      if (!mongoc_uri_upsert_host_and_port (uri, "localhost:27018", error)) {
         goto done;
      }
   } else {
      const mongoc_host_list_t *hosts;

      hosts = mongoc_uri_get_hosts (uri);
      if (hosts->next) {
         test_set_error (error,
                         "useMultiMongoses is false, so expected single "
                         "host listed, but got: %s",
                         mongoc_uri_get_string (uri));
         goto done;
      }
   }

   ret = true;
done:
   return ret;
}


/*
 *--------------------------------------------------------------------------
 *
 * test_framework_mongos_count --
 *
 *       Returns the number of servers in the test framework's MongoDB URI.
 *
 *--------------------------------------------------------------------------
 */

size_t
test_framework_mongos_count (void)
{
   mongoc_uri_t *uri = test_framework_get_uri ();
   const mongoc_host_list_t *h;
   size_t count = 0;

   BSON_ASSERT (uri);
   h = mongoc_uri_get_hosts (uri);
   while (h) {
      ++count;
      h = h->next;
   }

   mongoc_uri_destroy (uri);

   return count;
}

/*
 *--------------------------------------------------------------------------
 *
 * test_framework_replset_name --
 *
 *       Returns the replica set name or NULL. You must free the string.
 *
 *--------------------------------------------------------------------------
 */

char *
test_framework_replset_name (void)
{
   bson_t reply;
   bson_iter_t iter;
   char *replset_name;

   call_hello (&reply);
   if (!bson_iter_init_find (&iter, &reply, "setName")) {
      return NULL;
   }

   replset_name = bson_strdup (bson_iter_utf8 (&iter, NULL));
   bson_destroy (&reply);

   return replset_name;
}


/*
 *--------------------------------------------------------------------------
 *
 * test_framework_replset_member_count --
 *
 *       Returns the number of replica set members (including arbiters).
 *
 *--------------------------------------------------------------------------
 */

size_t
test_framework_replset_member_count (void)
{
   mongoc_client_t *client;
   bson_t reply;
   bson_error_t error;
   bool r;
   bson_iter_t iter, array;
   size_t count = 0;

   client = test_framework_new_default_client ();
   r = mongoc_client_command_simple (client,
                                     "admin",
                                     tmp_bson ("{'replSetGetStatus': 1}"),
                                     NULL,
                                     &reply,
                                     &error);

   if (r) {
      if (bson_iter_init_find (&iter, &reply, "members") &&
          BSON_ITER_HOLDS_ARRAY (&iter)) {
         bson_iter_recurse (&iter, &array);
         while (bson_iter_next (&array)) {
            ++count;
         }
      }
   } else if (!strstr (error.message, "not running with --replSet") &&
              !strstr (error.message,
                       "replSetGetStatus is not supported through mongos")) {
      /* failed for some other reason */
      ASSERT_OR_PRINT (false, error);
   }

   bson_destroy (&reply);
   mongoc_client_destroy (client);

   return count;
}


/*
 *--------------------------------------------------------------------------
 *
 * test_framework_data_nodes_count --
 *
 *       Returns the number of replica set members (excluding arbiters),
 *       or number of mongos servers or 1 for a standalone.
 *
 *--------------------------------------------------------------------------
 */

size_t
test_framework_data_nodes_count (void)
{
   bson_t reply;
   bson_iter_t iter, array;
   size_t count = 0;


   call_hello (&reply);
   if (!bson_iter_init_find (&iter, &reply, "hosts")) {
      bson_destroy (&reply);
      return test_framework_mongos_count ();
   }

   BSON_ASSERT (bson_iter_recurse (&iter, &array));
   while (bson_iter_next (&array)) {
      ++count;
   }

   bson_destroy (&reply);

   return count;
}


/*
 *--------------------------------------------------------------------------
 *
 * test_framework_server_count --
 *
 *       Returns the number of mongos servers or replica set members,
 *       or 1 if the server is standalone.
 *
 *--------------------------------------------------------------------------
 */
size_t
test_framework_server_count (void)
{
   size_t count = 0;

   count = test_framework_replset_member_count ();
   if (count > 0) {
      return count;
   }

   return test_framework_mongos_count ();
}

/*
 *--------------------------------------------------------------------------
 *
 * test_framework_set_ssl_opts --
 *
 *       Configure a client to connect to the test MongoDB server.
 *
 * Returns:
 *       None.
 *
 * Side effects:
 *       Logs and aborts if any MONGOC_TEST_SSL_* environment variables are
 *       set but the driver is not built with SSL enabled.
 *
 *--------------------------------------------------------------------------
 */
void
test_framework_set_ssl_opts (mongoc_client_t *client)
{
   BSON_ASSERT (client);

   if (test_framework_get_ssl ()) {
#ifndef MONGOC_ENABLE_SSL
      fprintf (stderr,
               "SSL test config variables are specified in the environment, but"
               " SSL isn't enabled\n");
      abort ();
#else
      mongoc_client_set_ssl_opts (client, &gSSLOptions);
#endif
   }
}


/*
 *--------------------------------------------------------------------------
 *
 * test_framework_new_default_client --
 *
 *       Get a client connected to the test MongoDB topology.
 *
 * Returns:
 *       A client you must mongoc_client_destroy.
 *
 * Side effects:
 *       None.
 *
 *--------------------------------------------------------------------------
 */
mongoc_client_t *
test_framework_new_default_client ()
{
   char *test_uri_str = test_framework_get_uri_str ();
   mongoc_client_t *client = test_framework_client_new (test_uri_str, NULL);

   BSON_ASSERT (client);
   test_framework_set_ssl_opts (client);

   bson_free (test_uri_str);

   return client;
}

mongoc_server_api_t *
test_framework_get_default_server_api (void)
{
   char *api_version = test_framework_getenv ("MONGODB_API_VERSION");
   mongoc_server_api_version_t version;

   if (!api_version) {
      return NULL;
   }

   ASSERT (mongoc_server_api_version_from_string (api_version, &version));

   bson_free (api_version);

   return mongoc_server_api_new (version);
}

/*
 *--------------------------------------------------------------------------
 *
 * test_framework_client_new --
 *
 *       Get a client connected to the indicated connection string
 *
 * Parameters:
 *       @uri_str: A connection string to the test deployment
 *       @api: A mongoc_server_api_t that declares an API version. If omitted,
 *             the API version indicated in the MONGODB_API_VERSION env variable
 *             is used.
 *
 * Returns:
 *       A client you must mongoc_client_destroy.
 *
 * Side effects:
 *       None.
 *
 *--------------------------------------------------------------------------
 */
mongoc_client_t *
test_framework_client_new (const char *uri_str, const mongoc_server_api_t *api)
{
   mongoc_client_t *client = mongoc_client_new (uri_str);
   bson_error_t error;
   mongoc_server_api_t *default_api = NULL;

   if (!client) {
      return client;
   }

   if (api) {
      ASSERT_OR_PRINT (mongoc_client_set_server_api (client, api, &error),
                       error);
   } else {
      default_api = test_framework_get_default_server_api ();
      if (default_api) {
         ASSERT_OR_PRINT (
            mongoc_client_set_server_api (client, default_api, &error), error);
      }
   }

   mongoc_server_api_destroy (default_api);

   return client;
}

/*
 *--------------------------------------------------------------------------
 *
 * test_framework_client_new_from_uri --
 *
 *       Get a client connected to the indicated URI
 *
 * Parameters:
 *       @uri_str: A mongoc_uri_t to connect with
 *       @api: A mongoc_server_api_t that declares an API version. If omitted,
 *             the API version indicated in the MONGODB_API_VERSION env variable
 *             is used.
 *
 * Returns:
 *       A client you must mongoc_client_destroy.
 *
 * Side effects:
 *       None.
 *
 *--------------------------------------------------------------------------
 */
mongoc_client_t *
test_framework_client_new_from_uri (const mongoc_uri_t *uri,
                                    const mongoc_server_api_t *api)
{
   mongoc_client_t *client = mongoc_client_new_from_uri (uri);
   bson_error_t error;
   mongoc_server_api_t *default_api = NULL;

   if (!client) {
      return client;
   }

   if (api) {
      ASSERT_OR_PRINT (mongoc_client_set_server_api (client, api, &error),
                       error);
   } else {
      default_api = test_framework_get_default_server_api ();
      if (default_api) {
         ASSERT_OR_PRINT (
            mongoc_client_set_server_api (client, default_api, &error), error);
      }
   }

   mongoc_server_api_destroy (default_api);

   return client;
}


#ifdef MONGOC_ENABLE_SSL
/*
 *--------------------------------------------------------------------------
 *
 * test_framework_get_ssl_opts --
 *
 *       Get options for connecting to mongod over SSL (even if mongod
 *       isn't actually SSL-enabled).
 *
 * Returns:
 *       A pointer to constant global SSL-test options.
 *
 * Side effects:
 *       None.
 *
 *--------------------------------------------------------------------------
 */
const mongoc_ssl_opt_t *
test_framework_get_ssl_opts (void)
{
   return &gSSLOptions;
}
#endif

/*
 *--------------------------------------------------------------------------
 *
 * test_framework_set_pool_ssl_opts --
 *
 *       Configure a client pool to connect to the test MongoDB server.
 *
 * Returns:
 *       None.
 *
 * Side effects:
 *       Logs and aborts if any MONGOC_TEST_SSL_* environment variables are
 *       set but the driver is not built with SSL enabled.
 *
 *--------------------------------------------------------------------------
 */
void
test_framework_set_pool_ssl_opts (mongoc_client_pool_t *pool)
{
   BSON_ASSERT (pool);

   if (test_framework_get_ssl ()) {
#ifndef MONGOC_ENABLE_SSL
      fprintf (stderr,
               "SSL test config variables are specified in the environment, but"
               " SSL isn't enabled\n");
      abort ();
#else
      mongoc_client_pool_set_ssl_opts (pool, &gSSLOptions);
#endif
   }
}


/*
 *--------------------------------------------------------------------------
 *
 * test_framework_new_default_client_pool --
 *
 *       Get a client pool connected to the test MongoDB topology.
 *
 * Returns:
 *       A pool you must destroy.
 *
 * Side effects:
 *       None.
 *
 *--------------------------------------------------------------------------
 */
mongoc_client_pool_t *
test_framework_new_default_client_pool ()
{
   mongoc_uri_t *test_uri = test_framework_get_uri ();
   mongoc_client_pool_t *pool =
      test_framework_client_pool_new_from_uri (test_uri, NULL);

   BSON_ASSERT (pool);
   test_framework_set_pool_ssl_opts (pool);

   mongoc_uri_destroy (test_uri);
   BSON_ASSERT (pool);
   return pool;
}

/*
 *--------------------------------------------------------------------------
 *
 * test_framework_client_pool_new_from_uri --
 *
 *       Get a client pool connected to the indicated connection string
 *
 * Parameters:
 *       @uri_str: A mongoc_uri_t to connect to
 *       @api: A mongoc_server_api_t that declares an API version. If omitted,
 *             the API version indicated in the MONGODB_API_VERSION env variable
 *             is used.
 *
 * Returns:
 *       A pool you must mongoc_client_pool_destroy.
 *
 * Side effects:
 *       None.
 *
 *--------------------------------------------------------------------------
 */
mongoc_client_pool_t *
test_framework_client_pool_new_from_uri (const mongoc_uri_t *uri,
                                         const mongoc_server_api_t *api)
{
   mongoc_client_pool_t *pool = mongoc_client_pool_new (uri);
   bson_error_t error;
   mongoc_server_api_t *default_api = NULL;

   if (!pool) {
      return pool;
   }

   if (api) {
      ASSERT_OR_PRINT (mongoc_client_pool_set_server_api (pool, api, &error),
                       error);
   } else {
      default_api = test_framework_get_default_server_api ();
      if (default_api) {
         ASSERT_OR_PRINT (
            mongoc_client_pool_set_server_api (pool, default_api, &error),
            error);
      }
   }

   mongoc_server_api_destroy (default_api);

   return pool;
}

#ifdef MONGOC_ENABLE_SSL
static void
test_framework_global_ssl_opts_init (void)
{
   memcpy (&gSSLOptions, mongoc_ssl_opt_get_default (), sizeof gSSLOptions);

   gSSLOptions.pem_file = test_framework_getenv ("MONGOC_TEST_SSL_PEM_FILE");
   gSSLOptions.pem_pwd = test_framework_getenv ("MONGOC_TEST_SSL_PEM_PWD");
   gSSLOptions.ca_file = test_framework_getenv ("MONGOC_TEST_SSL_CA_FILE");
   gSSLOptions.ca_dir = test_framework_getenv ("MONGOC_TEST_SSL_CA_DIR");
   gSSLOptions.crl_file = test_framework_getenv ("MONGOC_TEST_SSL_CRL_FILE");
   gSSLOptions.weak_cert_validation =
      test_framework_getenv_bool ("MONGOC_TEST_SSL_WEAK_CERT_VALIDATION");
}

static void
test_framework_global_ssl_opts_cleanup (void)
{
   bson_free ((void *) gSSLOptions.pem_file);
   bson_free ((void *) gSSLOptions.pem_pwd);
   bson_free ((void *) gSSLOptions.ca_file);
   bson_free ((void *) gSSLOptions.ca_dir);
   bson_free ((void *) gSSLOptions.crl_file);
}
#endif


bool
test_framework_is_mongos (void)
{
   bson_t reply;
   bson_iter_t iter;
   bool is_mongos;

   call_hello (&reply);

   is_mongos = (bson_iter_init_find (&iter, &reply, "msg") &&
                BSON_ITER_HOLDS_UTF8 (&iter) &&
                !strcasecmp (bson_iter_utf8 (&iter, NULL), "isdbgrid"));

   bson_destroy (&reply);

   return is_mongos;
}


bool
test_framework_is_replset (void)
{
   return test_framework_replset_member_count () > 0;
}

bool
test_framework_server_is_secondary (mongoc_client_t *client, uint32_t server_id)
{
   bson_t reply;
   bson_iter_t iter;
   mongoc_server_description_t *sd;
   bson_error_t error;
   bool ret;

   sd = mongoc_topology_server_by_id (
      client->topology->_shared_descr_.ptr, server_id, &error);
   ASSERT_OR_PRINT (sd, error);

   call_hello_with_host_and_port (sd->host.host_and_port, &reply);

   ret = bson_iter_init_find (&iter, &reply, "secondary") &&
         bson_iter_as_bool (&iter);

   bson_destroy (&reply);

   mongoc_server_description_destroy (sd);

   return ret;
}


bool
test_framework_clustertime_supported (void)
{
   bson_t reply;
   bool has_cluster_time;

   call_hello (&reply);
   has_cluster_time = bson_has_field (&reply, "$clusterTime");
   bson_destroy (&reply);

   return has_cluster_time &&
          test_framework_max_wire_version_at_least (WIRE_VERSION_OP_MSG);
}


int64_t
test_framework_session_timeout_minutes (void)
{
   bson_t reply;
   bson_iter_t iter;
   int64_t timeout = -1;

   if (!TestSuite_CheckLive ()) {
      return -1;
   }

   call_hello (&reply);
   if (bson_iter_init_find (&iter, &reply, "logicalSessionTimeoutMinutes")) {
      timeout = bson_iter_as_int64 (&iter);
   }

   bson_destroy (&reply);

   return timeout;
}


void
test_framework_get_max_wire_version (int64_t *max_version)
{
   bson_t reply;
   bson_iter_t iter;

   call_hello (&reply);
   BSON_ASSERT (bson_iter_init_find (&iter, &reply, "maxWireVersion"));
   *max_version = bson_iter_as_int64 (&iter);

   bson_destroy (&reply);
}

bool
test_framework_has_auth (void)
{
   char *user;

#ifndef MONGOC_ENABLE_SSL
   /* requires SSL for SCRAM implementation, can't test auth */
   return false;
#endif

   /* checks if the MONGOC_TEST_USER env var is set */
   user = test_framework_get_admin_user ();
   bson_free (user);
   if (user) {
      return true;
   } else {
      return false;
   }
}


int
test_framework_skip_if_auth (void)
{
   if (!TestSuite_CheckLive ()) {
      return 0;
   }

   if (test_framework_has_auth ()) {
      return 0;
   }

   return 1;
}


int
test_framework_skip_if_no_auth (void)
{
   if (!TestSuite_CheckLive ()) {
      return 0;
   }

   if (!test_framework_has_auth ()) {
      return 0;
   }

   return 1;
}

static bool
_test_framework_has_crypto (void)
{
#ifdef MONGOC_ENABLE_CRYPTO
   return true;
#else
   return false;
#endif
}

int
test_framework_skip_if_no_sessions (void)
{
   if (!TestSuite_CheckLive ()) {
      return 0;
   }

   if (!_test_framework_has_crypto ()) {
      return 0;
   }

   return -1 != test_framework_session_timeout_minutes ();
}


int
test_framework_skip_if_no_cluster_time (void)
{
   if (!TestSuite_CheckLive ()) {
      return 0;
   }

   return test_framework_clustertime_supported () ? 1 : 0;
}


int
test_framework_skip_if_crypto (void)
{
   return _test_framework_has_crypto () ? 0 : 1;
}


int
test_framework_skip_if_no_crypto (void)
{
   return test_framework_skip_if_crypto () ? 0 : 1;
}


int
test_framework_skip_if_offline (void)
{
   return test_framework_getenv_bool ("MONGOC_TEST_OFFLINE") ? 0 : 1;
}


int
test_framework_skip_if_slow (void)
{
   return test_framework_getenv_bool ("MONGOC_TEST_SKIP_SLOW") ? 0 : 1;
}


int
test_framework_skip_if_slow_or_live (void)
{
   return test_framework_skip_if_slow () && TestSuite_CheckLive ();
}


int
test_framework_skip_if_valgrind (void)
{
   return test_suite_valgrind () ? 0 : 1;
}


int
test_framework_skip_if_windows (void)
{
#ifdef _WIN32
   return 0;
#else
   return 1;
#endif
}


/* skip if no Unix domain socket */
int
test_framework_skip_if_no_uds (void)
{
#ifdef _WIN32
   return 0;
#else
   char *path;
   int ret;

   if (!TestSuite_CheckLive ()) {
      return 0;
   }

   path = test_framework_get_unix_domain_socket_path ();
   ret = access (path, R_OK | W_OK) == 0 ? 1 : 0;

   bson_free (path);

   return ret;
#endif
}


int
test_framework_skip_if_no_txns (void)
{
   if (test_framework_skip_if_no_crypto () &&
       test_framework_skip_if_no_sessions () &&
       test_framework_skip_if_not_replset () &&
       test_framework_skip_if_max_wire_version_less_than_7 ()) {
      return 1;
   }

   if (test_framework_skip_if_no_crypto () &&
       test_framework_skip_if_no_sessions () &&
       test_framework_skip_if_not_mongos () &&
       test_framework_skip_if_max_wire_version_less_than_8 ()) {
      return 1;
   }

   /* transactions not supported, skip the test */
   return 0;
}


bool
test_framework_max_wire_version_at_least (int version)
{
   int64_t max_version;

   BSON_ASSERT (version > 0);
   test_framework_get_max_wire_version (&max_version);
   return max_version >= version;
}


int64_t
test_framework_max_write_batch_size (void)
{
   bson_t reply;
   bson_iter_t iter;
   int64_t size;

   call_hello (&reply);

   if (bson_iter_init_find (&iter, &reply, "maxWriteBatchSize")) {
      size = bson_iter_as_int64 (&iter);
   } else {
      size = 1000;
   }

   bson_destroy (&reply);

   return size;
}

#define N_SERVER_VERSION_PARTS 3

static server_version_t
_parse_server_version (const bson_t *buildinfo)
{
   bson_iter_t iter;
   bson_iter_t array_iter;
   int i;
   server_version_t ret = 0;

   ASSERT (bson_iter_init_find (&iter, buildinfo, "versionArray"));
   ASSERT (bson_iter_recurse (&iter, &array_iter));

   /* Server returns a 4-part version like [3, 2, 0, 0], or like [3, 2, 0, -49]
    * for an RC. Ignore the 4th part since RCs are equivalent to non-RCs for
    * testing purposes. */
   for (i = 0; i < N_SERVER_VERSION_PARTS && bson_iter_next (&array_iter);
        i++) {
      ret *= 1000;
      ret += 100 + bson_iter_as_int64 (&array_iter);
   }

   ASSERT_CMPINT (i, ==, N_SERVER_VERSION_PARTS);
   return ret;
}

server_version_t
test_framework_get_server_version (void)
{
   mongoc_client_t *client;
   bson_t reply;
   bson_error_t error;
   server_version_t ret = 0;

   client = test_framework_new_default_client ();
   ASSERT_OR_PRINT (
      mongoc_client_command_simple (
         client, "admin", tmp_bson ("{'buildinfo': 1}"), NULL, &reply, &error),
      error);

   ret = _parse_server_version (&reply);

   bson_destroy (&reply);
   mongoc_client_destroy (client);

   return ret;
}

server_version_t
test_framework_str_to_version (const char *version_str)
{
   char *str_copy;
   char *part;
   char *end;
   int i;
   server_version_t ret = 0;

   str_copy = bson_strdup (version_str);
   part = strtok (str_copy, ".");

   /* Versions can have 4 parts like "3.2.0.0", or like "3.2.0.-49" for an RC.
    * Ignore the 4th part since RCs are equivalent to non-RCs for testing
    * purposes. */
   for (i = 0; i < N_SERVER_VERSION_PARTS && part; i++) {
      ret *= 1000;
      ret += 100 + bson_ascii_strtoll (part, &end, 10);
      part = strtok (NULL, ".");
   }

   /* pad out a short version like "3.0" to three parts */
   for (; i < N_SERVER_VERSION_PARTS; i++) {
      ret *= 1000;
      ret += 100;
   }

   bson_free (str_copy);

   return ret;
}

/* self-tests for a test framework feature */
static void
test_version_cmp (void)
{
   server_version_t v2_6_12 = 102106112;
   server_version_t v3_0_0 = 103100100;
   server_version_t v3_0_1 = 103100101;
   server_version_t v3_0_10 = 103100110;
   server_version_t v3_2_0 = 103102100;

   ASSERT (v2_6_12 == test_framework_str_to_version ("2.6.12"));
   ASSERT (v2_6_12 == _parse_server_version (
                         tmp_bson ("{'versionArray': [2, 6, 12, 0]}")));

   ASSERT (v3_0_0 == test_framework_str_to_version ("3"));
   ASSERT (v3_0_0 ==
           _parse_server_version (tmp_bson ("{'versionArray': [3, 0, 0, 0]}")));

   ASSERT (v3_0_1 == test_framework_str_to_version ("3.0.1"));
   ASSERT (v3_0_1 ==
           _parse_server_version (tmp_bson ("{'versionArray': [3, 0, 1, 0]}")));

   ASSERT (v3_0_10 == test_framework_str_to_version ("3.0.10"));
   ASSERT (v3_0_10 == _parse_server_version (
                         tmp_bson ("{'versionArray': [3, 0, 10, 0]}")));

   /* release candidates should be equivalent to non-rcs. */
   ASSERT (v3_2_0 == test_framework_str_to_version ("3.2.0.-49"));
   ASSERT (v3_2_0 == _parse_server_version (
                        tmp_bson ("{'versionArray': [3, 2, 0, -49]}")));

   ASSERT (v3_2_0 > test_framework_str_to_version ("3.1.9"));
   ASSERT (v3_2_0 == test_framework_str_to_version ("3.2"));
   ASSERT (v3_2_0 < test_framework_str_to_version ("3.2.1"));
}

int
test_framework_skip_if_single (void)
{
   if (!TestSuite_CheckLive ()) {
      return 0;
   }
   return (test_framework_is_mongos () || test_framework_is_replset ());
}

int
test_framework_skip_if_no_mongohouse (void)
{
   if (!getenv ("RUN_MONGOHOUSE_TESTS")) {
      return 0;
   }
   return 1;
}

int
test_framework_skip_if_mongos (void)
{
   if (!TestSuite_CheckLive ()) {
      return 0;
   }
   return test_framework_is_mongos () ? 0 : 1;
}

int
test_framework_skip_if_replset (void)
{
   if (!TestSuite_CheckLive ()) {
      return 0;
   }
   return test_framework_is_replset () ? 0 : 1;
}

int
test_framework_skip_if_not_single (void)
{
   if (!TestSuite_CheckLive ()) {
      return 0;
   }
   return !test_framework_skip_if_single ();
}

int
test_framework_skip_if_not_mongos (void)
{
   if (!TestSuite_CheckLive ()) {
      return 0;
   }
   return !test_framework_skip_if_mongos ();
}

int
test_framework_skip_if_not_replset (void)
{
   if (!TestSuite_CheckLive ()) {
      return 0;
   }
   return !test_framework_skip_if_replset ();
}

/* convenience skip functions based on the wire version. */
#define WIRE_VERSION_CHECKS(wv)                                         \
   int test_framework_skip_if_max_wire_version_more_than_##wv ()        \
   {                                                                    \
      if (!TestSuite_CheckLive ()) {                                    \
         return 0;                                                      \
      }                                                                 \
      return test_framework_max_wire_version_at_least (wv + 1) ? 0 : 1; \
   }                                                                    \
   int test_framework_skip_if_max_wire_version_less_than_##wv ()        \
   {                                                                    \
      if (!TestSuite_CheckLive ()) {                                    \
         return 0;                                                      \
      }                                                                 \
      return test_framework_max_wire_version_at_least (wv);             \
   }                                                                    \
   int test_framework_skip_if_not_rs_version_##wv (void)                \
   {                                                                    \
      if (!TestSuite_CheckLive ()) {                                    \
         return 0;                                                      \
      }                                                                 \
      return (test_framework_max_wire_version_at_least (wv) &&          \
              test_framework_is_replset ())                             \
                ? 1                                                     \
                : 0;                                                    \
   }                                                                    \
   int test_framework_skip_if_rs_version_##wv (void)                    \
   {                                                                    \
      if (!TestSuite_CheckLive ()) {                                    \
         return 0;                                                      \
      }                                                                 \
      return (test_framework_max_wire_version_at_least (wv) &&          \
              test_framework_is_replset ())                             \
                ? 0                                                     \
                : 1;                                                    \
   }

WIRE_VERSION_CHECKS (3)
WIRE_VERSION_CHECKS (4)
WIRE_VERSION_CHECKS (5)
WIRE_VERSION_CHECKS (6)
WIRE_VERSION_CHECKS (7)
WIRE_VERSION_CHECKS (8)
WIRE_VERSION_CHECKS (9)
/* wire versions 10, 11, 12 were internal to the 5.0 release cycle */
WIRE_VERSION_CHECKS (13)
/* wire version 14 begins with the 5.1 prerelease. */
WIRE_VERSION_CHECKS (14)

int
test_framework_skip_if_no_dual_ip_hostname (void)
{
   struct addrinfo hints = {0}, *res = NULL, *iter;
   int res_count = 0;
   char *host = test_framework_getenv ("MONGOC_TEST_IPV4_AND_IPV6_HOST");
   bool needs_free = false;
   if (host) {
      needs_free = true;
   } else {
      host = "localhost";
   }

   hints.ai_family = AF_UNSPEC;
   hints.ai_socktype = SOCK_STREAM;
   hints.ai_flags = 0;
   hints.ai_protocol = 0;

   BSON_ASSERT (getaddrinfo (host, "27017", &hints, &res) != -1);

   iter = res;

   while (iter) {
      res_count++;
      iter = iter->ai_next;
   }

   freeaddrinfo (res);
   if (needs_free) {
      bson_free (host);
   }

   ASSERT_CMPINT (res_count, >, 0);
   return res_count > 1;
}

int
test_framework_skip_if_no_compressors (void)
{
   char *compressors = test_framework_get_compressors ();
   bool ret = compressors != NULL;
   bson_free (compressors);
   return ret;
}

int
test_framework_skip_if_compressors (void)
{
   return !test_framework_skip_if_no_compressors ();
}

int
test_framework_skip_if_no_failpoint (void)
{
   mongoc_client_t *client;
   bool ret;
   bson_error_t error;

   if (!TestSuite_CheckLive ()) {
      return 0;
   }

   client = test_framework_new_default_client ();
   mongoc_client_set_error_api (client, MONGOC_ERROR_API_VERSION_2);
   ret = mongoc_client_command_simple (
      client,
      "admin",
      tmp_bson ("{'configureFailPoint': 'failCommand', 'mode': 'off', 'data': "
                "{'errorCode': 10107, 'failCommands': ['count']}}"),
      NULL,
      NULL,
      &error);
   mongoc_client_destroy (client);

   if (!ret) {
      return 0; /* do not proceed */
   }

   /* proceed. */
   return 1;
}

int
test_framework_skip_if_no_client_side_encryption (void)
{
   char *aws_secret_access_key;
   char *aws_access_key_id;
   bool has_creds;

   aws_secret_access_key =
      test_framework_getenv ("MONGOC_TEST_AWS_SECRET_ACCESS_KEY");
   aws_access_key_id = test_framework_getenv ("MONGOC_TEST_AWS_ACCESS_KEY_ID");

   has_creds = (NULL != aws_secret_access_key) && (NULL != aws_access_key_id);

   bson_free (aws_secret_access_key);
   bson_free (aws_access_key_id);

   if (has_creds) {
#ifdef MONGOC_ENABLE_CLIENT_SIDE_ENCRYPTION
      return 1; /* 1 == proceed. */
#else
      return 0; /* 0 == do not proceed. */
#endif
   }
   return 0; /* 0 == do not proceed. */
}

int
test_framework_skip_if_no_aws (void)
{
#ifdef MONGOC_ENABLE_MONGODB_AWS_AUTH
   return 1; /* proceed. */
#else
   return 0;    /* do not proceed. */
#endif
}

/* test-libmongoc may not have permissions to set environment variables. */
int
test_framework_skip_if_no_setenv (void)
{
   char *value;
   if (!test_framework_setenv ("MONGOC_TEST_CANARY", "VALUE")) {
      return 0; /* do not proceed. */
   }
   value = test_framework_getenv ("MONGOC_TEST_CANARY");
   if (!value || 0 != strcmp (value, "VALUE")) {
      return 0; /* do not proceed. */
   }
   bson_free (value);
   return 1;
}

void
test_framework_resolve_path (const char *path, char *resolved)
{
   if (!realpath (path, resolved)) {
      MONGOC_ERROR ("Cannot resolve path %s\n", path);
      MONGOC_ERROR ("Run test-libmongoc in repository root directory.\n");
      ASSERT (false);
   }
}

bool
test_framework_is_serverless (void)
{
   return test_framework_getenv_bool ("MONGOC_TEST_IS_SERVERLESS");
}

int
test_framework_skip_if_time_sensitive (void)
{
   if (test_suite_valgrind ()) {
      return 0;
   }

/* Skip time sensitive tests on macOS per CDRIVER-3549. */
#ifdef __APPLE__
   return 0;
#else
   return 1;
#endif
}

int
test_framework_skip_due_to_cdriver3708 (void)
{
   if (0 == test_framework_skip_if_auth () &&
       0 == test_framework_skip_if_replset () &&
       test_framework_get_server_version () >
          test_framework_str_to_version ("4.4.0")) {
      /* If auth is enabled, we're using a replica set, and using a > 4.4
       * server, skip test. */
      return 0;
   }
   return 1;
}

static char MONGOC_TEST_UNIQUE[32];

#if defined(_MSC_VER) && defined(_WIN64)
LONG WINAPI
windows_exception_handler (EXCEPTION_POINTERS *pExceptionInfo)
{
   HANDLE process = GetCurrentProcess ();

   fprintf (stderr, "entering windows exception handler\n");
   SymInitialize (process, NULL, TRUE);

   /* Shamelessly stolen from https://stackoverflow.com/a/28115589 */

   /* StackWalk64() may modify context record passed to it, so we will
    use a copy.
    */
   CONTEXT context_record = *pExceptionInfo->ContextRecord;
   DWORD exception_code = pExceptionInfo->ExceptionRecord->ExceptionCode;
   /* Initialize stack walking. */
   char exception_string[128];
   bson_snprintf (exception_string,
                  sizeof (exception_string),
                  (exception_code == EXCEPTION_ACCESS_VIOLATION)
                     ? "(access violation)"
                     : "0x%08X",
                  exception_code);

   char address_string[32];
   bson_snprintf (address_string,
                  sizeof (address_string),
                  "0x%p",
                  pExceptionInfo->ExceptionRecord->ExceptionAddress);

   fprintf (stderr,
            "exception '%s' at '%s', terminating\n",
            exception_string,
            address_string);

   STACKFRAME64 stack_frame;
   memset (&stack_frame, 0, sizeof (stack_frame));
#if defined(_WIN64)
   int machine_type = IMAGE_FILE_MACHINE_AMD64;
   stack_frame.AddrPC.Offset = context_record.Rip;
   stack_frame.AddrFrame.Offset = context_record.Rbp;
   stack_frame.AddrStack.Offset = context_record.Rsp;
#else
   int machine_type = IMAGE_FILE_MACHINE_I386;
   stack_frame.AddrPC.Offset = context_record.Eip;
   stack_frame.AddrFrame.Offset = context_record.Ebp;
   stack_frame.AddrStack.Offset = context_record.Esp;
#endif
   stack_frame.AddrPC.Mode = AddrModeFlat;
   stack_frame.AddrFrame.Mode = AddrModeFlat;
   stack_frame.AddrStack.Mode = AddrModeFlat;

   SYMBOL_INFO *symbol;
   symbol = calloc (sizeof (SYMBOL_INFO) + 256, 1);
   symbol->MaxNameLen = 255;
   symbol->SizeOfStruct = sizeof (SYMBOL_INFO);

   fprintf (stderr, "begin stack trace\n");
   while (StackWalk64 (machine_type,
                       GetCurrentProcess (),
                       GetCurrentThread (),
                       &stack_frame,
                       &context_record,
                       NULL,
                       &SymFunctionTableAccess64,
                       &SymGetModuleBase64,
                       NULL)) {
      DWORD64 displacement = 0;

      if (SymFromAddr (process,
                       (DWORD64) stack_frame.AddrPC.Offset,
                       &displacement,
                       symbol)) {
         IMAGEHLP_MODULE64 moduleInfo;
         memset (&moduleInfo, 0, sizeof (moduleInfo));
         moduleInfo.SizeOfStruct = sizeof (moduleInfo);

         if (SymGetModuleInfo64 (process, symbol->ModBase, &moduleInfo))
            fprintf (stderr, "%s : ", moduleInfo.ModuleName);

         fprintf (stderr, "%s", symbol->Name);
      }

      IMAGEHLP_LINE line;
      line.SizeOfStruct = sizeof (IMAGEHLP_LINE);

      DWORD offset_ln = 0;
      if (SymGetLineFromAddr (
             process, (DWORD64) stack_frame.AddrPC.Offset, &offset_ln, &line)) {
         fprintf (stderr, " %s:%d ", line.FileName, line.LineNumber);
      }

      fprintf (stderr, "\n");
   }
   fprintf (stderr, "end stack trace\n");
   fflush (stderr);
   return EXCEPTION_EXECUTE_HANDLER;
}
#endif

int
main (int argc, char *argv[])
{
   TestSuite suite;
   int ret;

#if defined(_MSC_VER) && defined(_WIN64)
   SetUnhandledExceptionFilter (windows_exception_handler);
#endif
   mongoc_init ();

   bson_snprintf (MONGOC_TEST_UNIQUE,
                  sizeof MONGOC_TEST_UNIQUE,
                  "test_%u_%u",
                  (unsigned) time (NULL),
                  (unsigned) gettestpid ());

   bson_mutex_init (&captured_logs_mutex);
   _mongoc_array_init (&captured_logs, sizeof (log_entry_t *));
   mongoc_log_set_handler (log_handler, (void *) &suite);

#ifdef MONGOC_ENABLE_SSL
   test_framework_global_ssl_opts_init ();
   atexit (test_framework_global_ssl_opts_cleanup);
#endif

   TestSuite_Init (&suite, "", argc, argv);
   TestSuite_Add (&suite, "/TestSuite/version_cmp", test_version_cmp);

   /* libbson */

   test_atomic_install (&suite);
   test_bcon_basic_install (&suite);
   test_bcon_extract_install (&suite);
   test_bson_corpus_install (&suite);
   test_bson_error_install (&suite);
   test_bson_install (&suite);
   test_bson_version_install (&suite);
   test_clock_install (&suite);
   test_decimal128_install (&suite);
   test_endian_install (&suite);
   test_iso8601_install (&suite);
   test_iter_install (&suite);
   test_json_install (&suite);
   test_oid_install (&suite);
   test_reader_install (&suite);
   test_string_install (&suite);
   test_utf8_install (&suite);
   test_value_install (&suite);
   test_writer_install (&suite);
   test_b64_install (&suite);

   /* libmongoc */

   test_aggregate_install (&suite);
   test_array_install (&suite);
   test_async_install (&suite);
   test_buffer_install (&suite);
   test_change_stream_install (&suite);
   test_client_install (&suite);
   test_client_max_staleness_install (&suite);
   test_client_hedged_reads_install (&suite);
   test_client_pool_install (&suite);
   test_client_cmd_install (&suite);
   test_client_versioned_api_install (&suite);
   test_write_command_install (&suite);
   test_bulk_install (&suite);
   test_cluster_install (&suite);
   test_collection_install (&suite);
   test_collection_find_install (&suite);
   test_collection_find_with_opts_install (&suite);
   test_connection_uri_install (&suite);
   test_command_monitoring_install (&suite);
   test_cursor_install (&suite);
   test_database_install (&suite);
   test_error_install (&suite);
   test_exhaust_install (&suite);
   test_find_and_modify_install (&suite);
   test_gridfs_install (&suite);
   test_gridfs_bucket_install (&suite);
   test_gridfs_file_page_install (&suite);
   test_handshake_install (&suite);
   test_linux_distro_scanner_install (&suite);
   test_list_install (&suite);
   test_log_install (&suite);
   test_long_namespace_install (&suite);
   test_matcher_install (&suite);
   test_mongos_pinning_install (&suite);
   test_queue_install (&suite);
   test_primary_stepdown_install (&suite);
   test_read_concern_install (&suite);
   test_read_write_concern_install (&suite);
   test_read_prefs_install (&suite);
   test_retryable_writes_install (&suite);
   test_retryable_reads_install (&suite);
   test_rpc_install (&suite);
   test_socket_install (&suite);
   test_opts_install (&suite);
   test_topology_scanner_install (&suite);
   test_topology_reconcile_install (&suite);
   test_transactions_install (&suite);
   test_samples_install (&suite);
   test_scram_install (&suite);
   test_sdam_install (&suite);
   test_sdam_monitoring_install (&suite);
   test_server_selection_install (&suite);
   test_dns_install (&suite);
   test_server_selection_errors_install (&suite);
   test_session_install (&suite);
   test_set_install (&suite);
   test_speculative_auth_install (&suite);
   test_stream_install (&suite);
   test_thread_install (&suite);
   test_topology_install (&suite);
   test_topology_description_install (&suite);
   test_ts_pool_install (&suite);
   test_uri_install (&suite);
   test_usleep_install (&suite);
   test_util_install (&suite);
   test_version_install (&suite);
   test_with_transaction_install (&suite);
   test_write_concern_install (&suite);
#ifdef MONGOC_ENABLE_SSL
   test_stream_tls_install (&suite);
   test_x509_install (&suite);
   test_stream_tls_error_install (&suite);
#endif
#ifdef MONGOC_ENABLE_SASL_CYRUS
   test_cyrus_install (&suite);
#endif
   test_happy_eyeballs_install (&suite);
   test_counters_install (&suite);
   test_crud_install (&suite);
   test_mongohouse_install (&suite);
   test_apm_install (&suite);
   test_client_side_encryption_install (&suite);
   test_server_description_install (&suite);
   test_aws_install (&suite);
   test_streamable_hello_install (&suite);
#if defined(MONGOC_ENABLE_OCSP_OPENSSL) && OPENSSL_VERSION_NUMBER >= 0x10101000L
   test_ocsp_cache_install (&suite);
#endif
   test_interrupt_install (&suite);
   test_monitoring_install (&suite);
   test_http_install (&suite);
   test_install_unified (&suite);
   test_timeout_install (&suite);
   test_bson_match_install (&suite);
   test_bson_util_install (&suite);
   test_result_install (&suite);
   test_loadbalanced_install (&suite);
   test_server_stream_install (&suite);
   test_generation_map_install (&suite);
   test_shared_install (&suite);

   if (test_framework_is_loadbalanced ()) {
      mongoc_global_mock_service_id = true;
   }

   ret = TestSuite_Run (&suite);

   TestSuite_Destroy (&suite);

   capture_logs (false); /* clear entries */
   _mongoc_array_destroy (&captured_logs);
   mongoc_cleanup ();

   return ret;
}

/*
 * test_framework_skip_if_no_legacy_opcodes returns 0 if the connected server
 * does not support legacy wire protocol op codes.
 *
 * As of SERVER-57457 and SERVER-57391, the following legacy wire protocol
 * op codes have been removed in the server 5.1:
 * - OP_KILL_CURSORS
 * - OP_INSERT
 * - OP_UPDATE
 * - OP_DELETE
 * - OP_GET_MORE
 * - OP_QUERY (for any command other than isMaster, which drivers use to
 * initially discover the min/max wire version of a server)
 */
bool
test_framework_supports_legacy_opcodes (void)
{
   /* Wire v14+ removed legacy opcodes */
   return test_framework_skip_if_max_wire_version_less_than_14 () == 0;
}

int
test_framework_skip_if_no_legacy_opcodes (void)
{
   if (!TestSuite_CheckLive ()) {
      return 0;
   }

   if (test_framework_supports_legacy_opcodes ()) {
      return 1;
   }

   return 0;
}

/* SERVER-57390 removed the getLastError command on 5.1 servers. */
int
test_framework_skip_if_no_getlasterror (void)
{
   if (!TestSuite_CheckLive ()) {
      return 0;
   }

   if (test_framework_supports_legacy_opcodes ()) {
      return 1;
   }

   return 0;
}

bool
<<<<<<< HEAD
test_framework_is_loadbalanced (void)
{
   return test_framework_getenv_bool ("MONGOC_TEST_LOADBALANCED");
=======
test_framework_is_loadbalanced (void) {
   return test_framework_getenv_bool ("MONGOC_TEST_LOADBALANCED") ||
          test_framework_getenv_bool ("MONGOC_TEST_DNS_LOADBALANCED");
>>>>>>> a4c8c66f
}<|MERGE_RESOLUTION|>--- conflicted
+++ resolved
@@ -3028,13 +3028,8 @@
 }
 
 bool
-<<<<<<< HEAD
 test_framework_is_loadbalanced (void)
 {
-   return test_framework_getenv_bool ("MONGOC_TEST_LOADBALANCED");
-=======
-test_framework_is_loadbalanced (void) {
    return test_framework_getenv_bool ("MONGOC_TEST_LOADBALANCED") ||
           test_framework_getenv_bool ("MONGOC_TEST_DNS_LOADBALANCED");
->>>>>>> a4c8c66f
 }