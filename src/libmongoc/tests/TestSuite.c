/*
 * Copyright 2014 MongoDB, Inc.
 *
 * Licensed under the Apache License, Version 2.0 (the "License");
 * you may not use this file except in compliance with the License.
 * You may obtain a copy of the License at
 *
 *   http://www.apache.org/licenses/LICENSE-2.0
 *
 * Unless required by applicable law or agreed to in writing, software
 * distributed under the License is distributed on an "AS IS" BASIS,
 * WITHOUT WARRANTIES OR CONDITIONS OF ANY KIND, either express or implied.
 * See the License for the specific language governing permissions and
 * limitations under the License.
 */

#include <bson/bson.h>
#include <mongoc/mongoc.h>

#include <fcntl.h>
#include <stdarg.h>

#include "mongoc/mongoc-thread-private.h"

#include <stdio.h>
#include <stdlib.h>
#include <string.h>
#include <signal.h>
#include <mongoc/mongoc-util-private.h>
#if !defined(_WIN32)
#include <sys/types.h>
#include <inttypes.h>
#include <sys/utsname.h>
#include <sys/wait.h>
#include <unistd.h>
#include <sys/time.h>

#else
#include <windows.h>
#endif

#include "test-conveniences.h"
#include "test-libmongoc.h"
#include "TestSuite.h"

static bson_once_t once = BSON_ONCE_INIT;
static bson_mutex_t gTestMutex;
static TestSuite *gTestSuite;


#define TEST_NOFORK (1 << 1)
#define TEST_HELPTEXT (1 << 2)
#define TEST_DEBUGOUTPUT (1 << 3)
#define TEST_TRACE (1 << 4)
#define TEST_VALGRIND (1 << 5)
#define TEST_LISTTESTS (1 << 6)

MONGOC_PRINTF_FORMAT (1, 2)
static void
test_msg (const char *format, ...)
{
   va_list ap;

   va_start (ap, format);
   vprintf (format, ap);
   printf ("\n");
   fflush (stdout);
   va_end (ap);
}


void
_test_error (const char *format, ...)
{
   va_list ap;

   va_start (ap, format);
   vfprintf (stderr, format, ap);
   fprintf (stderr, "\n");
   fflush (stderr);
   va_end (ap);
   abort ();
}

static void
TestSuite_SeedRand (TestSuite *suite, /* IN */
                    Test *test)       /* IN */
{
#ifndef BSON_OS_WIN32
   int fd = open ("/dev/urandom", O_RDONLY);
   int n_read;
   unsigned seed;
   if (fd != -1) {
      n_read = read (fd, &seed, 4);
      BSON_ASSERT (n_read == 4);
      close (fd);
      test->seed = seed;
      return;
   } else {
      test->seed = (unsigned) time (NULL) * (unsigned) getpid ();
   }
#else
   test->seed = (unsigned) time (NULL);
#endif
}


static BSON_ONCE_FUN (_test_suite_ensure_mutex_once)
{
   bson_mutex_init (&gTestMutex);

   BSON_ONCE_RETURN;
}


static void
_handle_signal (int signum)
{
   const char *s = "\nProcess was interrupted by the delivery of a signal.\n";
   const char *sigstr;
   size_t n;
   switch (signum) {
   case SIGABRT:
      sigstr = "SIGABRT - Abnormal termination";
      break;
   case SIGINT:
      sigstr = "SIGINT - Interrupted";
      break;
   case SIGTERM:
      sigstr = "SIGTERM - Termination requested";
      break;
   case SIGSEGV:
      sigstr = "SIGSEGV - Access violation";
      break;
   default:
      sigstr = "(Unknown signal delivered)";
   }
#ifdef BSON_OS_UNIX
   /* On POSIX these APIs are signal-safe */
   n = write (STDERR_FILENO, s, strlen (s));
   n = write (STDERR_FILENO, "  ", 2);
   n = write (STDERR_FILENO, sigstr, strlen (sigstr));
   n = write (STDERR_FILENO, "\n", 1);
   fsync (STDERR_FILENO);
#else
   /* On Windows these APIs are signal-safe */
   fprintf (stderr, "\n%s\n  %s\n", s, sigstr);
   fflush (stderr);
#endif
   _Exit (signum);
   (void) n;
}


void
TestSuite_Init (TestSuite *suite, const char *name, int argc, char **argv)
{
   const char *filename;
   int i;
   char *mock_server_log;

   memset (suite, 0, sizeof *suite);

   suite->name = bson_strdup (name);
   suite->flags = 0;
   suite->prgname = bson_strdup (argv[0]);
   suite->silent = false;
   suite->ctest_run = NULL;
   _mongoc_array_init (&suite->match_patterns, sizeof (char *));

   suite->prev_sigabrt = signal (SIGABRT, _handle_signal);
   suite->prev_sigint = signal (SIGINT, _handle_signal);
   suite->prev_sigterm = signal (SIGTERM, _handle_signal);
   suite->prev_sigsegv = signal (SIGSEGV, _handle_signal);

   for (i = 1; i < argc; i++) {
      if (0 == strcmp ("-d", argv[i])) {
         suite->flags |= TEST_DEBUGOUTPUT;
      } else if ((0 == strcmp ("-f", argv[i])) ||
                 (0 == strcmp ("--no-fork", argv[i]))) {
         suite->flags |= TEST_NOFORK;
      } else if ((0 == strcmp ("-t", argv[i])) ||
                 (0 == strcmp ("--trace", argv[i]))) {
#ifdef MONGOC_TRACE
         suite->flags |= TEST_TRACE;
#else
         test_error ("-t requires mongoc compiled with -DENABLE_TRACING=ON.");
#endif
      } else if (0 == strcmp ("-F", argv[i])) {
         if (argc - 1 == i) {
            test_error ("-F requires a filename argument.");
         }
         filename = argv[++i];
         if (0 != strcmp ("-", filename)) {
#ifdef _WIN32
            if (0 != fopen_s (&suite->outfile, filename, "w")) {
               suite->outfile = NULL;
            }
#else
            suite->outfile = fopen (filename, "w");
#endif
            if (!suite->outfile) {
               test_error ("Failed to open log file: %s", filename);
            }
         }
      } else if ((0 == strcmp ("-h", argv[i])) ||
                 (0 == strcmp ("--help", argv[i]))) {
         suite->flags |= TEST_HELPTEXT;
      } else if (0 == strcmp ("--list-tests", argv[i])) {
         suite->flags |= TEST_LISTTESTS;
      } else if ((0 == strcmp ("-s", argv[i])) ||
                 (0 == strcmp ("--silent", argv[i]))) {
         suite->silent = true;
      } else if ((0 == strcmp ("--ctest-run", argv[i]))) {
         if (suite->ctest_run) {
            test_error ("'--ctest-run' can only be specified once");
         }
         if (argc - 1 == i) {
            test_error ("'--ctest-run' requires an argument");
         }
         suite->flags |= TEST_NOFORK;
         suite->silent = true;
         suite->ctest_run = bson_strdup (argv[++i]);
      } else if ((0 == strcmp ("-l", argv[i])) ||
                 (0 == strcmp ("--match", argv[i]))) {
         char *val;
         if (argc - 1 == i) {
            test_error ("%s requires an argument.", argv[i]);
         }
         val = bson_strdup (argv[++i]);
         _mongoc_array_append_val (&suite->match_patterns, val);
      } else {
         test_error ("Unknown option: %s\n"
                     "Try using the --help option.",
                     argv[i]);
      }
   }

   if (suite->match_patterns.len != 0 && suite->ctest_run != NULL) {
      test_error ("'--ctest-run' cannot be specified with '-l' or '--match'");
   }

   if (test_framework_getenv_bool ("MONGOC_TEST_VALGRIND")) {
      suite->flags |= TEST_VALGRIND;
   }

   mock_server_log = test_framework_getenv ("MONGOC_TEST_SERVER_LOG");
   if (mock_server_log) {
      if (!strcmp (mock_server_log, "stdout")) {
         suite->mock_server_log = stdout;
      } else if (!strcmp (mock_server_log, "stderr")) {
         suite->mock_server_log = stderr;
      } else if (!strcmp (mock_server_log, "json")) {
         suite->mock_server_log_buf = bson_string_new (NULL);
      } else {
         test_error ("Unrecognized option: MONGOC_TEST_SERVER_LOG=%s",
                     mock_server_log);
         abort ();
      }

      bson_free (mock_server_log);
   }

   if (suite->silent) {
      if (suite->outfile) {
         test_error ("Cannot combine -F with --silent");
         abort ();
      }

      suite->flags &= ~(TEST_DEBUGOUTPUT);
   }

   bson_once (&once, &_test_suite_ensure_mutex_once);
   bson_mutex_lock (&gTestMutex);
   gTestSuite = suite;
   bson_mutex_unlock (&gTestMutex);
}


int
TestSuite_CheckLive (void)
{
   return test_framework_getenv_bool ("MONGOC_TEST_SKIP_LIVE") ? 0 : 1;
}

static int
TestSuite_CheckDummy (void)
{
   return 1;
}

int
TestSuite_CheckMockServerAllowed (void)
{
   if (test_framework_getenv_bool ("MONGOC_TEST_SKIP_MOCK")) {
      return 0;
   }
   return 1;
}

static void
TestSuite_AddHelper (void *ctx)
{
   TestFunc cb = (TestFunc) ((TestFnCtx *) ctx)->test_fn;

   cb ();
}

void
TestSuite_Add (TestSuite *suite, /* IN */
               const char *name, /* IN */
               const char *meta, /* IN */
               TestFunc func)    /* IN */
{
   TestSuite_AddFullWithTestFn (
      suite, name, meta, TestSuite_AddHelper, NULL, func, TestSuite_CheckDummy);
}


void
TestSuite_AddLive (TestSuite *suite, /* IN */
                   const char *name,
                   const char *meta, /* IN */
                   TestFunc func)    /* IN */
{
   char *meta1 = bson_strdup_printf ("%s%s", meta, " uses-live-server");
   TestSuite_AddFullWithTestFn (
      suite, name, meta1, TestSuite_AddHelper, NULL, func, TestSuite_CheckLive);
   bson_free (meta1);
}


static void
_TestSuite_AddCheck (Test *test, CheckFunc check, const char *name)
{
   test->checks[test->num_checks] = check;
   if (++test->num_checks > MAX_TEST_CHECK_FUNCS) {
      fprintf (stderr,
               "Too many check funcs for %s, increase MAX_TEST_CHECK_FUNCS "
               "to more than %d\n",
               name,
               MAX_TEST_CHECK_FUNCS);
      abort ();
   }
}


Test *
_V_TestSuite_AddFull (TestSuite *suite,
                      const char *name,
                      const char *meta,
                      TestFuncWC func,
                      TestFuncDtor dtor,
                      void *ctx,
                      va_list ap)
{
   CheckFunc check;
   Test *test;
   Test *iter;

   if (suite->ctest_run && (0 != strcmp (suite->ctest_run, name))) {
      return NULL;
   }

   test = (Test *) calloc (1, sizeof *test);
   test->name = bson_strdup (name);
   test->func = func;
   test->meta = bson_strdup (meta);
   test->num_checks = 0;

   while ((check = va_arg (ap, CheckFunc))) {
      _TestSuite_AddCheck (test, check, name);
   }

   test->next = NULL;
   test->dtor = dtor;
   test->ctx = ctx;
   TestSuite_SeedRand (suite, test);

   if (!suite->tests) {
      suite->tests = test;
      return test;
   }

   for (iter = suite->tests; iter->next; iter = iter->next) {
   }

   iter->next = test;
   return test;
}


void
_TestSuite_AddMockServerTest (
   TestSuite *suite, const char *name, const char *meta, TestFunc func, ...)
{
   Test *test;
   va_list ap;

   char *meta1 = bson_strdup_printf ("%s%s", meta, " uses-mock-server");

   va_start (ap, func);
   test = _V_TestSuite_AddFull (
      suite, name, meta1, (TestFuncWC) func, NULL, NULL, ap);
   va_end (ap);

<<<<<<< HEAD
   _TestSuite_AddCheck (test, TestSuite_CheckMockServerAllowed, name);
   bson_free (meta1);
=======
   if (test) {
      _TestSuite_AddCheck (test, TestSuite_CheckMockServerAllowed, name);
   }
>>>>>>> 54e5ecb5
}


void
TestSuite_AddWC (TestSuite *suite,  /* IN */
                 const char *name,  /* IN */
                 const char *meta,  /* IN */
                 TestFuncWC func,   /* IN */
                 TestFuncDtor dtor, /* IN */
                 void *ctx)         /* IN */
{
   TestSuite_AddFull (suite, name, meta, func, dtor, ctx, TestSuite_CheckDummy);
}


void
_TestSuite_AddFull (TestSuite *suite,  /* IN */
                    const char *name,  /* IN */
                    const char *meta,  /* IN */
                    TestFuncWC func,   /* IN */
                    TestFuncDtor dtor, /* IN */
                    void *ctx,
                    ...) /* IN */
{
   va_list ap;

   va_start (ap, ctx);
   _V_TestSuite_AddFull (suite, name, meta, func, dtor, ctx, ap);
   va_end (ap);
}


void
_TestSuite_TestFnCtxDtor (void *ctx)
{
   TestFuncDtor dtor = ((TestFnCtx *) ctx)->dtor;
   if (dtor) {
      dtor (ctx);
   }
   free (ctx);
}


#if defined(_WIN32)
static void
_print_getlasterror_win (const char *msg)
{
   LPTSTR err_msg;

   FormatMessage (FORMAT_MESSAGE_ALLOCATE_BUFFER | FORMAT_MESSAGE_FROM_SYSTEM |
                     FORMAT_MESSAGE_IGNORE_INSERTS,
                  NULL,
                  GetLastError (),
                  MAKELANGID (LANG_NEUTRAL, SUBLANG_DEFAULT),
                  /* FormatMessage is weird about this param. */
                  (LPTSTR) &err_msg,
                  0,
                  NULL);

   test_error ("%s: %s", msg, err_msg);

   LocalFree (err_msg);
}


static int
TestSuite_RunFuncInChild (TestSuite *suite, /* IN */
                          Test *test)       /* IN */
{
   STARTUPINFO si;
   PROCESS_INFORMATION pi;
   char *cmdline;
   DWORD exit_code = -1;

   ZeroMemory (&si, sizeof (si));
   si.cb = sizeof (si);
   ZeroMemory (&pi, sizeof (pi));

   cmdline = bson_strdup_printf (
      "%s --silent --no-fork -l %s", suite->prgname, test->name);

   if (!CreateProcess (NULL,
                       cmdline,
                       NULL,  /* Process handle not inheritable  */
                       NULL,  /* Thread handle not inheritable   */
                       FALSE, /* Set handle inheritance to FALSE */
                       0,     /* No creation flags               */
                       NULL,  /* Use parent's environment block  */
                       NULL,  /* Use parent's starting directory */
                       &si,
                       &pi)) {
      test_error ("CreateProcess failed (%ld).", GetLastError ());
      bson_free (cmdline);

      return -1;
   }

   if (WaitForSingleObject (pi.hProcess, INFINITE) != WAIT_OBJECT_0) {
      _print_getlasterror_win ("Couldn't await process");
      goto done;
   }

   if (!GetExitCodeProcess (pi.hProcess, &exit_code)) {
      _print_getlasterror_win ("Couldn't get exit code");
      goto done;
   }

done:
   CloseHandle (pi.hProcess);
   CloseHandle (pi.hThread);
   bson_free (cmdline);

   return exit_code;
}
#else /* Unix */
static int
TestSuite_RunFuncInChild (TestSuite *suite, /* IN */
                          Test *test)       /* IN */
{
   pid_t child;
   int exit_code = -1;
   int fd;
   int pipefd[2];
   const char *envp[] = {"MONGOC_TEST_SERVER_LOG=stdout", NULL};
   char buf[4096];
   ssize_t nread;

   if (suite->outfile) {
      fflush (suite->outfile);
   }

   if (suite->mock_server_log_buf) {
      if (pipe (pipefd) == -1) {
         perror ("pipe");
         exit (-1);
      }
   }

   if (-1 == (child = fork ())) {
      return -1;
   }

   if (!child) {
      if (suite->outfile) {
         fclose (suite->outfile);
         suite->outfile = NULL;
      }

      if (suite->mock_server_log_buf) {
         /* tell mock server to log to stdout, and read its output */
         dup2 (pipefd[1], STDOUT_FILENO);
         close (pipefd[0]);
         close (pipefd[1]);
         execle (suite->prgname,
                 suite->prgname,
                 "--no-fork",
                 "--silent",
                 "-l",
                 test->name,
                 (char *) 0,
                 envp);
      } else {
         /* suppress child output */
         fd = open ("/dev/null", O_WRONLY);
         dup2 (fd, STDOUT_FILENO);
         close (fd);

         execl (suite->prgname,
                suite->prgname,
                "--no-fork",
                "-l",
                test->name,
                (char *) 0);
      }

      exit (-1);
   }

   if (suite->mock_server_log_buf) {
      close (pipefd[1]);
      while ((nread = read (pipefd[0], buf, sizeof (buf) - 1)) > 0) {
         buf[nread] = '\0';
         bson_string_append (suite->mock_server_log_buf, buf);
      }
   }

   if (-1 == waitpid (child, &exit_code, 0)) {
      perror ("waitpid()");
   }

   return exit_code;
}
#endif


/* replace " with \", newline with \n, tab with four spaces */
static void
_append_json_escaped (bson_string_t *buf, const char *s)
{
   char *escaped = bson_utf8_escape_for_json (s, -1);
   bson_string_append (buf, escaped);
   bson_free (escaped);
}


/* returns 1 on failure, 0 on success */
static int
TestSuite_RunTest (TestSuite *suite, /* IN */
                   Test *test,       /* IN */
                   int *count)       /* INOUT */
{
   int64_t t1, t2, t3;
   char name[MAX_TEST_NAME_LENGTH];
   bson_string_t *buf;
   bson_string_t *mock_server_log_buf;
   size_t i;
   int status = 0;

   bson_snprintf (name, sizeof name, "%s%s", suite->name, test->name);

   buf = bson_string_new (NULL);

   if (suite->flags & TEST_DEBUGOUTPUT) {
      test_msg ("Begin %s, seed %u", name, test->seed);
   }

   for (i = 0; i < test->num_checks; i++) {
      if (!test->checks[i]()) {
         if (suite->ctest_run) {
            /* Write a marker that tells CTest that we are skipping this test */
            test_msg ("@@ctest-skipped@@");
         }
         if (!suite->silent) {
            bson_string_append_printf (
               buf,
               "    { \"status\": \"skip\", \"test_file\": \"%s\" }%s",
               test->name,
               ((*count) == 1) ? "" : ",");
            test_msg ("%s", buf->str);
            if (suite->outfile) {
               fprintf (suite->outfile, "%s", buf->str);
               fflush (suite->outfile);
            }
         }

         goto done;
      }
   }

   t1 = bson_get_monotonic_time ();


   if (suite->flags & TEST_NOFORK) {
#ifdef MONGOC_TRACE
      if (suite->flags & TEST_TRACE) {
         mongoc_log_set_handler (mongoc_log_default_handler, NULL);
         mongoc_log_trace_enable ();
      } else {
         mongoc_log_trace_disable ();
      }
#endif

      srand (test->seed);
      test_conveniences_init ();
      test->func (test->ctx);
      test_conveniences_cleanup ();
   } else {
      status = TestSuite_RunFuncInChild (suite, test);
   }

   capture_logs (false);

   if (suite->silent) {
      goto done;
   }

   t2 = bson_get_monotonic_time ();
   t3 = t2 - t1;
   /* CDRIVER-2567: check that bson_get_monotonic_time does not wrap. */
   BSON_ASSERT (t3 >= 0);

   bson_string_append_printf (buf,
                              "    { \"status\": \"%s\", "
                              "\"test_file\": \"%s\", "
                              "\"seed\": \"%u\", "
                              "\"start\": %u.%06u, "
                              "\"end\": %u.%06u, "
                              "\"elapsed\": %u.%06u ",
                              (status == 0) ? "pass" : "fail",
                              name,
                              test->seed,
                              (unsigned) t1 / (1000 * 1000),
                              (unsigned) t1 % (1000 * 1000),
                              (unsigned) t2 / (1000 * 1000),
                              (unsigned) t2 % (1000 * 1000),
                              (unsigned) t3 / (1000 * 1000),
                              (unsigned) t3 % (1000 * 1000));

   mock_server_log_buf = suite->mock_server_log_buf;

   if (mock_server_log_buf && mock_server_log_buf->len) {
      bson_string_append (buf, ", \"log_raw\": \"");
      _append_json_escaped (buf, mock_server_log_buf->str);
      bson_string_append (buf, "\"");

      bson_string_truncate (mock_server_log_buf, 0);
   }

   bson_string_append_printf (buf, " }");

   if (*count > 1) {
      bson_string_append_printf (buf, ",");
   }

   test_msg ("%s", buf->str);
   if (suite->outfile) {
      fprintf (suite->outfile, "%s", buf->str);
      fflush (suite->outfile);
   }

done:
   bson_string_free (buf, true);

   return status ? 1 : 0;
}


static void
TestSuite_PrintHelp (TestSuite *suite) /* IN */
{
   printf (
      "usage: %s [OPTIONS]\n"
      "\n"
      "Options:\n"
      "    -h, --help            Show this help menu.\n"
      "    --list-tests          Print list of available tests.\n"
      "    -f, --no-fork         Do not spawn a process per test (abort on "
      "first error).\n"
      "    -l, --match PATTERN   Run test by name, e.g. \"/Client/command\" or "
      "\"/Client/*\". May be repeated.\n"
      "    --ctest-run TEST      Run only the named TEST for CTest\n"
      "                          integration.\n"
      "    -s, --silent          Suppress all output.\n"
      "    -F FILENAME           Write test results (JSON) to FILENAME.\n"
      "    -d                    Print debug output (useful if a test hangs).\n"
      "    -t, --trace           Enable mongoc tracing (useful to debug "
      "tests).\n"
      "\n",
      suite->prgname);
}


static void
TestSuite_PrintTests (TestSuite *suite) /* IN */
{
   Test *iter;

   printf ("\nTests:\n");
   for (iter = suite->tests; iter; iter = iter->next) {
      printf (
         "%s%s %s\n", suite->name, iter->name, iter->meta ? iter->meta : "");
   }

   printf ("\n");
}


static void
TestSuite_PrintJsonSystemHeader (FILE *stream)
{
#ifdef _WIN32
#define INFO_BUFFER_SIZE 32767

   SYSTEM_INFO si;
   DWORD version = 0;
   DWORD major_version = 0;
   DWORD minor_version = 0;
   DWORD build = 0;

   GetSystemInfo (&si);
   version = GetVersion ();

   major_version = (DWORD) (LOBYTE (LOWORD (version)));
   minor_version = (DWORD) (HIBYTE (LOWORD (version)));

   if (version < 0x80000000) {
      build = (DWORD) (HIWORD (version));
   }

   fprintf (stream,
            "  \"host\": {\n"
            "    \"sysname\": \"Windows\",\n"
            "    \"release\": \"%ld.%ld (%ld)\",\n"
            "    \"machine\": \"%ld\",\n"
            "    \"memory\": {\n"
            "      \"pagesize\": %ld,\n"
            "      \"npages\": %d\n"
            "    }\n"
            "  },\n",
            major_version,
            minor_version,
            build,
            si.dwProcessorType,
            si.dwPageSize,
            0);
#else
   struct utsname u;
   uint64_t pagesize;
   uint64_t npages = 0;

   if (uname (&u) == -1) {
      perror ("uname()");
      return;
   }

   pagesize = sysconf (_SC_PAGE_SIZE);

#if defined(_SC_PHYS_PAGES)
   npages = sysconf (_SC_PHYS_PAGES);
#endif
   fprintf (stream,
            "  \"host\": {\n"
            "    \"sysname\": \"%s\",\n"
            "    \"release\": \"%s\",\n"
            "    \"machine\": \"%s\",\n"
            "    \"memory\": {\n"
            "      \"pagesize\": %" PRIu64 ",\n"
            "      \"npages\": %" PRIu64 "\n"
            "    }\n"
            "  },\n",
            u.sysname,
            u.release,
            u.machine,
            pagesize,
            npages);
#endif
}

static const char *
getenv_or (const char *name, const char *dflt)
{
   const char *s = getenv (name);
   return s ? s : dflt;
}

static const char *
egetenv (const char *name)
{
   return getenv_or (name, "");
}

static void
TestSuite_PrintJsonHeader (TestSuite *suite, /* IN */
                           FILE *stream)     /* IN */
{
   char *hostname = test_framework_get_host ();
   char *udspath = test_framework_get_unix_domain_socket_path_escaped ();
   int port = test_framework_get_port ();
   bool ssl = test_framework_get_ssl ();

   ASSERT (suite);

   fprintf (stream, "{\n");
   TestSuite_PrintJsonSystemHeader (stream);
   fprintf (stream,
            "  \"auth\": { \"user\": \"%s\", \"pass\": \"%s\" }, \n"
            "  \"addr\": { \"host\": \"%s\", \"port\": %d, \"uri\": \"%s\" },\n"
            "  \"gssapi\": { \"host\": \"%s\", \"user\": \"%s\" }, \n"
            "  \"uds\": \"%s\", \n"
            "  \"compressors\": \"%s\", \n"
            "  \"SSL\": {\n"
            "    \"enabled\": %s,\n"
            "    \"weak_cert_validation\": %s,\n"
            "    \"pem_file\": \"%s\",\n"
            "    \"pem_pwd\": \"%s\",\n"
            "    \"ca_file\": \"%s\",\n"
            "    \"ca_dir\": \"%s\",\n"
            "    \"crl_file\": \"%s\"\n"
            "  },\n"
            "  \"framework\": {\n"
            "    \"monitoringVerbose\": %s,\n"
            "    \"mockServerLog\": \"%s\",\n"
            "    \"futureTimeoutMS\": %" PRIu64 ",\n"
            "    \"majorityReadConcern\": %s,\n"
            "    \"skipLiveTests\": %s,\n"
            "    \"IPv6\": %s\n"
            "  },\n"
            "  \"options\": {\n"
            "    \"fork\": %s,\n"
            "    \"tracing\": %s,\n"
            "    \"apiVersion\": %s\n"
            "  },\n"
            "  \"results\": [\n",
            egetenv ("MONGOC_TEST_USER"),
            egetenv ("MONGOC_TEST_PASSWORD"),
            hostname,
            port,
            egetenv ("MONGOC_TEST_URI"),
            egetenv ("MONGOC_TEST_GSSAPI_HOST"),
            egetenv ("MONGOC_TEST_GSSAPI_USER"),
            udspath,
            egetenv ("MONGOC_TEST_COMPRESSORS"),
            ssl ? "true" : "false",
            test_framework_getenv_bool ("MONGOC_TEST_SSL_WEAK_CERT_VALIDATION")
               ? "true"
               : "false",
            egetenv ("MONGOC_TEST_SSL_PEM_FILE"),
            egetenv ("MONGOC_TEST_SSL_PEM_PWD"),
            egetenv ("MONGOC_TEST_SSL_CA_FILE"),
            egetenv ("MONGOC_TEST_SSL_CA_DIR"),
            egetenv ("MONGOC_TEST_SSL_CRL_FILE"),
            getenv ("MONGOC_TEST_MONITORING_VERBOSE") ? "true" : "false",
            egetenv ("MONGOC_TEST_SERVER_LOG"),
            get_future_timeout_ms (),
            test_framework_getenv_bool ("MONGOC_ENABLE_MAJORITY_READ_CONCERN")
               ? "true"
               : "false",
            test_framework_getenv_bool ("MONGOC_TEST_SKIP_LIVE") ? "true"
                                                                 : "false",
            test_framework_getenv_bool ("MONGOC_CHECK_IPV6") ? "true" : "false",
            (suite->flags & TEST_NOFORK) ? "false" : "true",
            (suite->flags & TEST_TRACE) ? "true" : "false",
            getenv_or ("MONGODB_API_VERSION", "null"));

   bson_free (hostname);
   bson_free (udspath);

   fflush (stream);
}


static void
TestSuite_PrintJsonFooter (FILE *stream) /* IN */
{
   fprintf (stream, "  ]\n}\n");
   fflush (stream);
}

static bool
TestSuite_TestMatchesName (const TestSuite *suite,
                           const Test *test,
                           const char *testname)
{
   char name[128];
   bool star = strlen (testname) && testname[strlen (testname) - 1] == '*';

   bson_snprintf (name, sizeof name, "%s%s", suite->name, test->name);

   if (star) {
      /* e.g. testname is "/Client*" and name is "/Client/authenticate" */
      return (0 == strncmp (name, testname, strlen (testname) - 1));
   } else {
      return (0 == strcmp (name, testname));
   }
}


bool
test_matches (TestSuite *suite, Test *test)
{
   int i;

   if (suite->ctest_run) {
      /* We only want exactly the named test */
      return strcmp (test->name, suite->ctest_run) == 0;
   }

   /* If no match patterns were provided, then assume all match. */
   if (suite->match_patterns.len == 0) {
      return true;
   }

   for (i = 0; i < suite->match_patterns.len; i++) {
      char *pattern = _mongoc_array_index (&suite->match_patterns, char *, i);
      if (TestSuite_TestMatchesName (suite, test, pattern)) {
         return true;
      }
   }

   return false;
}

static int
TestSuite_RunAll (TestSuite *suite /* IN */)
{
   Test *test;
   int count = 0;
   int status = 0;

   ASSERT (suite);

   /* initialize "count" so we can omit comma after last test output */
   for (test = suite->tests; test; test = test->next) {
      if (test_matches (suite, test)) {
         count++;
      }
   }

   if (suite->ctest_run) {
      /* We should have matched *at most* one test */
      ASSERT (count <= 1);
      if (count == 0) {
         test_error ("No such test '%s'", suite->ctest_run);
      }
   }

   for (test = suite->tests; test; test = test->next) {
      if (test_matches (suite, test)) {
         status += TestSuite_RunTest (suite, test, &count);
         count--;
      }
   }

   if (suite->silent) {
      return status;
   }

   TestSuite_PrintJsonFooter (stdout);
   if (suite->outfile) {
      TestSuite_PrintJsonFooter (suite->outfile);
   }

   return status;
}


int
TestSuite_Run (TestSuite *suite) /* IN */
{
   int failures = 0;
   int64_t start_us;

   if (suite->flags & TEST_HELPTEXT) {
      TestSuite_PrintHelp (suite);
   }

   if (suite->flags & TEST_LISTTESTS) {
      TestSuite_PrintTests (suite);
   }

   if ((suite->flags & TEST_HELPTEXT) || (suite->flags & TEST_LISTTESTS)) {
      return 0;
   }

   if (!suite->silent) {
      TestSuite_PrintJsonHeader (suite, stdout);
      if (suite->outfile) {
         TestSuite_PrintJsonHeader (suite, suite->outfile);
      }
   }

   start_us = bson_get_monotonic_time ();
   if (suite->tests) {
      failures += TestSuite_RunAll (suite);
   } else if (!suite->silent) {
      TestSuite_PrintJsonFooter (stdout);
      if (suite->outfile) {
         TestSuite_PrintJsonFooter (suite->outfile);
      }
   }
   MONGOC_DEBUG ("Duration of all tests (s): %" PRId64,
                 (bson_get_monotonic_time () - start_us) / (1000 * 1000));

   return failures;
}


void
TestSuite_Destroy (TestSuite *suite)
{
   Test *test;
   Test *tmp;
   int i;

   bson_mutex_lock (&gTestMutex);
   gTestSuite = NULL;
   bson_mutex_unlock (&gTestMutex);

   for (test = suite->tests; test; test = tmp) {
      tmp = test->next;

      if (test->dtor) {
         test->dtor (test->ctx);
      }
      free (test->name);
      free (test->meta);
      free (test);
   }

   if (suite->outfile) {
      fclose (suite->outfile);
   }

   if (suite->mock_server_log_buf) {
      bson_string_free (suite->mock_server_log_buf, true);
   }

   free (suite->name);
   free (suite->prgname);
   free (suite->ctest_run);
   for (i = 0; i < suite->match_patterns.len; i++) {
      char *val = _mongoc_array_index (&suite->match_patterns, char *, i);
      bson_free (val);
   }

   _mongoc_array_destroy (&suite->match_patterns);

   signal (SIGABRT, suite->prev_sigabrt);
   signal (SIGINT, suite->prev_sigint);
   signal (SIGTERM, suite->prev_sigterm);
   signal (SIGSEGV, suite->prev_sigsegv);
}


int
test_suite_debug_output (void)
{
   int ret;

   bson_mutex_lock (&gTestMutex);
   ret = gTestSuite->flags & TEST_DEBUGOUTPUT;
   bson_mutex_unlock (&gTestMutex);

   return ret;
}


int
test_suite_valgrind (void)
{
   int ret;

   bson_mutex_lock (&gTestMutex);
   ret = gTestSuite->flags & TEST_VALGRIND;
   bson_mutex_unlock (&gTestMutex);

   return ret;
}


MONGOC_PRINTF_FORMAT (1, 2)
void
test_suite_mock_server_log (const char *msg, ...)
{
   va_list ap;
   char *formatted_msg;

   bson_mutex_lock (&gTestMutex);

   if (gTestSuite->mock_server_log || gTestSuite->mock_server_log_buf) {
      va_start (ap, msg);
      formatted_msg = bson_strdupv_printf (msg, ap);
      va_end (ap);

      if (gTestSuite->mock_server_log_buf) {
         bson_string_append_printf (
            gTestSuite->mock_server_log_buf, "%s\n", formatted_msg);
      } else {
         fprintf (gTestSuite->mock_server_log, "%s\n", formatted_msg);
         fflush (gTestSuite->mock_server_log);
      }

      bson_free (formatted_msg);
   }

   bson_mutex_unlock (&gTestMutex);
}

bool
TestSuite_NoFork (TestSuite *suite)
{
   if (suite->flags & TEST_NOFORK) {
      return true;
   }
   return false;
}<|MERGE_RESOLUTION|>--- conflicted
+++ resolved
@@ -404,14 +404,10 @@
       suite, name, meta1, (TestFuncWC) func, NULL, NULL, ap);
    va_end (ap);
 
-<<<<<<< HEAD
-   _TestSuite_AddCheck (test, TestSuite_CheckMockServerAllowed, name);
-   bson_free (meta1);
-=======
    if (test) {
       _TestSuite_AddCheck (test, TestSuite_CheckMockServerAllowed, name);
    }
->>>>>>> 54e5ecb5
+   bson_free (meta1);
 }
 
 
