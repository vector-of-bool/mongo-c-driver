/*
 * Copyright 2009-present MongoDB, Inc.
 *
 * Licensed under the Apache License, Version 2.0 (the "License");
 * you may not use this file except in compliance with the License.
 * You may obtain a copy of the License at
 *
 *   http://www.apache.org/licenses/LICENSE-2.0
 *
 * Unless required by applicable law or agreed to in writing, software
 * distributed under the License is distributed on an "AS IS" BASIS,
 * WITHOUT WARRANTIES OR CONDITIONS OF ANY KIND, either express or implied.
 * See the License for the specific language governing permissions and
 * limitations under the License.
 */

#include <common-b64-private.h>
#include <common-bson-dsl-private.h>

#include <mongoc/mongoc.h>

#include <mlib/str.h>
#include <mlib/time_point.h>

#include <json-test.h>
#include <test-libmongoc.h>

/* _mongoc_host_list_from_string_with_err */
#include <mongoc/mongoc-cluster-aws-private.h>
#include <mongoc/mongoc-host-list-private.h>

/* MONGOC_SERVER_ERR_NS_NOT_FOUND */
#include <mongoc/mongoc-client-side-encryption-private.h>
#include <mongoc/mongoc-error-private.h>
#include <mongoc/mongoc-http-private.h>

/* _mongoc_crypt_get_libmongocrypt_version */
#include <mongoc/mongoc-crypt-private.h>

#include <mongoc/mongoc-uri.h>

#include <mlib/cmp.h>

static void
_before_test(json_test_ctx_t *ctx, const bson_t *test)
{
   mongoc_client_t *client;
   mongoc_collection_t *keyvault_coll;
   bson_iter_t iter;
   bson_error_t error;
   bool ret;
   mongoc_write_concern_t *wc;
   bson_t insert_opts;

   BSON_UNUSED(test);

   /* Insert data into the key vault. */
   client = test_framework_new_default_client();
   wc = mongoc_write_concern_new();
   mongoc_write_concern_set_w(wc, MONGOC_WRITE_CONCERN_W_MAJORITY);
   bson_init(&insert_opts);
   mongoc_write_concern_append(wc, &insert_opts);

   if (bson_iter_init_find(&iter, ctx->config->scenario, "key_vault_data")) {
      keyvault_coll = mongoc_client_get_collection(client, "keyvault", "datakeys");

      /* Drop and recreate, inserting data. */
      ret = mongoc_collection_drop(keyvault_coll, &error);
      if (!ret) {
         /* Ignore "namespace does not exist" error. */
         ASSERT_OR_PRINT(error.code == 26, error);
      }

      bson_iter_recurse(&iter, &iter);
      while (bson_iter_next(&iter)) {
         bson_t doc;

         bson_iter_bson(&iter, &doc);
         ret = mongoc_collection_insert_one(keyvault_coll, &doc, &insert_opts, NULL /* reply */, &error);
         ASSERT_OR_PRINT(ret, error);
      }
      mongoc_collection_destroy(keyvault_coll);
   }

   bson_destroy(&insert_opts);
   mongoc_write_concern_destroy(wc);
   mongoc_client_destroy(client);
}

static bool
_run_operation(json_test_ctx_t *ctx, const bson_t *test, const bson_t *operation)
{
   bson_t reply;
   bool res;

   res = json_test_operation(ctx, test, operation, ctx->collection, NULL, &reply);

   bson_destroy(&reply);

   return res;
}

static void
test_client_side_encryption_cb(void *scenario)
{
   json_test_config_t config = JSON_TEST_CONFIG_INIT;
   config.before_test_cb = _before_test;
   config.run_operation_cb = _run_operation;
   config.scenario = scenario;
   config.command_started_events_only = true;
   config.command_monitoring_allow_subset = false;
   run_json_general_test(&config);
}

/* This is the hex form of the base64 encoded value:
 * Mng0NCt4ZHVUYUJCa1kxNkVyNUR1QURhZ2h2UzR2d2RrZzh0cFBwM3R6NmdWMDFBMUN3YkQ5aXRRMkhGRGdQV09wOGVNYUMxT2k3NjZKelhaQmRCZGJkTXVyZG9uSjFk
 * From the client side encryption spec.
 */
#define LOCAL_MASTERKEY                                                       \
   "\x32\x78\x34\x34\x2b\x78\x64\x75\x54\x61\x42\x42\x6b\x59\x31\x36\x45\x72" \
   "\x35\x44\x75\x41\x44\x61\x67\x68\x76\x53\x34\x76\x77\x64\x6b\x67\x38\x74" \
   "\x70\x50\x70\x33\x74\x7a\x36\x67\x56\x30\x31\x41\x31\x43\x77\x62\x44\x39" \
   "\x69\x74\x51\x32\x48\x46\x44\x67\x50\x57\x4f\x70\x38\x65\x4d\x61\x43\x31" \
   "\x4f\x69\x37\x36\x36\x4a\x7a\x58\x5a\x42\x64\x42\x64\x62\x64\x4d\x75\x72" \
   "\x64\x6f\x6e\x4a\x31\x64"

static void
_set_extra_bypass(bson_t *extra)
{
   if (test_framework_getenv_bool("MONGOC_TEST_MONGOCRYPTD_BYPASS_SPAWN")) {
      BSON_APPEND_BOOL(extra, "mongocryptdBypassSpawn", true);
   }
}

static void
_set_extra_crypt_shared(bson_t *extra)
{
   char *const path = test_framework_getenv("MONGOC_TEST_CRYPT_SHARED_LIB_PATH");
   if (path) {
      BSON_APPEND_UTF8(extra, "cryptSharedLibPath", path);
      bson_free(path);
   }
}

/* Convenience helper to check if spawning mongocryptd should be bypassed */
static void
_check_bypass(mongoc_auto_encryption_opts_t *opts)
{
   bson_t extra = BSON_INITIALIZER;
   _set_extra_bypass(&extra);
   mongoc_auto_encryption_opts_set_extra(opts, &extra);
   bson_destroy(&extra);
}

static bson_t *
_make_aws_kms_provider(bson_t *kms_providers)
{
   char *aws_secret_access_key;
   char *aws_access_key_id;

   aws_secret_access_key = test_framework_getenv_required("MONGOC_TEST_AWS_SECRET_ACCESS_KEY");
   aws_access_key_id = test_framework_getenv_required("MONGOC_TEST_AWS_ACCESS_KEY_ID");

   if (!kms_providers) {
      kms_providers = bson_new();
   }

   bson_concat(
      kms_providers,
      tmp_bson("{ 'aws': { 'secretAccessKey': '%s', 'accessKeyId': '%s' }}", aws_secret_access_key, aws_access_key_id));

   bson_free(aws_secret_access_key);
   bson_free(aws_access_key_id);

   return kms_providers;
}

static bson_t *
_make_azure_kms_provider(bson_t *kms_providers)
{
   char *azure_tenant_id;
   char *azure_client_id;
   char *azure_client_secret;

   azure_tenant_id = test_framework_getenv_required("MONGOC_TEST_AZURE_TENANT_ID");
   azure_client_id = test_framework_getenv_required("MONGOC_TEST_AZURE_CLIENT_ID");
   azure_client_secret = test_framework_getenv_required("MONGOC_TEST_AZURE_CLIENT_SECRET");

   if (!kms_providers) {
      kms_providers = bson_new();
   }

   bson_concat(kms_providers,
               tmp_bson("{ 'azure': { 'tenantId': '%s', 'clientId': '%s', "
                        "'clientSecret': '%s' }}",
                        azure_tenant_id,
                        azure_client_id,
                        azure_client_secret));

   bson_free(azure_tenant_id);
   bson_free(azure_client_id);
   bson_free(azure_client_secret);

   return kms_providers;
}

static bson_t *
_make_gcp_kms_provider(bson_t *kms_providers)
{
   char *gcp_email;
   char *gcp_privatekey;


   gcp_email = test_framework_getenv_required("MONGOC_TEST_GCP_EMAIL");
   gcp_privatekey = test_framework_getenv_required("MONGOC_TEST_GCP_PRIVATEKEY");

   if (!gcp_email || !gcp_privatekey) {
      test_error("Set MONGOC_TEST_GCP_EMAIL and MONGOC_TEST_GCP_PRIVATEKEY to "
                 "enable CSFLE tests.");
   }

   if (!kms_providers) {
      kms_providers = bson_new();
   }

   bson_concat(kms_providers, tmp_bson("{ 'gcp': { 'email': '%s', 'privateKey': '%s' }}", gcp_email, gcp_privatekey));

   bson_free(gcp_email);
   bson_free(gcp_privatekey);

   return kms_providers;
}

static bson_t *
_make_local_kms_provider(bson_t *kms_providers)
{
   bson_t *local = BCON_NEW("local", "{", "key", BCON_BIN(0, (uint8_t *)LOCAL_MASTERKEY, 96), "}");

   if (!kms_providers) {
      kms_providers = bson_new();
   }

   bson_concat(kms_providers, local);
   bson_destroy(local);

   return kms_providers;
}

static bson_t *
_make_kmip_kms_provider(bson_t *kms_providers)
{
   if (!kms_providers) {
      kms_providers = bson_new();
   }

   bson_concat(kms_providers, tmp_bson("{ 'kmip': { 'endpoint': 'localhost:5698' } }"));


   return kms_providers;
}

/* Convenience helper for creating KMS providers doc */
static bson_t *
_make_kms_providers(bool with_aws, bool with_local)
{
   bson_t *kms_providers = bson_new();

   if (with_aws) {
      _make_aws_kms_provider(kms_providers);
      _make_azure_kms_provider(kms_providers);
      _make_gcp_kms_provider(kms_providers);
      _make_kmip_kms_provider(kms_providers);
   }

   if (with_local) {
      _make_local_kms_provider(kms_providers);
   }

   return kms_providers;
}

static bson_t *
_make_tls_opts(void)
{
   bson_t *tls_opts = bson_new();
   char *kmip_tls_ca_file;
   char *kmip_tls_certificate_key_file;

   kmip_tls_ca_file = test_framework_getenv_required("MONGOC_TEST_CSFLE_TLS_CA_FILE");
   kmip_tls_certificate_key_file = test_framework_getenv_required("MONGOC_TEST_CSFLE_TLS_CERTIFICATE_KEY_FILE");

   bson_concat(tls_opts,
               tmp_bson("{ 'kmip': {  'tlsCAFile': '%s', 'tlsCertificateKeyFile': '%s' } }",
                        kmip_tls_ca_file,
                        kmip_tls_certificate_key_file));

   bson_free(kmip_tls_ca_file);
   bson_free(kmip_tls_certificate_key_file);
   return tls_opts;
}

static bson_t *
_make_kms_masterkey(char const *provider)
{
   if (strcmp(provider, "aws") == 0) {
      return BCON_NEW("region",
                      "us-east-1",
                      "key",
                      "arn:aws:kms:us-east-1:579766882180:key/"
                      "89fcc2c4-08b0-4bd9-9f25-e30687b580d0");
   }

   if (strcmp(provider, "azure") == 0) {
      return BCON_NEW("keyVaultEndpoint", "key-vault-csfle.vault.azure.net", "keyName", "key-name-csfle");
   }

   if (strcmp(provider, "gcp") == 0) {
      return BCON_NEW("projectId",
                      "devprod-drivers",
                      "location",
                      "global",
                      "keyRing",
                      "key-ring-csfle",
                      "keyName",
                      "key-name-csfle");
   }

   if (strcmp(provider, "kmip") == 0) {
      return bson_new();
   }

   if (strcmp(provider, "local") == 0) {
      return bson_new();
   }

   return NULL;
}

typedef struct {
   int num_inserts;
   int num_bulk_writes;
} limits_apm_ctx_t;

static void
_command_started(const mongoc_apm_command_started_t *event)
{
   limits_apm_ctx_t *ctx;

   ctx = (limits_apm_ctx_t *)mongoc_apm_command_started_get_context(event);
   const char *cmd_name = mongoc_apm_command_started_get_command_name(event);
   if (0 == strcmp("insert", cmd_name)) {
      ctx->num_inserts++;
   }
   if (0 == strcmp("bulkWrite", cmd_name)) {
      ctx->num_bulk_writes++;
   }
}

/* Prose Test 4: BSON Size Limits and Batch Splitting */
static void
test_bson_size_limits_and_batch_splitting(bool with_qe)
{
   /* Expect an insert of two documents over 2MiB to split into two inserts but
    * still succeed. */
   mongoc_client_t *client;
   mongoc_auto_encryption_opts_t *opts;
   mongoc_uri_t *uri;
   mongoc_collection_t *coll;
   bson_error_t error;
   bson_t *corpus_schema;
   bson_t *datakey;
   bson_t *cmd;
   bson_t *kms_providers;
   bson_t *docs[2];
   char *as;
   limits_apm_ctx_t ctx = {0};
   mongoc_apm_callbacks_t *callbacks;
   /* Values from the spec to test boundaries. */
   const int size_16mib = 16777216;
   const int size_2mib = 2097152;
   const int exceeds_2mib_after_encryption = size_2mib - 2000;
   const int exceeds_16mib_after_encryption = size_16mib - 2000;

   /* Do the test setup. */

   /* Drop and create db.coll configured with limits-schema.json */
   uri = test_framework_get_uri();
   client = test_framework_client_new_from_uri(uri, NULL);
   test_framework_set_ssl_opts(client);
   mongoc_client_set_error_api(client, MONGOC_ERROR_API_VERSION_2);
   coll = mongoc_client_get_collection(client, "db", "coll");
   (void)mongoc_collection_drop(coll, NULL);
   corpus_schema = get_bson_from_json_file("./src/libmongoc/tests/client_side_encryption_prose/limits-schema.json");
   cmd = BCON_NEW("create", "coll", "validator", "{", "$jsonSchema", BCON_DOCUMENT(corpus_schema), "}");
   ASSERT_OR_PRINT(mongoc_client_command_simple(client, "db", cmd, NULL /* read prefs */, NULL /* reply */, &error),
                   error);

   mongoc_collection_destroy(coll);
   /* Drop and create the key vault collection, keyvault.datakeys. */
   {
      mongoc_write_concern_t *wc;

      coll = mongoc_client_get_collection(client, "keyvault", "datakeys");
      (void)mongoc_collection_drop(coll, NULL);
      datakey = get_bson_from_json_file("./src/libmongoc/tests/client_side_encryption_prose/limits-key.json");
      wc = mongoc_write_concern_new();
      mongoc_write_concern_set_w(wc, MONGOC_WRITE_CONCERN_W_MAJORITY);
      mongoc_collection_set_write_concern(coll, wc);
      ASSERT_OR_PRINT(mongoc_collection_insert_one(coll, datakey, NULL /* opts */, NULL /* reply */, &error), error);
      mongoc_write_concern_destroy(wc);
      mongoc_collection_destroy(coll);
   }

   mongoc_client_destroy(client);

   client = test_framework_client_new_from_uri(uri, NULL);
   test_framework_set_ssl_opts(client);
   mongoc_client_set_error_api(client, MONGOC_ERROR_API_VERSION_2);

   kms_providers = _make_kms_providers(false /* aws */, true /* local */);
   opts = mongoc_auto_encryption_opts_new();
   _check_bypass(opts);
   mongoc_auto_encryption_opts_set_keyvault_namespace(opts, "keyvault", "datakeys");
   mongoc_auto_encryption_opts_set_kms_providers(opts, kms_providers);

   ASSERT_OR_PRINT(mongoc_client_enable_auto_encryption(client, opts, &error), error);

   callbacks = mongoc_apm_callbacks_new();
   mongoc_apm_set_command_started_cb(callbacks, _command_started);
   mongoc_client_set_apm_callbacks(client, callbacks, &ctx);

   coll = mongoc_client_get_collection(client, "db", "coll");
   /* End of setup */

   /* Insert { "_id": "over_2mib_under_16mib", "unencrypted": <the string "a"
    * repeated 2097152 times> } */
   docs[0] = BCON_NEW("_id", "over_2mib_under_16mib");
   as = bson_malloc(size_16mib);
   memset(as, 'a', size_16mib);
   bson_append_utf8(docs[0], "unencrypted", -1, as, 2097152);
   ASSERT_OR_PRINT(mongoc_collection_insert_one(coll, docs[0], NULL /* opts */, NULL /* reply */, &error), error);
   bson_destroy(docs[0]);

   /* Insert the document `limits/limits-doc.json <../limits/limits-doc.json>`_
    * concatenated with ``{ "_id": "encryption_exceeds_2mib", "unencrypted": <
    * the string "a" repeated (2097152 - 2000) times > }`` */
   docs[0] = get_bson_from_json_file("./src/libmongoc/tests/client_side_encryption_prose/limits-doc.json");
   bson_append_utf8(docs[0], "_id", -1, "encryption_exceeds_2mib", -1);
   bson_append_utf8(docs[0], "unencrypted", -1, as, exceeds_2mib_after_encryption);
   ASSERT_OR_PRINT(mongoc_collection_insert_one(coll, docs[0], NULL /* opts */, NULL /* reply */, &error), error);
   bson_destroy(docs[0]);

   /* Insert two documents that each exceed 2MiB but no encryption occurs.
    * Expect the bulk write to succeed and run as two separate inserts.
    */
   docs[0] = BCON_NEW("_id", "over_2mib_1");
   bson_append_utf8(docs[0], "unencrypted", -1, as, size_2mib);
   docs[1] = BCON_NEW("_id", "over_2mib_2");
   bson_append_utf8(docs[1], "unencrypted", -1, as, size_2mib);
   ctx.num_inserts = 0;
   ASSERT_OR_PRINT(
      mongoc_collection_insert_many(coll, (const bson_t **)docs, 2, NULL /* opts */, NULL /* reply */, &error), error);
   ASSERT_CMPINT(ctx.num_inserts, ==, 2);
   bson_destroy(docs[0]);
   bson_destroy(docs[1]);

   /* Insert two documents that each exceed 2MiB after encryption occurs. Expect
    * the bulk write to succeed and run as two separate inserts.
    */

   docs[0] = get_bson_from_json_file("./src/libmongoc/tests/client_side_encryption_prose/limits-doc.json");
   bson_append_utf8(docs[0], "_id", -1, "encryption_exceeds_2mib_1", -1);
   bson_append_utf8(docs[0], "unencrypted", -1, as, exceeds_2mib_after_encryption);
   docs[1] = get_bson_from_json_file("./src/libmongoc/tests/client_side_encryption_prose/limits-doc.json");
   bson_append_utf8(docs[1], "_id", -1, "encryption_exceeds_2mib_2", -1);
   bson_append_utf8(docs[1], "unencrypted", -1, as, exceeds_2mib_after_encryption);
   ctx.num_inserts = 0;
   ASSERT_OR_PRINT(
      mongoc_collection_insert_many(coll, (const bson_t **)docs, 2, NULL /* opts */, NULL /* reply */, &error), error);
   ASSERT_CMPINT(ctx.num_inserts, ==, 2);
   bson_destroy(docs[0]);
   bson_destroy(docs[1]);

   /* Check that inserting close to, but not exceeding, 16MiB, passes */
   docs[0] = bson_new();
   bson_append_utf8(docs[0], "_id", -1, "under_16mib", -1);
   bson_append_utf8(docs[0], "unencrypted", -1, as, exceeds_16mib_after_encryption);
   ASSERT_OR_PRINT(mongoc_collection_insert_one(coll, docs[0], NULL /* opts */, NULL /* reply */, &error), error);
   bson_destroy(docs[0]);

   /* but.. exceeding 16 MiB fails */
   docs[0] = get_bson_from_json_file("./src/libmongoc/tests/client_side_encryption_prose/limits-doc.json");
   bson_append_utf8(docs[0], "_id", -1, "under_16mib", -1);
   bson_append_utf8(docs[0], "unencrypted", -1, as, exceeds_16mib_after_encryption);
   BSON_ASSERT(!mongoc_collection_insert_one(coll, docs[0], NULL /* opts */, NULL /* reply */, &error));
   {
      const uint32_t too_large = 10334;
      // SERVER-104405 changed the expected error code from 2 to 10334:
      const uint32_t too_large_old = 2;
      ASSERT_CMPUINT32(error.domain, ==, (uint32_t)MONGOC_ERROR_SERVER);
      if (error.code != too_large && error.code != too_large_old) {
         test_error(
            "Unexpected error: %" PRIu32 ". Expected %" PRIu32 " or %" PRIu32, error.code, too_large, too_large_old);
      }
      ASSERT_CONTAINS(error.message, "too large");
   }
   bson_destroy(docs[0]);

   if (with_qe) {
      mongoc_bulkwriteopts_t *bw_opts = mongoc_bulkwriteopts_new();
      mongoc_bulkwriteopts_set_verboseresults(bw_opts, true);

      bson_t *corpus_encryptedFields =
         get_bson_from_json_file("./src/libmongoc/tests/client_side_encryption_prose/limits-encryptedFields.json");
      bson_t *coll_opts = BCON_NEW("encryptedFields", BCON_DOCUMENT(corpus_encryptedFields));
      mongoc_database_t *db = mongoc_client_get_database(client, "db");
      (void)mongoc_collection_drop(coll, NULL);
      // Create a newly named collection to avoid cached previous JSON Schema.
      mongoc_collection_t *coll2 = mongoc_database_create_collection(db, "coll2", coll_opts, &error);
      ASSERT_OR_PRINT(coll2, error);
      mongoc_collection_destroy(coll2);

      /* Insert two documents that each exceed 2MiB but no encryption occurs.
       * Expect two separate bulkWrite commands.
       */
      docs[0] = BCON_NEW("_id", "over_2mib_3");
      bson_append_utf8(docs[0], "unencrypted", -1, as, size_2mib - 1500);
      docs[1] = BCON_NEW("_id", "over_2mib_4");
      bson_append_utf8(docs[1], "unencrypted", -1, as, size_2mib - 1500);

      mongoc_bulkwrite_t *bw = mongoc_client_bulkwrite_new(client);
      ASSERT_OR_PRINT(mongoc_bulkwrite_append_insertone(bw, "db.coll2", docs[0], NULL, &error), error);
      ASSERT_OR_PRINT(mongoc_bulkwrite_append_insertone(bw, "db.coll2", docs[1], NULL, &error), error);

      ctx.num_bulk_writes = 0;
      mongoc_bulkwritereturn_t bwr = mongoc_bulkwrite_execute(bw, bw_opts);
      ASSERT_NO_BULKWRITEEXCEPTION(bwr);
      ASSERT_CMPINT(ctx.num_bulk_writes, ==, 2);
      bson_destroy(docs[0]);
      bson_destroy(docs[1]);
      mongoc_bulkwrite_destroy(bw);
      mongoc_bulkwriteresult_destroy(bwr.res);
      mongoc_bulkwriteexception_destroy(bwr.exc);

      /* Insert two documents that each exceed 2MiB after encryption occurs. Expect
       * the bulk write to succeed and run as two separate bulkWrite commands.
       */
      docs[0] = get_bson_from_json_file("./src/libmongoc/tests/client_side_encryption_prose/limits-qe-doc.json");
      bson_append_utf8(docs[0], "_id", -1, "encryption_exceeds_2mib_3", -1);
      bson_append_utf8(docs[0], "foo", -1, as, exceeds_2mib_after_encryption - 1500);
      docs[1] = get_bson_from_json_file("./src/libmongoc/tests/client_side_encryption_prose/limits-qe-doc.json");
      bson_append_utf8(docs[1], "_id", -1, "encryption_exceeds_2mib_4", -1);
      bson_append_utf8(docs[1], "foo", -1, as, exceeds_2mib_after_encryption - 1500);

      bw = mongoc_client_bulkwrite_new(client);
      ASSERT_OR_PRINT(mongoc_bulkwrite_append_insertone(bw, "db.coll2", docs[0], NULL, &error), error);
      ASSERT_OR_PRINT(mongoc_bulkwrite_append_insertone(bw, "db.coll2", docs[1], NULL, &error), error);

      ctx.num_bulk_writes = 0;
      bwr = mongoc_bulkwrite_execute(bw, bw_opts);
      ASSERT_NO_BULKWRITEEXCEPTION(bwr);
      ASSERT_CMPINT(ctx.num_bulk_writes, ==, 2);
      bson_destroy(docs[0]);
      bson_destroy(docs[1]);
      mongoc_bulkwrite_destroy(bw);
      mongoc_bulkwriteresult_destroy(bwr.res);
      mongoc_bulkwriteexception_destroy(bwr.exc);
      mongoc_bulkwriteopts_destroy(bw_opts);
      bson_destroy(corpus_encryptedFields);
      bson_destroy(coll_opts);
      mongoc_database_destroy(db);
   }

   bson_free(as);
   bson_destroy(kms_providers);
   bson_destroy(corpus_schema);
   bson_destroy(cmd);
   bson_destroy(datakey);
   mongoc_collection_destroy(coll);
   mongoc_client_destroy(client);
   mongoc_uri_destroy(uri);
   mongoc_apm_callbacks_destroy(callbacks);
   mongoc_auto_encryption_opts_destroy(opts);
}

static void
test_bson_size_limits_and_batch_splitting_no_qe(void *unused)
{
   BSON_UNUSED(unused);
   test_bson_size_limits_and_batch_splitting(false);
}

static void
test_bson_size_limits_and_batch_splitting_qe(void *unused)
{
   BSON_UNUSED(unused);
   test_bson_size_limits_and_batch_splitting(true);
}

typedef struct {
   bson_t *last_cmd;
} _datakey_and_double_encryption_ctx_t;

static void
_datakey_and_double_encryption_command_started(const mongoc_apm_command_started_t *event)
{
   _datakey_and_double_encryption_ctx_t *ctx;

   ctx = (_datakey_and_double_encryption_ctx_t *)mongoc_apm_command_started_get_context(event);
   bson_destroy(ctx->last_cmd);
   ctx->last_cmd = bson_copy(mongoc_apm_command_started_get_command(event));
}

static void
test_datakey_and_double_encryption_creating_and_using(mongoc_client_encryption_t *client_encryption,
                                                      mongoc_client_t *client,
                                                      mongoc_client_t *client_encrypted,
                                                      const char *kms_provider,
                                                      _datakey_and_double_encryption_ctx_t *test_ctx)
{
   bson_value_t keyid;
   bson_error_t error;
   bool ret;
   mongoc_client_encryption_datakey_opts_t *opts;
   mongoc_client_encryption_encrypt_opts_t *encrypt_opts;
   char *altname;
   mongoc_collection_t *coll;
   mongoc_cursor_t *cursor;
   bson_t filter;
   const bson_t *doc;
   bson_value_t to_encrypt;
   bson_value_t encrypted;
   bson_value_t encrypted_via_altname;
   bson_t to_insert = BSON_INITIALIZER;
   char *hello;

   opts = mongoc_client_encryption_datakey_opts_new();

   if (0 == strcmp(kms_provider, "aws")) {
      mongoc_client_encryption_datakey_opts_set_masterkey(opts,
                                                          tmp_bson("{ 'region': 'us-east-1', 'key': "
                                                                   "'arn:aws:kms:us-east-1:579766882180:key/"
                                                                   "89fcc2c4-08b0-4bd9-9f25-e30687b580d0' }"));
   } else if (0 == strcmp(kms_provider, "azure")) {
      mongoc_client_encryption_datakey_opts_set_masterkey(
         opts,
         tmp_bson("{'keyVaultEndpoint': 'key-vault-csfle.vault.azure.net', "
                  "'keyName': 'key-name-csfle'}"));
   } else if (0 == strcmp(kms_provider, "gcp")) {
      mongoc_client_encryption_datakey_opts_set_masterkey(opts,
                                                          tmp_bson("{'projectId': 'devprod-drivers','location': "
                                                                   "'global','keyRing': 'key-ring-csfle','keyName': "
                                                                   "'key-name-csfle'}"));
   } else if (0 == strcmp(kms_provider, "kmip")) {
      mongoc_client_encryption_datakey_opts_set_masterkey(opts, tmp_bson("{}"));
   }

   altname = bson_strdup_printf("%s_altname", kms_provider);
   mongoc_client_encryption_datakey_opts_set_keyaltnames(opts, &altname, 1);

   ret = mongoc_client_encryption_create_datakey(client_encryption, kms_provider, opts, &keyid, &error);
   ASSERT_OR_PRINT(ret, error);

   /* Expect a BSON binary with subtype 4 to be returned */
   BSON_ASSERT(keyid.value_type == BSON_TYPE_BINARY);
   BSON_ASSERT(keyid.value.v_binary.subtype == BSON_SUBTYPE_UUID);

   /* Check that client captured a command_started event for the insert command
    * containing a majority writeConcern. */
   assert_match_bson(
      test_ctx->last_cmd, tmp_bson("{'insert': 'datakeys', 'writeConcern': { 'w': 'majority' } }"), false);

   /* Use client to run a find on keyvault.datakeys */
   coll = mongoc_client_get_collection(client, "keyvault", "datakeys");
   bson_init(&filter);
   BSON_APPEND_VALUE(&filter, "_id", &keyid);
   cursor = mongoc_collection_find_with_opts(coll, &filter, NULL /* opts */, NULL /* read prefs */);
   mongoc_collection_destroy(coll);

   /* Expect that exactly one document is returned with the "masterKey.provider"
    * equal to <kms_provider> */
   BSON_ASSERT(mongoc_cursor_next(cursor, &doc));
   BSON_ASSERT(0 == strcmp(kms_provider, bson_lookup_utf8(doc, "masterKey.provider")));
   BSON_ASSERT(!mongoc_cursor_next(cursor, &doc));
   ASSERT_OR_PRINT(!mongoc_cursor_error(cursor, &error), error);
   mongoc_cursor_destroy(cursor);

   /* Call client_encryption.encrypt() with the value "hello <kms provider>" */
   encrypt_opts = mongoc_client_encryption_encrypt_opts_new();
   mongoc_client_encryption_encrypt_opts_set_algorithm(encrypt_opts,
                                                       MONGOC_AEAD_AES_256_CBC_HMAC_SHA_512_DETERMINISTIC);
   mongoc_client_encryption_encrypt_opts_set_keyid(encrypt_opts, &keyid);

   hello = bson_strdup_printf("hello %s", kms_provider);

   {
      to_encrypt.value_type = BSON_TYPE_UTF8;
      to_encrypt.value.v_utf8.str = bson_strdup(hello);

      const size_t len = strlen(to_encrypt.value.v_utf8.str);
      ASSERT(mlib_in_range(uint32_t, len));
      to_encrypt.value.v_utf8.len = (uint32_t)len;
   }

   ret = mongoc_client_encryption_encrypt(client_encryption, &to_encrypt, encrypt_opts, &encrypted, &error);
   ASSERT_OR_PRINT(ret, error);
   mongoc_client_encryption_encrypt_opts_destroy(encrypt_opts);

   /* Expect the return value to be a BSON binary subtype 6 */
   BSON_ASSERT(encrypted.value_type == BSON_TYPE_BINARY);
   BSON_ASSERT(encrypted.value.v_binary.subtype == BSON_SUBTYPE_ENCRYPTED);

   /* Use client_encrypted to insert { _id: "<kms provider>", "value":
    * <encrypted> } into db.coll */
   coll = mongoc_client_get_collection(client_encrypted, "db", "coll");
   BSON_APPEND_UTF8(&to_insert, "_id", kms_provider);
   BSON_APPEND_VALUE(&to_insert, "value", &encrypted);
   ret = mongoc_collection_insert_one(coll, &to_insert, NULL /* opts */, NULL /* reply */, &error);
   ASSERT_OR_PRINT(ret, error);

   /* Use client_encrypted to run a find querying with _id of <kms_provider> and
    * expect value to be "hello <kms_provider>". */
   cursor = mongoc_collection_find_with_opts(
      coll, tmp_bson("{ '_id': '%s' }", kms_provider), NULL /* opts */, NULL /* read prefs */);
   BSON_ASSERT(mongoc_cursor_next(cursor, &doc));
   BSON_ASSERT(0 == strcmp(hello, bson_lookup_utf8(doc, "value")));
   BSON_ASSERT(!mongoc_cursor_next(cursor, &doc));
   ASSERT_OR_PRINT(!mongoc_cursor_error(cursor, &error), error);
   mongoc_cursor_destroy(cursor);
   mongoc_collection_destroy(coll);

   /* Call client_encryption.encrypt() with the value "hello <kms provider>",
    * the algorithm AEAD_AES_256_CBC_HMAC_SHA_512-Deterministic, and the
    * key_alt_name of <kms provider>_altname. */
   encrypt_opts = mongoc_client_encryption_encrypt_opts_new();
   mongoc_client_encryption_encrypt_opts_set_algorithm(encrypt_opts,
                                                       MONGOC_AEAD_AES_256_CBC_HMAC_SHA_512_DETERMINISTIC);
   mongoc_client_encryption_encrypt_opts_set_keyaltname(encrypt_opts, altname);

   ret = mongoc_client_encryption_encrypt(client_encryption, &to_encrypt, encrypt_opts, &encrypted_via_altname, &error);
   ASSERT_OR_PRINT(ret, error);
   mongoc_client_encryption_encrypt_opts_destroy(encrypt_opts);

   /* Expect the return value to be a BSON binary subtype 6. Expect the value to
    * exactly match the value of encrypted. */
   BSON_ASSERT(encrypted_via_altname.value_type == BSON_TYPE_BINARY);
   BSON_ASSERT(encrypted_via_altname.value.v_binary.subtype == BSON_SUBTYPE_ENCRYPTED);
   BSON_ASSERT(encrypted_via_altname.value.v_binary.data_len == encrypted.value.v_binary.data_len);
   BSON_ASSERT(0 == memcmp(encrypted_via_altname.value.v_binary.data,
                           encrypted.value.v_binary.data,
                           encrypted.value.v_binary.data_len));

   bson_value_destroy(&encrypted);
   bson_value_destroy(&encrypted_via_altname);
   bson_free(hello);
   bson_destroy(&to_insert);
   bson_value_destroy(&to_encrypt);
   bson_value_destroy(&keyid);
   bson_free(altname);
   bson_destroy(&filter);
   mongoc_client_encryption_datakey_opts_destroy(opts);
}

/* Prose Test 1: Custom Key Material Test */
static void
test_create_datakey_with_custom_key_material(void *unused)
{
   mongoc_client_t *client = NULL;
   mongoc_client_encryption_t *client_encryption = NULL;
   bson_error_t error;
   bson_t datakey = BSON_INITIALIZER;

   BSON_UNUSED(unused);

   /* Create a MongoClient object (referred to as client). */
   client = test_framework_new_default_client();

   /* Using client, drop the collection keyvault.datakeys. */
   {
      mongoc_collection_t *const datakeys = mongoc_client_get_collection(client, "keyvault", "datakeys");
      (void)mongoc_collection_drop(datakeys, NULL);
      mongoc_collection_destroy(datakeys);
   }

   /* Create a ClientEncryption object (referred to as client_encryption) with
    * client set as the keyVaultClient. */
   {
      mongoc_client_encryption_opts_t *const client_encryption_opts = mongoc_client_encryption_opts_new();
      bson_t *const kms_providers = _make_kms_providers(true /* aws */, true /* local */);
      bson_t *const tls_opts = _make_tls_opts();

      mongoc_client_encryption_opts_set_kms_providers(client_encryption_opts, kms_providers);
      mongoc_client_encryption_opts_set_tls_opts(client_encryption_opts, tls_opts);
      mongoc_client_encryption_opts_set_keyvault_namespace(client_encryption_opts, "keyvault", "datakeys");
      mongoc_client_encryption_opts_set_keyvault_client(client_encryption_opts, client);
      client_encryption = mongoc_client_encryption_new(client_encryption_opts, &error);
      ASSERT_OR_PRINT(client_encryption, error);

      mongoc_client_encryption_opts_destroy(client_encryption_opts);
      bson_destroy(kms_providers);
      bson_destroy(tls_opts);
   }

   /* Using client_encryption, create a data key with a local KMS provider and
    * the following custom key material: */
   {
      const char key_material[] = "xPTAjBRG5JiPm+d3fj6XLi2q5DMXUS/"
                                  "f1f+SMAlhhwkhDRL0kr8r9GDLIGTAGlvC+HVjSIgdL+"
                                  "RKwZCvpXSyxTICWSXTUYsWYPyu3IoHbuBZdmw2faM3WhcRIgbMReU5";
      uint8_t data[96];
      mongoc_client_encryption_datakey_opts_t *datakey_opts = mongoc_client_encryption_datakey_opts_new();
      bson_value_t keyid;

      BSON_ASSERT(mcommon_b64_pton(key_material, data, sizeof(key_material)) == 96);

      mongoc_client_encryption_datakey_opts_set_keymaterial(datakey_opts, data, sizeof(data));

      ASSERT_OR_PRINT(mongoc_client_encryption_create_datakey(client_encryption, "local", datakey_opts, &keyid, &error),
                      error);

      ASSERT(keyid.value_type == BSON_TYPE_BINARY);
      ASSERT(keyid.value.v_binary.subtype == BSON_SUBTYPE_UUID);
      ASSERT(keyid.value.v_binary.data_len != 0);

      mongoc_client_encryption_datakey_opts_destroy(datakey_opts);
      bson_value_destroy(&keyid);
   }

   /* Find the resulting key document in keyvault.datakeys, save a copy of the
    * key document, then remove the key document from the collection. */
   {
      mongoc_collection_t *const datakeys = mongoc_client_get_collection(client, "keyvault", "datakeys");
      mongoc_cursor_t *cursor =
         mongoc_collection_find_with_opts(datakeys, tmp_bson("{}"), NULL /* opts */, NULL /* read prefs */);
      const bson_t *bson;

      ASSERT(mongoc_cursor_next(cursor, &bson));
      bson_copy_to(bson, &datakey);
      mongoc_cursor_destroy(cursor);

      (void)mongoc_collection_drop(datakeys, &error);
      mongoc_collection_destroy(datakeys);
   }

   /* Replace the _id field in the copied key document with a UUID with base64
    * value AAAAAAAAAAAAAAAAAAAAAA== (16 bytes all equal to 0x00) and insert the
    * modified key document into keyvault.datakeys with majority write concern.
    */
   {
      mongoc_collection_t *const datakeys = mongoc_client_get_collection(client, "keyvault", "datakeys");
      bson_t modified_datakey = BSON_INITIALIZER;
      uint8_t bytes[16] = {0};
      mongoc_write_concern_t *const wc = mongoc_write_concern_new();
      bson_t opts = BSON_INITIALIZER;

      bson_copy_to_excluding_noinit(&datakey, &modified_datakey, "_id", NULL);
      BSON_ASSERT(BSON_APPEND_BINARY(&modified_datakey, "_id", BSON_SUBTYPE_UUID, bytes, sizeof(bytes)));

      mongoc_write_concern_set_w(wc, MONGOC_WRITE_CONCERN_W_MAJORITY);
      mongoc_write_concern_append(wc, &opts);

      ASSERT_OR_PRINT(mongoc_collection_insert_one(datakeys, &modified_datakey, &opts, NULL, &error), error);

      mongoc_collection_destroy(datakeys);
      bson_destroy(&modified_datakey);
      mongoc_write_concern_destroy(wc);
      bson_destroy(&opts);
   }

   /* Using client_encryption, encrypt the string "test" with the modified data
    * key using the AEAD_AES_256_CBC_HMAC_SHA_512-Deterministic algorithm and
    * assert the resulting value is equal to the following (given as base64): */
   {
      const char expected[] = "AQAAAAAAAAAAAAAAAAAAAAACz0ZOLuuhEYi807ZXTdhbqhLaS2/"
                              "t9wLifJnnNYwiw79d75QYIZ6M/aYC1h9nCzCjZ7pGUpAuNnkUhnIXM3PjrA==";
      mongoc_client_encryption_encrypt_opts_t *const encrypt_opts = mongoc_client_encryption_encrypt_opts_new();
      bson_value_t keyid = {0};
      bson_value_t to_encrypt = {0};
      bson_value_t ciphertext = {0};

      keyid.value_type = BSON_TYPE_BINARY;
      keyid.value.v_binary.subtype = BSON_SUBTYPE_UUID;
      keyid.value.v_binary.data = bson_malloc0(16);
      keyid.value.v_binary.data_len = 16u;

      to_encrypt.value_type = BSON_TYPE_UTF8;
      to_encrypt.value.v_utf8.str = bson_strdup("test");
      to_encrypt.value.v_utf8.len = 4u;

      mongoc_client_encryption_encrypt_opts_set_keyid(encrypt_opts, &keyid);
      mongoc_client_encryption_encrypt_opts_set_algorithm(encrypt_opts,
                                                          MONGOC_AEAD_AES_256_CBC_HMAC_SHA_512_DETERMINISTIC);
      ASSERT_OR_PRINT(
         mongoc_client_encryption_encrypt(client_encryption, &to_encrypt, encrypt_opts, &ciphertext, &error), error);

      {
         char actual[256];

         /* Need room for null terminator. */
         ASSERT(mcommon_b64_ntop(
                   ciphertext.value.v_binary.data, ciphertext.value.v_binary.data_len, actual, sizeof(actual)) < 255);

         ASSERT_CMPSTR(expected, actual);
      }

      bson_value_destroy(&keyid);
      bson_value_destroy(&ciphertext);
      bson_value_destroy(&to_encrypt);
      mongoc_client_encryption_encrypt_opts_destroy(encrypt_opts);
   }

   mongoc_client_destroy(client);
   mongoc_client_encryption_destroy(client_encryption);
   bson_destroy(&datakey);
}

/* Prose Test 2: Data Key and Double Encryption */
static void
test_datakey_and_double_encryption(void *unused)
{
   mongoc_client_t *client;
   mongoc_client_t *client_encrypted;
   mongoc_client_encryption_t *client_encryption;
   mongoc_apm_callbacks_t *callbacks;
   mongoc_collection_t *coll;
   bson_error_t error;
   bson_t *kms_providers;
   bson_t *tls_opts;
   mongoc_auto_encryption_opts_t *auto_encryption_opts;
   mongoc_client_encryption_opts_t *client_encryption_opts;
   bson_t *schema_map;
   bool ret;
   _datakey_and_double_encryption_ctx_t test_ctx = {0};

   BSON_UNUSED(unused);

   /* Test setup */
   /* Create a MongoClient without encryption enabled (referred to as client).
    * Enable command monitoring to listen for command_started events. */
   client = test_framework_new_default_client();
   callbacks = mongoc_apm_callbacks_new();
   mongoc_apm_set_command_started_cb(callbacks, _datakey_and_double_encryption_command_started);
   mongoc_client_set_apm_callbacks(client, callbacks, &test_ctx);

   /* Using client, drop the collections keyvault.datakeys and db.coll. */
   coll = mongoc_client_get_collection(client, "keyvault", "datakeys");
   (void)mongoc_collection_drop(coll, NULL);
   mongoc_collection_destroy(coll);
   coll = mongoc_client_get_collection(client, "db", "coll");
   (void)mongoc_collection_drop(coll, NULL);
   mongoc_collection_destroy(coll);

   /* Create a MongoClient configured with auto encryption (referred to as
    * client_encrypted) */
   auto_encryption_opts = mongoc_auto_encryption_opts_new();
   kms_providers = _make_kms_providers(true /* aws */, true /* local */);
   tls_opts = _make_tls_opts();
   _check_bypass(auto_encryption_opts);
   mongoc_auto_encryption_opts_set_kms_providers(auto_encryption_opts, kms_providers);
   mongoc_auto_encryption_opts_set_tls_opts(auto_encryption_opts, tls_opts);
   mongoc_auto_encryption_opts_set_keyvault_namespace(auto_encryption_opts, "keyvault", "datakeys");
   schema_map = get_bson_from_json_file("./src/libmongoc/tests/client_side_encryption_prose/"
                                        "datakey-and-double-encryption-schemamap.json");
   mongoc_auto_encryption_opts_set_schema_map(auto_encryption_opts, schema_map);

   client_encrypted = test_framework_new_default_client();
   ret = mongoc_client_enable_auto_encryption(client_encrypted, auto_encryption_opts, &error);
   ASSERT_OR_PRINT(ret, error);

   /* Create a ClientEncryption object (referred to as client_encryption) */
   client_encryption_opts = mongoc_client_encryption_opts_new();
   mongoc_client_encryption_opts_set_kms_providers(client_encryption_opts, kms_providers);
   mongoc_client_encryption_opts_set_tls_opts(client_encryption_opts, tls_opts);
   mongoc_client_encryption_opts_set_keyvault_namespace(client_encryption_opts, "keyvault", "datakeys");
   mongoc_client_encryption_opts_set_keyvault_client(client_encryption_opts, client);
   client_encryption = mongoc_client_encryption_new(client_encryption_opts, &error);
   ASSERT_OR_PRINT(client_encryption, error);

   test_datakey_and_double_encryption_creating_and_using(
      client_encryption, client, client_encrypted, "local", &test_ctx);
   test_datakey_and_double_encryption_creating_and_using(client_encryption, client, client_encrypted, "aws", &test_ctx);
   test_datakey_and_double_encryption_creating_and_using(
      client_encryption, client, client_encrypted, "azure", &test_ctx);
   test_datakey_and_double_encryption_creating_and_using(client_encryption, client, client_encrypted, "gcp", &test_ctx);
   test_datakey_and_double_encryption_creating_and_using(
      client_encryption, client, client_encrypted, "kmip", &test_ctx);

   bson_destroy(kms_providers);
   bson_destroy(tls_opts);
   bson_destroy(schema_map);
   mongoc_client_encryption_opts_destroy(client_encryption_opts);
   mongoc_auto_encryption_opts_destroy(auto_encryption_opts);
   mongoc_apm_callbacks_destroy(callbacks);
   mongoc_client_destroy(client);
   mongoc_client_destroy(client_encrypted);
   mongoc_client_encryption_destroy(client_encryption);
   bson_destroy(test_ctx.last_cmd);
}

static void
_test_key_vault(bool with_external_key_vault)
{
   mongoc_client_t *client;
   mongoc_client_t *client_encrypted;
   mongoc_client_t *client_external;
   mongoc_client_encryption_t *client_encryption;
   mongoc_uri_t *external_uri;
   mongoc_collection_t *coll;
   bson_t *datakey;
   bson_t *kms_providers;
   bson_error_t error;
   mongoc_write_concern_t *wc;
   bson_t *schema;
   bson_t *schema_map;
   mongoc_auto_encryption_opts_t *auto_encryption_opts;
   mongoc_client_encryption_opts_t *client_encryption_opts;
   mongoc_client_encryption_encrypt_opts_t *encrypt_opts;
   bool res;
   const bson_value_t *keyid;
   bson_value_t value;
   bson_value_t ciphertext;
   bson_iter_t iter;

   external_uri = test_framework_get_uri();
   mongoc_uri_set_username(external_uri, "fake-user");
   mongoc_uri_set_password(external_uri, "fake-pwd");
   client_external = test_framework_client_new_from_uri(external_uri, NULL);
   test_framework_set_ssl_opts(client_external);

   /* Using client, drop the collections keyvault.datakeys and db.coll. */
   client = test_framework_new_default_client();
   coll = mongoc_client_get_collection(client, "db", "coll");
   (void)mongoc_collection_drop(coll, NULL);
   mongoc_collection_destroy(coll);
   coll = mongoc_client_get_collection(client, "keyvault", "datakeys");
   (void)mongoc_collection_drop(coll, NULL);

   /* Insert the document external-key.json into ``keyvault.datakeys``. */
   wc = mongoc_write_concern_new();
   mongoc_write_concern_set_w(wc, MONGOC_WRITE_CONCERN_W_MAJORITY);
   mongoc_collection_set_write_concern(coll, wc);
   datakey = get_bson_from_json_file("./src/libmongoc/tests/"
                                     "client_side_encryption_prose/external/"
                                     "external-key.json");
   ASSERT_OR_PRINT(mongoc_collection_insert_one(coll, datakey, NULL, NULL, &error), error);
   mongoc_collection_destroy(coll);

   /* Create a MongoClient configured with auto encryption. */
   client_encrypted = test_framework_new_default_client();
   mongoc_client_set_error_api(client_encrypted, MONGOC_ERROR_API_VERSION_2);
   auto_encryption_opts = mongoc_auto_encryption_opts_new();
   _check_bypass(auto_encryption_opts);
   schema = get_bson_from_json_file("./src/libmongoc/tests/"
                                    "client_side_encryption_prose/external/"
                                    "external-schema.json");
   schema_map = BCON_NEW("db.coll", BCON_DOCUMENT(schema));
   kms_providers = _make_kms_providers(false /* aws */, true /* local */);
   mongoc_auto_encryption_opts_set_kms_providers(auto_encryption_opts, kms_providers);
   mongoc_auto_encryption_opts_set_keyvault_namespace(auto_encryption_opts, "keyvault", "datakeys");
   mongoc_auto_encryption_opts_set_schema_map(auto_encryption_opts, schema_map);
   if (with_external_key_vault) {
      mongoc_auto_encryption_opts_set_keyvault_client(auto_encryption_opts, client_external);
   }
   ASSERT_OR_PRINT(mongoc_client_enable_auto_encryption(client_encrypted, auto_encryption_opts, &error), error);

   /* Create a ClientEncryption object. */
   client_encryption_opts = mongoc_client_encryption_opts_new();
   mongoc_client_encryption_opts_set_kms_providers(client_encryption_opts, kms_providers);
   mongoc_client_encryption_opts_set_keyvault_namespace(client_encryption_opts, "keyvault", "datakeys");
   if (with_external_key_vault) {
      mongoc_client_encryption_opts_set_keyvault_client(client_encryption_opts, client_external);
   } else {
      mongoc_client_encryption_opts_set_keyvault_client(client_encryption_opts, client);
   }
   client_encryption = mongoc_client_encryption_new(client_encryption_opts, &error);
   ASSERT_OR_PRINT(client_encryption, error);

   /* Use client_encrypted to insert the document {"encrypted": "test"} into
    * db.coll. */
   coll = mongoc_client_get_collection(client_encrypted, "db", "coll");
   res = mongoc_collection_insert_one(coll, tmp_bson("{'encrypted': 'test'}"), NULL, NULL, &error);
   if (with_external_key_vault) {
      BSON_ASSERT(!res);
      ASSERT_ERROR_CONTAINS(error, MONGOC_ERROR_CLIENT, MONGOC_ERROR_CLIENT_AUTHENTICATE, "Authentication failed");
   } else {
      ASSERT_OR_PRINT(res, error);
   }

   /* Use client_encryption to explicitly encrypt the string "test" with key ID
    * ``LOCALAAAAAAAAAAAAAAAAA==`` and deterministic algorithm. */
   encrypt_opts = mongoc_client_encryption_encrypt_opts_new();
   mongoc_client_encryption_encrypt_opts_set_algorithm(encrypt_opts,
                                                       MONGOC_AEAD_AES_256_CBC_HMAC_SHA_512_DETERMINISTIC);
   BSON_ASSERT(bson_iter_init_find(&iter, datakey, "_id"));
   keyid = bson_iter_value(&iter);
   mongoc_client_encryption_encrypt_opts_set_keyid(encrypt_opts, keyid);
   value.value_type = BSON_TYPE_UTF8;
   value.value.v_utf8.str = "test";
   value.value.v_utf8.len = 4;
   res = mongoc_client_encryption_encrypt(client_encryption, &value, encrypt_opts, &ciphertext, &error);
   if (with_external_key_vault) {
      BSON_ASSERT(!res);
      ASSERT_ERROR_CONTAINS(error, MONGOC_ERROR_CLIENT, MONGOC_ERROR_CLIENT_AUTHENTICATE, "Authentication failed");
   } else {
      ASSERT_OR_PRINT(res, error);
   }

   bson_destroy(schema);
   bson_destroy(schema_map);
   bson_destroy(datakey);
   bson_value_destroy(&ciphertext);
   mongoc_write_concern_destroy(wc);
   bson_destroy(kms_providers);
   mongoc_collection_destroy(coll);
   mongoc_client_destroy(client);
   mongoc_client_destroy(client_encrypted);
   mongoc_client_destroy(client_external);
   mongoc_uri_destroy(external_uri);
   mongoc_auto_encryption_opts_destroy(auto_encryption_opts);
   mongoc_client_encryption_opts_destroy(client_encryption_opts);
   mongoc_client_encryption_destroy(client_encryption);
   mongoc_client_encryption_encrypt_opts_destroy(encrypt_opts);
}

/* Prose Test 3: External Key Vault Test */
static void
test_external_key_vault(void *unused)
{
   BSON_UNUSED(unused);

   _test_key_vault(false /* external */);
   _test_key_vault(true /* external */);
}

/* Prose Test 5: Views Are Prohibited */
static void
test_views_are_prohibited(void *unused)
{
   mongoc_client_t *client;
   mongoc_client_t *client_encrypted;
   mongoc_collection_t *coll;
   bool res;
   bson_error_t error;

   mongoc_auto_encryption_opts_t *auto_encryption_opts;
   bson_t *kms_providers;

   BSON_UNUSED(unused);

   client = test_framework_new_default_client();

   /* Using client, drop and create a view named db.view with an empty pipeline.
    * E.g. using the command { "create": "view", "viewOn": "coll" }. */
   coll = mongoc_client_get_collection(client, "db", "view");
   (void)mongoc_collection_drop(coll, NULL);
   res =
      mongoc_client_command_simple(client, "db", tmp_bson("{'create': 'view', 'viewOn': 'coll'}"), NULL, NULL, &error);
   ASSERT_OR_PRINT(res, error);

   client_encrypted = test_framework_new_default_client();
   auto_encryption_opts = mongoc_auto_encryption_opts_new();
   _check_bypass(auto_encryption_opts);
   kms_providers = _make_kms_providers(false /* aws */, true /* local */);
   mongoc_auto_encryption_opts_set_kms_providers(auto_encryption_opts, kms_providers);
   mongoc_auto_encryption_opts_set_keyvault_namespace(auto_encryption_opts, "keyvault", "datakeys");
   ASSERT_OR_PRINT(mongoc_client_enable_auto_encryption(client_encrypted, auto_encryption_opts, &error), error);

   mongoc_collection_destroy(coll);
   coll = mongoc_client_get_collection(client_encrypted, "db", "view");
   res = mongoc_collection_insert_one(coll, tmp_bson("{'x': 1}"), NULL, NULL, &error);
   BSON_ASSERT(!res);
   ASSERT_ERROR_CONTAINS(error, MONGOC_ERROR_CLIENT_SIDE_ENCRYPTION, 1, "cannot auto encrypt a view");

   bson_destroy(kms_providers);
   mongoc_collection_destroy(coll);
   mongoc_auto_encryption_opts_destroy(auto_encryption_opts);
   mongoc_client_destroy(client_encrypted);
   mongoc_client_destroy(client);
}

static void
_endpoint_setup(mongoc_client_t *keyvault_client,
                mongoc_client_encryption_t **client_encryption,
                mongoc_client_encryption_t **client_encryption_invalid)
{
   bson_t *tls_opts;
   bson_t *kms_providers;
   bson_t *kms_providers_invalid;
   mongoc_client_encryption_opts_t *client_encryption_opts;
   mongoc_client_encryption_opts_t *client_encryption_opts_invalid;
   bson_error_t error;

   ASSERT(keyvault_client);

   char *mongoc_test_aws_access_key_id = test_framework_getenv_required("MONGOC_TEST_AWS_ACCESS_KEY_ID");
   char *mongoc_test_aws_secret_access_key = test_framework_getenv_required("MONGOC_TEST_AWS_SECRET_ACCESS_KEY");
   char *mongoc_test_azure_tenant_id = test_framework_getenv_required("MONGOC_TEST_AZURE_TENANT_ID");
   char *mongoc_test_azure_client_id = test_framework_getenv_required("MONGOC_TEST_AZURE_CLIENT_ID");
   char *mongoc_test_azure_client_secret = test_framework_getenv_required("MONGOC_TEST_AZURE_CLIENT_SECRET");
   char *mongoc_test_gcp_email = test_framework_getenv_required("MONGOC_TEST_GCP_EMAIL");
   char *mongoc_test_gcp_privatekey = test_framework_getenv_required("MONGOC_TEST_GCP_PRIVATEKEY");
   char *ca_file = test_framework_getenv_required("MONGOC_TEST_CSFLE_TLS_CA_FILE");
   char *certificate_key_file = test_framework_getenv_required("MONGOC_TEST_CSFLE_TLS_CERTIFICATE_KEY_FILE");


   kms_providers = tmp_bson("{'aws': {'accessKeyId': '%s', 'secretAccessKey': '%s'}}",
                            mongoc_test_aws_access_key_id,
                            mongoc_test_aws_secret_access_key);
   bson_concat(kms_providers,
               tmp_bson("{'azure': {'tenantId': '%s', 'clientId': '%s', 'clientSecret': '%s', "
                        "'identityPlatformEndpoint': 'login.microsoftonline.com:443'}}",
                        mongoc_test_azure_tenant_id,
                        mongoc_test_azure_client_id,
                        mongoc_test_azure_client_secret));
   bson_concat(kms_providers,
               tmp_bson("{'gcp': { 'email': '%s', 'privateKey': '%s', "
                        "'endpoint': 'oauth2.googleapis.com:443'}}",
                        mongoc_test_gcp_email,
                        mongoc_test_gcp_privatekey));
   bson_concat(kms_providers, tmp_bson("{'kmip': { 'endpoint': 'localhost:5698' }}"));
   tls_opts =
      tmp_bson("{'kmip': {  'tlsCAFile': '%s', 'tlsCertificateKeyFile': '%s' }}", ca_file, certificate_key_file);

   kms_providers_invalid = tmp_bson("{'aws': {'accessKeyId': '%s', 'secretAccessKey': '%s'}}",
                                    mongoc_test_aws_access_key_id,
                                    mongoc_test_aws_secret_access_key);
   bson_concat(kms_providers_invalid,
               tmp_bson("{'azure': {'tenantId': '%s', 'clientId': '%s', 'clientSecret': '%s', "
                        "'identityPlatformEndpoint': 'doesnotexist.invalid:443'}}",
                        mongoc_test_azure_tenant_id,
                        mongoc_test_azure_client_id,
                        mongoc_test_azure_client_secret));
   bson_concat(kms_providers_invalid,
               tmp_bson("{'gcp': { 'email': '%s', 'privateKey': '%s', "
                        "'endpoint': 'doesnotexist.invalid'}}",
                        mongoc_test_gcp_email,
                        mongoc_test_gcp_privatekey));
   bson_concat(kms_providers_invalid, tmp_bson("{'kmip': { 'endpoint': 'doesnotexist.invalid:5698' }}"));

   client_encryption_opts = mongoc_client_encryption_opts_new();
   mongoc_client_encryption_opts_set_kms_providers(client_encryption_opts, kms_providers);
   mongoc_client_encryption_opts_set_tls_opts(client_encryption_opts, tls_opts);
   mongoc_client_encryption_opts_set_keyvault_namespace(client_encryption_opts, "keyvault", "datakeys");
   mongoc_client_encryption_opts_set_keyvault_client(client_encryption_opts, keyvault_client);
   *client_encryption = mongoc_client_encryption_new(client_encryption_opts, &error);
   ASSERT_OR_PRINT(client_encryption, error);

   client_encryption_opts_invalid = mongoc_client_encryption_opts_new();
   mongoc_client_encryption_opts_set_kms_providers(client_encryption_opts_invalid, kms_providers_invalid);
   mongoc_client_encryption_opts_set_tls_opts(client_encryption_opts_invalid, tls_opts);
   mongoc_client_encryption_opts_set_keyvault_namespace(client_encryption_opts_invalid, "keyvault", "datakeys");
   mongoc_client_encryption_opts_set_keyvault_client(client_encryption_opts_invalid, keyvault_client);
   *client_encryption_invalid = mongoc_client_encryption_new(client_encryption_opts_invalid, &error);
   ASSERT_OR_PRINT(client_encryption_invalid, error);

   mongoc_client_encryption_opts_destroy(client_encryption_opts);
   mongoc_client_encryption_opts_destroy(client_encryption_opts_invalid);
   bson_free(mongoc_test_aws_access_key_id);
   bson_free(mongoc_test_aws_secret_access_key);
   bson_free(mongoc_test_azure_tenant_id);
   bson_free(mongoc_test_azure_client_id);
   bson_free(mongoc_test_azure_client_secret);
   bson_free(mongoc_test_gcp_email);
   bson_free(mongoc_test_gcp_privatekey);
   bson_free(ca_file);
   bson_free(certificate_key_file);
}

/* Use the returned UUID of the key to explicitly encrypt and decrypt the
 * string "test" to validate it works. */
#define TEST_ENCRYPT_DECRYPT(keyid, client_encryption, res, error)                                             \
   do {                                                                                                        \
      bson_value_t ciphertext;                                                                                 \
      bson_value_t plaintext;                                                                                  \
      bson_value_t test;                                                                                       \
      mongoc_client_encryption_encrypt_opts_t *encrypt_opts;                                                   \
                                                                                                               \
      test.value_type = BSON_TYPE_UTF8;                                                                        \
      test.value.v_utf8.str = "test";                                                                          \
      test.value.v_utf8.len = 4;                                                                               \
                                                                                                               \
      encrypt_opts = mongoc_client_encryption_encrypt_opts_new();                                              \
      mongoc_client_encryption_encrypt_opts_set_algorithm(encrypt_opts,                                        \
                                                          MONGOC_AEAD_AES_256_CBC_HMAC_SHA_512_DETERMINISTIC); \
      mongoc_client_encryption_encrypt_opts_set_keyid(encrypt_opts, keyid);                                    \
      res = mongoc_client_encryption_encrypt(client_encryption, &test, encrypt_opts, &ciphertext, &error);     \
      ASSERT_OR_PRINT(res, error);                                                                             \
      res = mongoc_client_encryption_decrypt(client_encryption, &ciphertext, &plaintext, &error);              \
      ASSERT_OR_PRINT(res, error);                                                                             \
      if (plaintext.value_type != BSON_TYPE_UTF8) {                                                            \
         test_error("expected decrypted result to be value type UTF-8, got %s",                                \
                    _mongoc_bson_type_to_str(plaintext.value_type));                                           \
      }                                                                                                        \
      ASSERT_CMPSTR(plaintext.value.v_utf8.str, test.value.v_utf8.str);                                        \
      bson_value_destroy(&ciphertext);                                                                         \
      bson_value_destroy(&plaintext);                                                                          \
      mongoc_client_encryption_encrypt_opts_destroy(encrypt_opts);                                             \
   } while (0)

/* Prose Test 7: Custom Endpoint Test */
static void
test_custom_endpoint(void *unused)
{
   mongoc_client_t *keyvault_client;
   mongoc_client_encryption_t *client_encryption = NULL;
   mongoc_client_encryption_t *client_encryption_invalid = NULL;
   mongoc_client_encryption_datakey_opts_t *datakey_opts;
   bson_error_t error;
   bool res;
   bson_t *masterkey;
   bson_value_t keyid;

   BSON_UNUSED(unused);

   keyvault_client = test_framework_new_default_client();

   datakey_opts = mongoc_client_encryption_datakey_opts_new();

   /* Case 1: No endpoint, expect to succeed. */
   _endpoint_setup(keyvault_client, &client_encryption, &client_encryption_invalid);
   masterkey = BCON_NEW("region",
                        "us-east-1",
                        "key",
                        "arn:aws:kms:us-east-1:579766882180:key/"
                        "89fcc2c4-08b0-4bd9-9f25-e30687b580d0");
   mongoc_client_encryption_datakey_opts_set_masterkey(datakey_opts, masterkey);
   res = mongoc_client_encryption_create_datakey(client_encryption, "aws", datakey_opts, &keyid, &error);
   ASSERT_OR_PRINT(res, error);

   TEST_ENCRYPT_DECRYPT(&keyid, client_encryption, res, error);
   bson_value_destroy(&keyid);
   bson_destroy(masterkey);
   mongoc_client_encryption_destroy(client_encryption);
   mongoc_client_encryption_destroy(client_encryption_invalid);

   /* Case 2: Custom endpoint, with the same as the default. Expect to succeed
    */
   _endpoint_setup(keyvault_client, &client_encryption, &client_encryption_invalid);
   masterkey = BCON_NEW("region",
                        "us-east-1",
                        "key",
                        "arn:aws:kms:us-east-1:579766882180:key/"
                        "89fcc2c4-08b0-4bd9-9f25-e30687b580d0",
                        "endpoint",
                        "kms.us-east-1.amazonaws.com");
   mongoc_client_encryption_datakey_opts_set_masterkey(datakey_opts, masterkey);
   res = mongoc_client_encryption_create_datakey(client_encryption, "aws", datakey_opts, &keyid, &error);
   ASSERT_OR_PRINT(res, error);

   TEST_ENCRYPT_DECRYPT(&keyid, client_encryption, res, error);
   bson_value_destroy(&keyid);
   bson_destroy(masterkey);
   mongoc_client_encryption_destroy(client_encryption);
   mongoc_client_encryption_destroy(client_encryption_invalid);

   /* Case 3: Custom endpoint, with the same as the default but port included.
    * Expect to succeed */
   _endpoint_setup(keyvault_client, &client_encryption, &client_encryption_invalid);
   masterkey = BCON_NEW("region",
                        "us-east-1",
                        "key",
                        "arn:aws:kms:us-east-1:579766882180:key/"
                        "89fcc2c4-08b0-4bd9-9f25-e30687b580d0",
                        "endpoint",
                        "kms.us-east-1.amazonaws.com:443");
   mongoc_client_encryption_datakey_opts_set_masterkey(datakey_opts, masterkey);
   res = mongoc_client_encryption_create_datakey(client_encryption, "aws", datakey_opts, &keyid, &error);
   ASSERT_OR_PRINT(res, error);

   TEST_ENCRYPT_DECRYPT(&keyid, client_encryption, res, error);
   bson_value_destroy(&keyid);
   bson_destroy(masterkey);
   mongoc_client_encryption_destroy(client_encryption);
   mongoc_client_encryption_destroy(client_encryption_invalid);

   /* Case 4: Custom endpoint, with the same as the default but wrong port
    * included.
    * Expect to fail with socket error */
   _endpoint_setup(keyvault_client, &client_encryption, &client_encryption_invalid);
   masterkey = BCON_NEW("keyId", "1", "endpoint", "localhost:12345");
   mongoc_client_encryption_datakey_opts_set_masterkey(datakey_opts, masterkey);
   res = mongoc_client_encryption_create_datakey(client_encryption, "kmip", datakey_opts, &keyid, &error);
   ASSERT_ERROR_CONTAINS(error, MONGOC_ERROR_STREAM, MONGOC_ERROR_STREAM_CONNECT, "Failed to connect");
   BSON_ASSERT(!res);
   bson_value_destroy(&keyid);

   bson_destroy(masterkey);
   mongoc_client_encryption_destroy(client_encryption);
   mongoc_client_encryption_destroy(client_encryption_invalid);

   /* Case 5: Custom endpoint, but wrong region. */
   _endpoint_setup(keyvault_client, &client_encryption, &client_encryption_invalid);
   masterkey = BCON_NEW("region",
                        "us-east-1",
                        "key",
                        "arn:aws:kms:us-east-1:579766882180:key/"
                        "89fcc2c4-08b0-4bd9-9f25-e30687b580d0",
                        "endpoint",
                        "kms.us-east-2.amazonaws.com");
   mongoc_client_encryption_datakey_opts_set_masterkey(datakey_opts, masterkey);
   memset(&error, 0, sizeof(bson_error_t));
   res = mongoc_client_encryption_create_datakey(client_encryption, "aws", datakey_opts, &keyid, &error);
   ASSERT_ERROR_CONTAINS(error, MONGOC_ERROR_CLIENT_SIDE_ENCRYPTION, 1, "");
   BSON_ASSERT(!res);
   bson_value_destroy(&keyid);
   bson_destroy(masterkey);
   mongoc_client_encryption_destroy(client_encryption);
   mongoc_client_encryption_destroy(client_encryption_invalid);

   /* Case 6: Custom endpoint to doesnotexist.invalid. */
   _endpoint_setup(keyvault_client, &client_encryption, &client_encryption_invalid);
   masterkey = BCON_NEW("region",
                        "us-east-1",
                        "key",
                        "arn:aws:kms:us-east-1:579766882180:key/"
                        "89fcc2c4-08b0-4bd9-9f25-e30687b580d0",
                        "endpoint",
                        "doesnotexist.invalid");
   mongoc_client_encryption_datakey_opts_set_masterkey(datakey_opts, masterkey);
   memset(&error, 0, sizeof(bson_error_t));
   res = mongoc_client_encryption_create_datakey(client_encryption, "aws", datakey_opts, &keyid, &error);
   ASSERT_ERROR_CONTAINS(error, MONGOC_ERROR_STREAM, MONGOC_ERROR_STREAM_NAME_RESOLUTION, "Failed to resolve");
   BSON_ASSERT(!res);
   bson_value_destroy(&keyid);
   bson_destroy(masterkey);
   mongoc_client_encryption_destroy(client_encryption);
   mongoc_client_encryption_destroy(client_encryption_invalid);

   /* Case 7: Azure successful case */
   _endpoint_setup(keyvault_client, &client_encryption, &client_encryption_invalid);
   masterkey = BCON_NEW("keyVaultEndpoint", "key-vault-csfle.vault.azure.net", "keyName", "key-name-csfle");
   mongoc_client_encryption_datakey_opts_set_masterkey(datakey_opts, masterkey);
   res = mongoc_client_encryption_create_datakey(client_encryption, "azure", datakey_opts, &keyid, &error);
   ASSERT_OR_PRINT(res, error);

   TEST_ENCRYPT_DECRYPT(&keyid, client_encryption, res, error);
   bson_value_destroy(&keyid);
   bson_destroy(masterkey);
   mongoc_client_encryption_destroy(client_encryption);
   mongoc_client_encryption_destroy(client_encryption_invalid);

   /* Azure invalid case. */
   _endpoint_setup(keyvault_client, &client_encryption, &client_encryption_invalid);
   res = mongoc_client_encryption_create_datakey(client_encryption_invalid, "azure", datakey_opts, &keyid, &error);
   ASSERT_ERROR_CONTAINS(error, MONGOC_ERROR_STREAM, MONGOC_ERROR_STREAM_NAME_RESOLUTION, "Failed to resolve");
   BSON_ASSERT(!res);
   mongoc_client_encryption_destroy(client_encryption);
   mongoc_client_encryption_destroy(client_encryption_invalid);

   /* Case 8: GCP successful case. */
   _endpoint_setup(keyvault_client, &client_encryption, &client_encryption_invalid);
   masterkey = BCON_NEW("projectId",
                        "devprod-drivers",
                        "location",
                        "global",
                        "keyRing",
                        "key-ring-csfle",
                        "keyName",
                        "key-name-csfle",
                        "endpoint",
                        "cloudkms.googleapis.com:443");
   mongoc_client_encryption_datakey_opts_set_masterkey(datakey_opts, masterkey);
   res = mongoc_client_encryption_create_datakey(client_encryption, "gcp", datakey_opts, &keyid, &error);
   ASSERT_OR_PRINT(res, error);

   TEST_ENCRYPT_DECRYPT(&keyid, client_encryption, res, error);
   bson_value_destroy(&keyid);
   bson_destroy(masterkey);
   mongoc_client_encryption_destroy(client_encryption);
   mongoc_client_encryption_destroy(client_encryption_invalid);

   /* GCP invalid case. */
   _endpoint_setup(keyvault_client, &client_encryption, &client_encryption_invalid);
   res = mongoc_client_encryption_create_datakey(client_encryption_invalid, "gcp", datakey_opts, &keyid, &error);
   ASSERT_ERROR_CONTAINS(error, MONGOC_ERROR_STREAM, MONGOC_ERROR_STREAM_NAME_RESOLUTION, "Failed to resolve");
   BSON_ASSERT(!res);
   mongoc_client_encryption_destroy(client_encryption);
   mongoc_client_encryption_destroy(client_encryption_invalid);

   /* Case 9: GCP invalid key endpoint. */
   _endpoint_setup(keyvault_client, &client_encryption, &client_encryption_invalid);
   masterkey = BCON_NEW("projectId",
                        "devprod-drivers",
                        "location",
                        "global",
                        "keyRing",
                        "key-ring-csfle",
                        "keyName",
                        "key-name-csfle",
                        "endpoint",
                        "doesnotexist.invalid:443");
   mongoc_client_encryption_datakey_opts_set_masterkey(datakey_opts, masterkey);
   res = mongoc_client_encryption_create_datakey(client_encryption, "gcp", datakey_opts, &keyid, &error);
   ASSERT_ERROR_CONTAINS(error, MONGOC_ERROR_CLIENT_SIDE_ENCRYPTION, 1, "Invalid KMS response");
   BSON_ASSERT(!res);

   bson_destroy(masterkey);
   mongoc_client_encryption_destroy(client_encryption);
   mongoc_client_encryption_destroy(client_encryption_invalid);

   /* Case 10: KMIP no endpoint. */
   _endpoint_setup(keyvault_client, &client_encryption, &client_encryption_invalid);
   masterkey = BCON_NEW("keyId", "1");
   mongoc_client_encryption_datakey_opts_set_masterkey(datakey_opts, masterkey);
   res = mongoc_client_encryption_create_datakey(client_encryption, "kmip", datakey_opts, &keyid, &error);
   ASSERT_OR_PRINT(res, error);

   TEST_ENCRYPT_DECRYPT(&keyid, client_encryption, res, error);
   bson_value_destroy(&keyid);

   /* Attempt to use client_encryption_invalid with the same masterKey. Expect
    * an error. */
   res = mongoc_client_encryption_create_datakey(client_encryption_invalid, "kmip", datakey_opts, &keyid, &error);
   ASSERT_ERROR_CONTAINS(error, MONGOC_ERROR_STREAM, MONGOC_ERROR_STREAM_NAME_RESOLUTION, "Failed to resolve");
   BSON_ASSERT(!res);
   bson_value_destroy(&keyid);

   bson_destroy(masterkey);
   mongoc_client_encryption_destroy(client_encryption);
   mongoc_client_encryption_destroy(client_encryption_invalid);

   /* Case 11: KMIP overriding with valid endpoint. */
   _endpoint_setup(keyvault_client, &client_encryption, &client_encryption_invalid);
   masterkey = BCON_NEW("keyId", "1", "endpoint", "localhost:5698");
   mongoc_client_encryption_datakey_opts_set_masterkey(datakey_opts, masterkey);
   res = mongoc_client_encryption_create_datakey(client_encryption, "kmip", datakey_opts, &keyid, &error);
   ASSERT_OR_PRINT(res, error);

   TEST_ENCRYPT_DECRYPT(&keyid, client_encryption, res, error);
   bson_value_destroy(&keyid);

   bson_destroy(masterkey);
   mongoc_client_encryption_destroy(client_encryption);
   mongoc_client_encryption_destroy(client_encryption_invalid);

   /* Case 12: KMIP overriding with invalid endpoint. */
   _endpoint_setup(keyvault_client, &client_encryption, &client_encryption_invalid);
   masterkey = BCON_NEW("keyId", "1", "endpoint", "doesnotexist.invalid:5698");
   mongoc_client_encryption_datakey_opts_set_masterkey(datakey_opts, masterkey);
   res = mongoc_client_encryption_create_datakey(client_encryption, "kmip", datakey_opts, &keyid, &error);
   ASSERT_ERROR_CONTAINS(error, MONGOC_ERROR_STREAM, MONGOC_ERROR_STREAM_NAME_RESOLUTION, "Failed to resolve");
   BSON_ASSERT(!res);
   bson_value_destroy(&keyid);

   bson_destroy(masterkey);
   mongoc_client_encryption_destroy(client_encryption);
   mongoc_client_encryption_destroy(client_encryption_invalid);

   mongoc_client_encryption_datakey_opts_destroy(datakey_opts);
   mongoc_client_destroy(keyvault_client);
}

typedef struct {
   const char *kms;
   const char *type;
   const char *algo;
   const char *method;
   const char *identifier;
   bool allowed;
   bson_value_t value; /* a copy */
} corpus_field_t;

static corpus_field_t *
_corpus_field_new(bson_iter_t *top_iter)
{
   bson_iter_t iter;
   corpus_field_t *field;

   field = bson_malloc0(sizeof(corpus_field_t));
   memset(field, 0, sizeof(*field));
   BSON_ASSERT(BSON_ITER_HOLDS_DOCUMENT(top_iter));
   bson_iter_recurse(top_iter, &iter);
   while (bson_iter_next(&iter)) {
      if (0 == strcmp("kms", bson_iter_key(&iter))) {
         field->kms = bson_iter_utf8(&iter, NULL);
      } else if (0 == strcmp("type", bson_iter_key(&iter))) {
         field->type = bson_iter_utf8(&iter, NULL);
      } else if (0 == strcmp("algo", bson_iter_key(&iter))) {
         field->algo = bson_iter_utf8(&iter, NULL);
      } else if (0 == strcmp("method", bson_iter_key(&iter))) {
         field->method = bson_iter_utf8(&iter, NULL);
      } else if (0 == strcmp("identifier", bson_iter_key(&iter))) {
         field->identifier = bson_iter_utf8(&iter, NULL);
      } else if (0 == strcmp("allowed", bson_iter_key(&iter))) {
         field->allowed = bson_iter_bool(&iter);
      } else if (0 == strcmp("value", bson_iter_key(&iter))) {
         bson_value_copy(bson_iter_value(&iter), &field->value);
      } else {
         fprintf(stderr, "unexpected field: %s\n", bson_iter_key(&iter));
         BSON_ASSERT(false);
      }
   }
   return field;
}

static void
_corpus_field_destroy(corpus_field_t *field)
{
   if (!field) {
      return;
   }
   bson_value_destroy(&field->value);
   bson_free(field);
}

#define LOCAL_UUID "\x2c\xe0\x80\x2c\x00\x00\x00\x00\x00\x00\x00\x00\x00\x00\x00\x00"
#define AWS_UUID "\x01\x64\x80\x00\x00\x00\x00\x00\x00\x00\x00\x00\x00\x00\x00\x00"
#define AZURE_UUID "\x01\x95\x11\x10\x00\x00\x00\x00\x00\x00\x00\x00\x00\x00\x00\x00"
#define GCP_UUID "\x18\x23\xc0\x00\x00\x00\x00\x00\x00\x00\x00\x00\x00\x00\x00\x00"
#define KMIP_UUID "\x28\xc2\x0f\x00\x00\x00\x00\x00\x00\x00\x00\x00\x00\x00\x00\x00"

static void
_corpus_copy_field(mongoc_client_encryption_t *client_encryption, bson_iter_t *iter, bson_t *corpus_copied)
{
   corpus_field_t *field;
   const char *key = bson_iter_key(iter);
   mongoc_client_encryption_encrypt_opts_t *encrypt_opts;
   bson_value_t ciphertext;
   bool res;
   bson_error_t error;

   if (0 == strcmp("_id", key) || 0 == strcmp("altname_aws", key) || 0 == strcmp("altname_local", key) ||
       0 == strcmp("altname_azure", key) || 0 == strcmp("altname_gcp", key) || 0 == strcmp("altname_kmip", key)) {
      bson_append_value(corpus_copied, key, -1, bson_iter_value(iter));
      return;
   }
   field = _corpus_field_new(iter);

   if (0 == strcmp("auto", field->method)) {
      bson_append_value(corpus_copied, key, -1, bson_iter_value(iter));
      _corpus_field_destroy(field);
      return;
   }

   /* Otherwise, use explicit encryption. */
   encrypt_opts = mongoc_client_encryption_encrypt_opts_new();
   if (0 == strcmp("rand", field->algo)) {
      mongoc_client_encryption_encrypt_opts_set_algorithm(encrypt_opts, MONGOC_AEAD_AES_256_CBC_HMAC_SHA_512_RANDOM);
   } else if (0 == strcmp("det", field->algo)) {
      mongoc_client_encryption_encrypt_opts_set_algorithm(encrypt_opts,
                                                          MONGOC_AEAD_AES_256_CBC_HMAC_SHA_512_DETERMINISTIC);
   }

   if (0 == strcmp("id", field->identifier)) {
      bson_value_t uuid;
      uuid.value_type = BSON_TYPE_BINARY;
      uuid.value.v_binary.subtype = BSON_SUBTYPE_UUID;
      uuid.value.v_binary.data_len = 16;
      if (0 == strcmp("local", field->kms)) {
         uuid.value.v_binary.data = (uint8_t *)LOCAL_UUID;
      } else if (0 == strcmp("aws", field->kms)) {
         uuid.value.v_binary.data = (uint8_t *)AWS_UUID;
      } else if (0 == strcmp("azure", field->kms)) {
         uuid.value.v_binary.data = (uint8_t *)AZURE_UUID;
      } else if (0 == strcmp("gcp", field->kms)) {
         uuid.value.v_binary.data = (uint8_t *)GCP_UUID;
      } else if (0 == strcmp("kmip", field->kms)) {
         uuid.value.v_binary.data = (uint8_t *)KMIP_UUID;
      }
      mongoc_client_encryption_encrypt_opts_set_keyid(encrypt_opts, &uuid);
   } else if (0 == strcmp("altname", field->identifier)) {
      mongoc_client_encryption_encrypt_opts_set_keyaltname(encrypt_opts, field->kms);
   }

   res = mongoc_client_encryption_encrypt(client_encryption, &field->value, encrypt_opts, &ciphertext, &error);

   if (field->allowed) {
      bson_t new_field;
      ASSERT_OR_PRINT(res, error);
      bson_append_document_begin(corpus_copied, key, -1, &new_field);
      BSON_APPEND_UTF8(&new_field, "kms", field->kms);
      BSON_APPEND_UTF8(&new_field, "type", field->type);
      BSON_APPEND_UTF8(&new_field, "algo", field->algo);
      BSON_APPEND_UTF8(&new_field, "method", field->method);
      BSON_APPEND_UTF8(&new_field, "identifier", field->identifier);
      BSON_APPEND_BOOL(&new_field, "allowed", field->allowed);
      BSON_APPEND_VALUE(&new_field, "value", &ciphertext);
      bson_append_document_end(corpus_copied, &new_field);
   } else {
      BSON_ASSERT(!res);
      bson_append_value(corpus_copied, key, -1, bson_iter_value(iter));
   }

   bson_value_destroy(&ciphertext);
   mongoc_client_encryption_encrypt_opts_destroy(encrypt_opts);
   _corpus_field_destroy(field);
}

static void
_corpus_check_encrypted(mongoc_client_encryption_t *client_encryption,
                        bson_iter_t *expected_iter,
                        bson_iter_t *actual_iter)
{
   corpus_field_t *expected;
   corpus_field_t *actual;
   const char *key;
   bson_error_t error;
   match_ctx_t match_ctx;

   memset(&match_ctx, 0, sizeof(match_ctx));
   key = bson_iter_key(expected_iter);
   if (0 == strcmp("_id", key) || 0 == strcmp("altname_aws", key) || 0 == strcmp("altname_local", key) ||
       0 == strcmp("altname_azure", key) || 0 == strcmp("altname_gcp", key) || 0 == strcmp("altname_kmip", key)) {
      return;
   }

   expected = _corpus_field_new(expected_iter);
   actual = _corpus_field_new(actual_iter);

   /* If the algo is det, that the value equals the value of the corresponding
    * field
    * in corpus_encrypted_actual.
    */
   if (0 == strcmp(expected->algo, "det")) {
      BSON_ASSERT(match_bson_value(&expected->value, &actual->value, &match_ctx));
   }

   /* If the algo is rand and allowed is true, that the value does not equal the
    * value of the corresponding field in corpus_encrypted_actual. */
   if (0 == strcmp(expected->algo, "rand") && expected->allowed) {
      BSON_ASSERT(!match_bson_value(&expected->value, &actual->value, &match_ctx));
   }

   /* If allowed is true, decrypt the value with client_encryption. Decrypt the
    * value of the corresponding field of corpus_encrypted and validate that
    * they are both equal */
   if (expected->allowed) {
      bson_value_t expected_decrypted;
      bson_value_t actual_decrypted;
      bool res;

      res = mongoc_client_encryption_decrypt(client_encryption, &expected->value, &expected_decrypted, &error);
      ASSERT_OR_PRINT(res, error);

      res = mongoc_client_encryption_decrypt(client_encryption, &actual->value, &actual_decrypted, &error);
      ASSERT_OR_PRINT(res, error);

      BSON_ASSERT(match_bson_value(&expected_decrypted, &actual_decrypted, &match_ctx));
      bson_value_destroy(&expected_decrypted);
      bson_value_destroy(&actual_decrypted);
   }

   /* If allowed is false, validate the value exactly equals the value of the
    * corresponding field of corpus (neither was encrypted). */
   if (!expected->allowed) {
      BSON_ASSERT(match_bson_value(&expected->value, &actual->value, &match_ctx));
   }

   _corpus_field_destroy(expected);
   _corpus_field_destroy(actual);
}

static void
_insert_from_file(mongoc_collection_t *coll, char *path)
{
   bson_t *datakey;
   bool res;
   bson_error_t error;

   datakey = get_bson_from_json_file(path);
   res = mongoc_collection_insert_one(coll, datakey, NULL, NULL, &error);
   ASSERT_OR_PRINT(res, error);
   bson_destroy(datakey);
}

static void
_test_corpus(bool local_schema)
{
   mongoc_client_t *client;
   mongoc_collection_t *coll;
   bson_t *schema;
   bson_t *create_cmd;
   bool res;
   bson_error_t error;
   mongoc_write_concern_t *wc;
   mongoc_client_t *client_encrypted;
   mongoc_auto_encryption_opts_t *auto_encryption_opts;
   bson_t *kms_providers;
   mongoc_client_encryption_t *client_encryption;
   mongoc_client_encryption_opts_t *client_encryption_opts;
   bson_t *corpus;
   bson_t corpus_copied;
   const bson_t *corpus_decrypted;
   bson_t *corpus_encrypted_expected;
   const bson_t *corpus_encrypted_actual;
   bson_iter_t iter;
   mongoc_cursor_t *cursor;
   bson_t *schema_map;
   bson_t *tls_opts;

   /* Create a MongoClient without encryption enabled */
   client = test_framework_new_default_client();
   coll = mongoc_client_get_collection(client, "db", "coll");
   (void)mongoc_collection_drop(coll, NULL);
   schema = get_bson_from_json_file("./src/libmongoc/tests/"
                                    "client_side_encryption_prose/corpus/"
                                    "corpus-schema.json");
   schema_map = BCON_NEW("db.coll", BCON_DOCUMENT(schema));
   create_cmd = BCON_NEW("create", "coll", "validator", "{", "$jsonSchema", BCON_DOCUMENT(schema), "}");

   if (!local_schema) {
      /* Drop and create the collection db.coll configured with the included
       * JSON schema corpus-schema.json */
      res = mongoc_client_command_simple(client, "db", create_cmd, NULL, NULL, &error);
      ASSERT_OR_PRINT(res, error);
   }

   /* Drop the collection keyvault.datakeys. Insert the key documents for each
    * KMS provider. */
   mongoc_collection_destroy(coll);
   coll = mongoc_client_get_collection(client, "keyvault", "datakeys");
   (void)mongoc_collection_drop(coll, NULL);
   wc = mongoc_write_concern_new();
   mongoc_write_concern_set_w(wc, MONGOC_WRITE_CONCERN_W_MAJORITY);
   mongoc_collection_set_write_concern(coll, wc);
   _insert_from_file(coll,
                     "./src/libmongoc/tests/client_side_encryption_prose/"
                     "corpus/corpus-key-aws.json");
   _insert_from_file(coll,
                     "./src/libmongoc/tests/client_side_encryption_prose/"
                     "corpus/corpus-key-azure.json");
   _insert_from_file(coll,
                     "./src/libmongoc/tests/client_side_encryption_prose/"
                     "corpus/corpus-key-gcp.json");
   _insert_from_file(coll,
                     "./src/libmongoc/tests/client_side_encryption_prose/"
                     "corpus/corpus-key-local.json");
   _insert_from_file(coll,
                     "./src/libmongoc/tests/client_side_encryption_prose/"
                     "corpus/corpus-key-kmip.json");

   /* Create a MongoClient configured with auto encryption */
   client_encrypted = test_framework_new_default_client();
   auto_encryption_opts = mongoc_auto_encryption_opts_new();
   mongoc_auto_encryption_opts_set_schema_map(auto_encryption_opts, schema_map);
   _check_bypass(auto_encryption_opts);
   kms_providers = _make_kms_providers(true /* aws */, true /* local */);
   mongoc_auto_encryption_opts_set_kms_providers(auto_encryption_opts, kms_providers);
   tls_opts = _make_tls_opts();
   mongoc_auto_encryption_opts_set_tls_opts(auto_encryption_opts, tls_opts);
   mongoc_auto_encryption_opts_set_keyvault_namespace(auto_encryption_opts, "keyvault", "datakeys");
   res = mongoc_client_enable_auto_encryption(client_encrypted, auto_encryption_opts, &error);
   ASSERT_OR_PRINT(res, error);

   /* Create a ClientEncryption object */
   client_encryption_opts = mongoc_client_encryption_opts_new();
   mongoc_client_encryption_opts_set_kms_providers(client_encryption_opts, kms_providers);
   mongoc_client_encryption_opts_set_tls_opts(client_encryption_opts, tls_opts);
   mongoc_client_encryption_opts_set_keyvault_namespace(client_encryption_opts, "keyvault", "datakeys");
   mongoc_client_encryption_opts_set_keyvault_client(client_encryption_opts, client);
   client_encryption = mongoc_client_encryption_new(client_encryption_opts, &error);
   ASSERT_OR_PRINT(client_encryption, error);

   corpus = get_bson_from_json_file("./src/libmongoc/tests/client_side_encryption_prose/corpus/corpus.json");

   /* Try each field individually */
   bson_iter_init(&iter, corpus);
   bson_init(&corpus_copied);
   while (bson_iter_next(&iter)) {
      _corpus_copy_field(client_encryption, &iter, &corpus_copied);
   }

   /* Insert corpus_copied with auto encryption  */
   mongoc_collection_destroy(coll);
   coll = mongoc_client_get_collection(client_encrypted, "db", "coll");
   res = mongoc_collection_insert_one(coll, &corpus_copied, NULL, NULL, &error);
   ASSERT_OR_PRINT(res, error);

   /* Get the automatically decrypted corpus */
   cursor = mongoc_collection_find_with_opts(coll, tmp_bson("{}"), NULL, NULL);
   BSON_ASSERT(mongoc_cursor_next(cursor, &corpus_decrypted));

   /* It should exactly match corpus. match_bson does a subset match, so match
    * in  both directions */
   assert_match_bson(corpus, corpus_decrypted, false);
   assert_match_bson(corpus_decrypted, corpus, false);
   mongoc_cursor_destroy(cursor);

   /* Load corpus-encrypted.json */
   corpus_encrypted_expected = get_bson_from_json_file("./src/libmongoc/tests/"
                                                       "client_side_encryption_prose/"
                                                       "corpus/corpus-encrypted.json");
   /* Get the actual encrypted document from unencrypted client */
   mongoc_collection_destroy(coll);
   coll = mongoc_client_get_collection(client, "db", "coll");
   cursor = mongoc_collection_find_with_opts(coll, tmp_bson("{}"), NULL, NULL);
   BSON_ASSERT(mongoc_cursor_next(cursor, &corpus_encrypted_actual));

   /* Iterate over corpus_encrypted_expected, and check corpus_encrypted_actual
    */
   bson_iter_init(&iter, corpus_encrypted_expected);
   while (bson_iter_next(&iter)) {
      bson_iter_t actual_iter;

      BSON_ASSERT(bson_iter_init_find(&actual_iter, corpus_encrypted_actual, bson_iter_key(&iter)));
      _corpus_check_encrypted(client_encryption, &iter, &actual_iter);
   }

   mongoc_cursor_destroy(cursor);
   bson_destroy(corpus_encrypted_expected);
   bson_destroy(corpus);
   bson_destroy(&corpus_copied);
   mongoc_auto_encryption_opts_destroy(auto_encryption_opts);
   mongoc_client_destroy(client_encrypted);
   mongoc_client_encryption_opts_destroy(client_encryption_opts);
   mongoc_client_encryption_destroy(client_encryption);
   bson_destroy(tls_opts);
   bson_destroy(kms_providers);
   mongoc_write_concern_destroy(wc);
   mongoc_collection_destroy(coll);
   bson_destroy(schema);
   bson_destroy(schema_map);
   bson_destroy(create_cmd);
   mongoc_client_destroy(client);
}

/* Prose Test 6: Corpus Test */
static void
test_corpus(void *unused)
{
   BSON_UNUSED(unused);

   _test_corpus(false /* local schema */);
   _test_corpus(true /* local schema */);
}

/* Begin C driver specific, non-spec tests: */
static void
_reset(mongoc_client_pool_t **pool,
       mongoc_client_t **singled_threaded_client,
       mongoc_client_t **multi_threaded_client,
       mongoc_auto_encryption_opts_t **opts,
       bool recreate)
{
   bson_t *kms_providers;
   mongoc_uri_t *uri;
   bson_t *schema;
   bson_t *schema_map;

   ASSERT(pool);

   mongoc_auto_encryption_opts_destroy(*opts);
   *opts = mongoc_auto_encryption_opts_new();
   {
      bson_t extra = BSON_INITIALIZER;
      _set_extra_bypass(&extra);
      _set_extra_crypt_shared(&extra);
      mongoc_auto_encryption_opts_set_extra(*opts, &extra);
      bson_destroy(&extra);
   }
   mongoc_auto_encryption_opts_set_keyvault_namespace(*opts, "db", "keyvault");
   kms_providers = _make_kms_providers(false /* aws */, true /* local */);
   mongoc_auto_encryption_opts_set_kms_providers(*opts, kms_providers);
   schema = get_bson_from_json_file("./src/libmongoc/tests/client_side_encryption_prose/schema.json");
   BSON_ASSERT(schema);
   schema_map = BCON_NEW("db.coll", BCON_DOCUMENT(schema));
   mongoc_auto_encryption_opts_set_schema_map(*opts, schema_map);

   if (*multi_threaded_client) {
      mongoc_client_pool_push(*pool, *multi_threaded_client);
   }

   mongoc_client_destroy(*singled_threaded_client);
   /* Workaround to hide unnecessary logs per CDRIVER-3322 */
   capture_logs(true);
   mongoc_client_pool_destroy(*pool);
   capture_logs(false);

   if (recreate) {
      mongoc_collection_t *coll;
      bson_t *datakey;
      bson_error_t error;
      mongoc_write_concern_t *wc;

      uri = test_framework_get_uri();
      *pool = test_framework_client_pool_new_from_uri(uri, NULL);
      test_framework_set_pool_ssl_opts(*pool);
      *singled_threaded_client = test_framework_client_new_from_uri(uri, NULL);
      test_framework_set_ssl_opts(*singled_threaded_client);
      *multi_threaded_client = mongoc_client_pool_pop(*pool);
      mongoc_uri_destroy(uri);

      /* create key */
      coll = mongoc_client_get_collection(*singled_threaded_client, "db", "keyvault");
      (void)mongoc_collection_drop(coll, NULL);
      wc = mongoc_write_concern_new();
      mongoc_write_concern_set_w(wc, MONGOC_WRITE_CONCERN_W_MAJORITY);
      mongoc_collection_set_write_concern(coll, wc);
      datakey = get_bson_from_json_file("./src/libmongoc/tests/client_side_encryption_prose/limits-key.json");
      BSON_ASSERT(datakey);
      ASSERT_OR_PRINT(mongoc_collection_insert_one(coll, datakey, NULL /* opts */, NULL /* reply */, &error), error);

      bson_destroy(datakey);
      mongoc_write_concern_destroy(wc);
      mongoc_collection_destroy(coll);
   }
   bson_destroy(schema);
   bson_destroy(schema_map);
   bson_destroy(kms_providers);
}

static void
_perform_op(mongoc_client_t *client_encrypted)
{
   bool ret;
   bson_error_t error;
   mongoc_collection_t *coll;

   ASSERT(client_encrypted);

   coll = mongoc_client_get_collection(client_encrypted, "db", "coll");
   ret = mongoc_collection_insert_one(
      coll, tmp_bson("{'encrypted_string': 'abc'}"), NULL /* opts */, NULL /* reply */, &error);
   ASSERT_OR_PRINT(ret, error);
   mongoc_collection_destroy(coll);
}

static void
_perform_op_pooled(mongoc_client_pool_t *client_pool_encrypted)
{
   mongoc_client_t *client_encrypted;

   ASSERT(client_pool_encrypted);

   client_encrypted = mongoc_client_pool_pop(client_pool_encrypted);
   _perform_op(client_encrypted);
   mongoc_client_pool_push(client_pool_encrypted, client_encrypted);
}

static void
test_invalid_single_and_pool_mismatches(void *unused)
{
   mongoc_client_pool_t *pool = NULL;
   mongoc_client_t *single_threaded_client = NULL;
   mongoc_client_t *multi_threaded_client = NULL;
   mongoc_auto_encryption_opts_t *opts = NULL;
   bson_error_t error;
   bool ret;

   BSON_UNUSED(unused);

   _reset(&pool, &single_threaded_client, &multi_threaded_client, &opts, true);

   /* single threaded client, single threaded setter => ok */
   ret = mongoc_client_enable_auto_encryption(single_threaded_client, opts, &error);
   ASSERT_OR_PRINT(ret, error);
   _perform_op(single_threaded_client);

   /* multi threaded client, single threaded setter => bad */
   ret = mongoc_client_enable_auto_encryption(multi_threaded_client, opts, &error);
   BSON_ASSERT(!ret);
   ASSERT_ERROR_CONTAINS(error,
                         MONGOC_ERROR_CLIENT,
                         MONGOC_ERROR_CLIENT_INVALID_ENCRYPTION_ARG,
                         "Cannot enable auto encryption on a pooled client");

   /* pool - pool setter */
   ret = mongoc_client_pool_enable_auto_encryption(pool, opts, &error);
   ASSERT_OR_PRINT(ret, error);
   _perform_op_pooled(pool);

   /* single threaded client, single threaded key vault client => ok */
   _reset(&pool, &single_threaded_client, &multi_threaded_client, &opts, true);
   mongoc_auto_encryption_opts_set_keyvault_client(opts, single_threaded_client);
   ret = mongoc_client_enable_auto_encryption(single_threaded_client, opts, &error);
   ASSERT_OR_PRINT(ret, error);
   _perform_op(single_threaded_client);

   /* single threaded client, multi threaded key vault client => bad */
   _reset(&pool, &single_threaded_client, &multi_threaded_client, &opts, true);
   mongoc_auto_encryption_opts_set_keyvault_client(opts, multi_threaded_client);
   ret = mongoc_client_enable_auto_encryption(single_threaded_client, opts, &error);
   BSON_ASSERT(!ret);
   ASSERT_ERROR_CONTAINS(error,
                         MONGOC_ERROR_CLIENT,
                         MONGOC_ERROR_CLIENT_INVALID_ENCRYPTION_ARG,
                         "The key vault client must be single threaded, not "
                         "be from a client pool");

   /* single threaded client, pool key vault client => bad */
   _reset(&pool, &single_threaded_client, &multi_threaded_client, &opts, true);
   mongoc_auto_encryption_opts_set_keyvault_client_pool(opts, pool);
   ret = mongoc_client_enable_auto_encryption(single_threaded_client, opts, &error);
   BSON_ASSERT(!ret);
   ASSERT_ERROR_CONTAINS(error,
                         MONGOC_ERROR_CLIENT,
                         MONGOC_ERROR_CLIENT_INVALID_ENCRYPTION_ARG,
                         "The key vault client pool only applies to a client "
                         "pool, not a single threaded client");

   /* pool, singled threaded key vault client => bad */
   _reset(&pool, &single_threaded_client, &multi_threaded_client, &opts, true);
   mongoc_auto_encryption_opts_set_keyvault_client(opts, single_threaded_client);
   ret = mongoc_client_pool_enable_auto_encryption(pool, opts, &error);
   BSON_ASSERT(!ret);
   ASSERT_ERROR_CONTAINS(error,
                         MONGOC_ERROR_CLIENT,
                         MONGOC_ERROR_CLIENT_INVALID_ENCRYPTION_ARG,
                         "The key vault client only applies to a single "
                         "threaded client not a client pool. Set a "
                         "key vault client pool");

   /* pool, multi threaded key vault client => bad */
   _reset(&pool, &single_threaded_client, &multi_threaded_client, &opts, true);
   mongoc_auto_encryption_opts_set_keyvault_client(opts, multi_threaded_client);
   ret = mongoc_client_pool_enable_auto_encryption(pool, opts, &error);
   BSON_ASSERT(!ret);
   ASSERT_ERROR_CONTAINS(error,
                         MONGOC_ERROR_CLIENT,
                         MONGOC_ERROR_CLIENT_INVALID_ENCRYPTION_ARG,
                         "The key vault client only applies to a single "
                         "threaded client not a client pool. Set a "
                         "key vault client pool");

   /* pool, pool key vault client => ok */
   _reset(&pool, &single_threaded_client, &multi_threaded_client, &opts, true);
   mongoc_auto_encryption_opts_set_keyvault_client_pool(opts, pool);
   ret = mongoc_client_pool_enable_auto_encryption(pool, opts, &error);
   ASSERT_OR_PRINT(ret, error);
   _perform_op_pooled(pool);

   /* double enabling */
   _reset(&pool, &single_threaded_client, &multi_threaded_client, &opts, true);
   ret = mongoc_client_enable_auto_encryption(single_threaded_client, opts, &error);
   ASSERT_OR_PRINT(ret, error);
   ret = mongoc_client_enable_auto_encryption(single_threaded_client, opts, &error);
   BSON_ASSERT(!ret);
   ASSERT_ERROR_CONTAINS(
      error, MONGOC_ERROR_CLIENT, MONGOC_ERROR_CLIENT_INVALID_ENCRYPTION_STATE, "Automatic encryption already set");
   ret = mongoc_client_pool_enable_auto_encryption(pool, opts, &error);
   ASSERT_OR_PRINT(ret, error);
   ret = mongoc_client_pool_enable_auto_encryption(pool, opts, &error);
   BSON_ASSERT(!ret);
   ASSERT_ERROR_CONTAINS(
      error, MONGOC_ERROR_CLIENT, MONGOC_ERROR_CLIENT_INVALID_ENCRYPTION_STATE, "Automatic encryption already set");

   /* single threaded, using self as key vault client => redundant, but ok */
   _reset(&pool, &single_threaded_client, &multi_threaded_client, &opts, true);
   mongoc_auto_encryption_opts_set_keyvault_client(opts, single_threaded_client);
   ret = mongoc_client_enable_auto_encryption(single_threaded_client, opts, &error);
   ASSERT_OR_PRINT(ret, error);
   _perform_op(single_threaded_client);

   /* pool, using self as key vault client pool => redundant, but ok */
   _reset(&pool, &single_threaded_client, &multi_threaded_client, &opts, true);
   mongoc_auto_encryption_opts_set_keyvault_client_pool(opts, pool);
   ret = mongoc_client_pool_enable_auto_encryption(pool, opts, &error);
   ASSERT_OR_PRINT(ret, error);
   _perform_op_pooled(pool);

   _reset(&pool, &single_threaded_client, &multi_threaded_client, &opts, false);
   mongoc_auto_encryption_opts_destroy(opts);
}

static BSON_THREAD_FUN(_worker_thread, client_ptr)
{
   mongoc_client_t *client_encrypted;
   mongoc_collection_t *coll;
   mongoc_cursor_t *cursor;
   const bson_t *doc;
   bson_t filter = BSON_INITIALIZER;
   bson_t *to_insert = BCON_NEW("encrypted_string", "abc");
   int i;
   bool ret;
   bson_error_t error;

   client_encrypted = client_ptr;
   coll = mongoc_client_get_collection(client_encrypted, "db", "coll");

   for (i = 0; i < 100; i++) {
      ret = mongoc_collection_insert_one(coll, to_insert, NULL /* opts */, NULL /* reply */, &error);
      ASSERT_OR_PRINT(ret, error);
      cursor = mongoc_collection_find_with_opts(coll, &filter, NULL /* opts */, NULL /* read_prefs */);
      mongoc_cursor_next(cursor, &doc);
      mongoc_cursor_destroy(cursor);
   }
   mongoc_collection_destroy(coll);
   bson_destroy(&filter);
   bson_destroy(to_insert);
   BSON_THREAD_RETURN;
}

static void
_test_multi_threaded(bool external_key_vault)
{
   /* Spawn two threads and do repeated encryption/decryption operations. */
   bson_thread_t threads[2];
   mongoc_uri_t *uri;
   mongoc_client_pool_t *pool;
   mongoc_client_t *client;
   mongoc_client_t *client1;
   mongoc_client_t *client2;
   mongoc_auto_encryption_opts_t *opts;
   bson_t *datakey;
   mongoc_collection_t *coll;
   bson_t *schema;
   bson_t *schema_map;
   bool ret;
   bson_error_t error;
   bson_t *kms_providers;
   int r;
   int i;
   mongoc_write_concern_t *wc;

   uri = test_framework_get_uri();
   pool = test_framework_client_pool_new_from_uri(uri, NULL);
   test_framework_set_pool_ssl_opts(pool);
   client = test_framework_client_new_from_uri(uri, NULL);
   test_framework_set_ssl_opts(client);
   opts = mongoc_auto_encryption_opts_new();

   /* Do setup: create a data key and configure pool for auto encryption. */
   coll = mongoc_client_get_collection(client, "db", "keyvault");
   (void)mongoc_collection_drop(coll, NULL);
   datakey = get_bson_from_json_file("./src/libmongoc/tests/client_side_encryption_prose/limits-key.json");
   BSON_ASSERT(datakey);
   wc = mongoc_write_concern_new();
   mongoc_write_concern_set_w(wc, MONGOC_WRITE_CONCERN_W_MAJORITY);
   mongoc_collection_set_write_concern(coll, wc);
   ASSERT_OR_PRINT(mongoc_collection_insert_one(coll, datakey, NULL /* opts */, NULL /* reply */, &error), error);

   /* create pool with auto encryption */
   _check_bypass(opts);

   mongoc_auto_encryption_opts_set_keyvault_namespace(opts, "db", "keyvault");
   kms_providers = _make_kms_providers(false /* aws */, true /* local */);
   mongoc_auto_encryption_opts_set_kms_providers(opts, kms_providers);

   if (external_key_vault) {
      mongoc_auto_encryption_opts_set_keyvault_client_pool(opts, pool);
   }

   schema = get_bson_from_json_file("./src/libmongoc/tests/client_side_encryption_prose/schema.json");
   BSON_ASSERT(schema);
   schema_map = BCON_NEW("db.coll", BCON_DOCUMENT(schema));
   mongoc_auto_encryption_opts_set_schema_map(opts, schema_map);
   ret = mongoc_client_pool_enable_auto_encryption(pool, opts, &error);
   ASSERT_OR_PRINT(ret, error);

   client1 = mongoc_client_pool_pop(pool);
   client2 = mongoc_client_pool_pop(pool);

   r = mcommon_thread_create(threads, _worker_thread, client1);
   BSON_ASSERT(r == 0);

   r = mcommon_thread_create(threads + 1, _worker_thread, client2);
   BSON_ASSERT(r == 0);

   for (i = 0; i < 2; i++) {
      r = mcommon_thread_join(threads[i]);
      BSON_ASSERT(r == 0);
   }

   mongoc_write_concern_destroy(wc);
   mongoc_collection_destroy(coll);
   mongoc_client_destroy(client);
   mongoc_client_pool_push(pool, client1);
   mongoc_client_pool_push(pool, client2);
   mongoc_client_pool_destroy(pool);
   bson_destroy(schema);
   bson_destroy(schema_map);
   bson_destroy(datakey);
   mongoc_auto_encryption_opts_destroy(opts);
   mongoc_uri_destroy(uri);
   bson_destroy(kms_providers);
}

static void
test_multi_threaded(void *ctx_unused)
{
   BSON_UNUSED(ctx_unused);

   _test_multi_threaded(true);
   _test_multi_threaded(false);
}

static void
test_malformed_explicit(void *unused)
{
   mongoc_client_t *client;
   bson_t *kms_providers;
   mongoc_client_encryption_t *client_encryption;
   mongoc_client_encryption_opts_t *client_encryption_opts;
   bson_value_t value;
   bson_value_t ciphertext;
   bool ret;
   bson_error_t error;

   BSON_UNUSED(unused);

   /* Create a MongoClient without encryption enabled */
   client = test_framework_new_default_client();
   kms_providers = _make_kms_providers(false /* aws */, true /* local */);

   /* Create a ClientEncryption object */
   client_encryption_opts = mongoc_client_encryption_opts_new();
   mongoc_client_encryption_opts_set_kms_providers(client_encryption_opts, kms_providers);
   mongoc_client_encryption_opts_set_keyvault_namespace(client_encryption_opts, "keyvault", "datakeys");
   mongoc_client_encryption_opts_set_keyvault_client(client_encryption_opts, client);
   client_encryption = mongoc_client_encryption_new(client_encryption_opts, &error);
   ASSERT_OR_PRINT(client_encryption, error);

   /* Test attempting to decrypt a malformed value */
   ciphertext.value_type = BSON_TYPE_DOUBLE;
   ciphertext.value.v_double = 1.23;
   ret = mongoc_client_encryption_decrypt(client_encryption, &ciphertext, &value, &error);
   BSON_ASSERT(!ret);
   bson_value_destroy(&value);

   mongoc_client_encryption_opts_destroy(client_encryption_opts);
   mongoc_client_encryption_destroy(client_encryption);
   bson_destroy(kms_providers);
   mongoc_client_destroy(client);
}

static void
_check_mongocryptd_not_spawned(void)
{
   mongoc_client_t *client;
   bson_t *cmd;
   bson_error_t error;
   bool ret;

   /* Set up client. */
   {
      mongoc_uri_t *uri = mongoc_uri_new("mongodb://localhost:27021");
      ASSERT(mongoc_uri_set_option_as_int32(uri, MONGOC_URI_SERVERSELECTIONTIMEOUTMS, 1000));
      /* Set SERVERSELECTIONTRYONCE to false so client will wait for the full
       * second before giving up on server selection. */
      ASSERT(mongoc_uri_set_option_as_bool(uri, MONGOC_URI_SERVERSELECTIONTRYONCE, false));

      client = mongoc_client_new_from_uri(uri);
      /* Bypass the 5 second cooldown so attempts to connect are repeated.
       * Single threaded clients wait for 5 second cooldown period after failing
       * to connect to a server before connecting again. If mongocryptd just
       * spawned, it may take time before connections are accepted. */
      _mongoc_topology_bypass_cooldown(client->topology);
      mongoc_uri_destroy(uri);
   }
   cmd = BCON_NEW(HANDSHAKE_CMD_LEGACY_HELLO, BCON_INT32(1));
   ret = mongoc_client_command_simple(client, "keyvault", cmd, NULL /* read prefs */, NULL /* reply */, &error);
   BSON_ASSERT(!ret);
   ASSERT_ERROR_CONTAINS(
      error, MONGOC_ERROR_SERVER_SELECTION, MONGOC_ERROR_SERVER_SELECTION_FAILURE, "No suitable servers");
   mongoc_client_destroy(client);
   bson_destroy(cmd);
}

/* Prose Test 8: Bypass Spawning mongocryptd - Via mongocryptdBypassSpawn */
static void
test_bypass_spawning_via_mongocryptdBypassSpawn(void *unused)
{
   mongoc_client_t *client_encrypted;
   mongoc_auto_encryption_opts_t *auto_encryption_opts;
   bson_t *kms_providers;
   bson_t *doc_to_insert;
   bson_t *extra;
   bson_t *schema_map;
   bson_t *schema;
   bool ret;
   bson_error_t error;
   mongoc_collection_t *coll;

   BSON_UNUSED(unused);

   auto_encryption_opts = mongoc_auto_encryption_opts_new();
   kms_providers = _make_kms_providers(false /* aws */, true /* local */);
   mongoc_auto_encryption_opts_set_kms_providers(auto_encryption_opts, kms_providers);
   mongoc_auto_encryption_opts_set_keyvault_namespace(auto_encryption_opts, "keyvault", "datakeys");
   schema = get_bson_from_json_file("./src/libmongoc/tests/"
                                    "client_side_encryption_prose/external/"
                                    "external-schema.json");
   schema_map = BCON_NEW("db.coll", BCON_DOCUMENT(schema));

   /* Create a MongoClient with encryption enabled */
   client_encrypted = test_framework_new_default_client();
   extra = BCON_NEW("mongocryptdBypassSpawn",
                    BCON_BOOL(true),
                    "mongocryptdSpawnArgs",
                    "[",
                    "--pidfilepath=bypass-spawning-mongocryptd.pid",
                    "--port=27021",
                    "]",
                    "mongocryptdURI",
                    "mongodb://localhost:27021/?serverSelectionTimeoutMS=1000");
   mongoc_auto_encryption_opts_set_extra(auto_encryption_opts, extra);
   mongoc_auto_encryption_opts_set_schema_map(auto_encryption_opts, schema_map);
   bson_destroy(extra);
   ret = mongoc_client_enable_auto_encryption(client_encrypted, auto_encryption_opts, &error);
   ASSERT_OR_PRINT(ret, error);

   /* Insert { 'encrypt': 'test' }. Should fail with a server selection error.
    */
   coll = mongoc_client_get_collection(client_encrypted, "db", "coll");
   doc_to_insert = BCON_NEW("encrypt", "test");
   ret = mongoc_collection_insert_one(coll, doc_to_insert, NULL /* opts */, NULL /* reply */, &error);
   BSON_ASSERT(!ret);
   ASSERT_ERROR_CONTAINS(error,
                         MONGOC_ERROR_SERVER_SELECTION,
                         MONGOC_ERROR_SERVER_SELECTION_FAILURE,
                         "mongocryptd error: No suitable servers found");

   _check_mongocryptd_not_spawned();
   bson_destroy(schema_map);
   bson_destroy(schema);
   mongoc_collection_destroy(coll);
   mongoc_client_destroy(client_encrypted);
   bson_destroy(doc_to_insert);
   mongoc_auto_encryption_opts_destroy(auto_encryption_opts);
   bson_destroy(kms_providers);
}

static void
test_bypass_spawning_via_helper(const char *auto_encryption_opt)
{
   mongoc_client_t *client_encrypted;
   mongoc_auto_encryption_opts_t *auto_encryption_opts;
   bson_t *kms_providers;
   bson_t *doc_to_insert;
   bson_t *extra = bson_new();
   bool ret;
   bson_error_t error;
   bool check_crypt_shared = false;
   mongoc_collection_t *coll;

   auto_encryption_opts = mongoc_auto_encryption_opts_new();
   kms_providers = _make_kms_providers(false /* aws */, true /* local */);
   mongoc_auto_encryption_opts_set_kms_providers(auto_encryption_opts, kms_providers);
   mongoc_auto_encryption_opts_set_keyvault_namespace(auto_encryption_opts, "keyvault", "datakeys");
   if (0 == strcmp(auto_encryption_opt, "bypass_auto_encryption")) {
      mongoc_auto_encryption_opts_set_bypass_auto_encryption(auto_encryption_opts, true);
   } else if (0 == strcmp(auto_encryption_opt, "bypass_query_analysis")) {
      mongoc_auto_encryption_opts_set_bypass_query_analysis(auto_encryption_opts, true);
   } else if (0 == strcmp(auto_encryption_opt, "cryptSharedLibRequired")) {
      bson_t *schema = get_bson_from_json_file("./src/libmongoc/tests/"
                                               "client_side_encryption_prose/external/"
                                               "external-schema.json");
      BSON_ASSERT(schema);
      bson_t *schema_map = BCON_NEW("db.coll", BCON_DOCUMENT(schema));
      mongoc_auto_encryption_opts_set_schema_map(auto_encryption_opts, schema_map);
      check_crypt_shared = true;
      char *env_cryptSharedLibPath = test_framework_getenv("MONGOC_TEST_CRYPT_SHARED_LIB_PATH");
      BSON_ASSERT(env_cryptSharedLibPath);
      BSON_APPEND_UTF8(extra, "cryptSharedLibPath", env_cryptSharedLibPath);
      BSON_APPEND_BOOL(extra, "cryptSharedLibRequired", true);
      BSON_APPEND_UTF8(extra, "mongocryptdURI", "mongodb://localhost:27021/db?serverSelectionTimeoutMS=1000");
      bson_free(env_cryptSharedLibPath);
      bson_destroy(schema);
      bson_destroy(schema_map);
   } else {
      test_error("Unexpected 'auto_encryption_opt' argument: %s", auto_encryption_opt);
   }

   /* Create a MongoClient with encryption enabled */
   client_encrypted = test_framework_new_default_client();
   BCON_APPEND(
      extra, "mongocryptdSpawnArgs", "[", "--pidfilepath=bypass-spawning-mongocryptd.pid", "--port=27021", "]");
   mongoc_auto_encryption_opts_set_extra(auto_encryption_opts, extra);
   bson_destroy(extra);
   ret = mongoc_client_enable_auto_encryption(client_encrypted, auto_encryption_opts, &error);
   ASSERT_OR_PRINT(ret, error);

   if (check_crypt_shared) {
      BSON_ASSERT(mongoc_client_get_crypt_shared_version(client_encrypted) != NULL);
   }

   /* Insert { 'unencrypted': 'test' }. Should succeed. */
   coll = mongoc_client_get_collection(client_encrypted, "db", "coll");
   doc_to_insert = BCON_NEW("unencrypted", "test");
   ret = mongoc_collection_insert_one(coll, doc_to_insert, NULL /* opts */, NULL /* reply */, &error);
   ASSERT_OR_PRINT(ret, error);

   _check_mongocryptd_not_spawned();

   mongoc_collection_destroy(coll);
   mongoc_client_destroy(client_encrypted);
   bson_destroy(doc_to_insert);
   mongoc_auto_encryption_opts_destroy(auto_encryption_opts);
   bson_destroy(kms_providers);
}

/* Prose Test 8: Bypass Spawning mongocryptd - Via bypassAutoEncryption */
static void
test_bypass_spawning_via_bypassAutoEncryption(void *unused)
{
   BSON_UNUSED(unused);

   test_bypass_spawning_via_helper("bypass_auto_encryption");
}

/* Prose Test 8: Bypass Spawning mongocryptd - Via bypassQueryAnalysis */
static void
test_bypass_spawning_via_bypassQueryAnalysis(void *unused)
{
   BSON_UNUSED(unused);

   test_bypass_spawning_via_helper("bypass_query_analysis");
}

/* Prose Test 8: Bypass Spawning mongocryptd - Via loading shared library */
static void
test_bypass_spawning_via_cryptSharedLibLoaded(void *unused)
{
   BSON_UNUSED(unused);
   test_bypass_spawning_via_helper("cryptSharedLibRequired");
}

static int
_skip_if_no_crypt_shared(void)
{
   char *env = test_framework_getenv("MONGOC_TEST_CRYPT_SHARED_LIB_PATH");
   if (!env) {
      return 0; // Skip!
   }
   bson_free(env);
   return 1; // Do not skip
}

static mongoc_client_encryption_t *
_make_kms_certificate_client_encryption(mongoc_client_t *client, bson_error_t *error)
{
   mongoc_client_encryption_t *client_encryption;

   ASSERT(client);

   mongoc_client_encryption_opts_t *client_encryption_opts = mongoc_client_encryption_opts_new();

   {
      bson_t *kms_providers = _make_aws_kms_provider(NULL);
      mongoc_client_encryption_opts_set_kms_providers(client_encryption_opts, kms_providers);
      bson_destroy(kms_providers);
   }

   {
      char *tls_ca_file = test_framework_getenv_required("MONGOC_TEST_CSFLE_TLS_CA_FILE");
      char *tls_cert_key_file = test_framework_getenv_required("MONGOC_TEST_CSFLE_TLS_CERTIFICATE_KEY_FILE");
      bson_t *tls_opts = tmp_bson("{ 'aws': { '%s': '%s', '%s': '%s' } }",
                                  MONGOC_URI_TLSCAFILE,
                                  tls_ca_file,
                                  MONGOC_URI_TLSCERTIFICATEKEYFILE,
                                  tls_cert_key_file);

      mongoc_client_encryption_opts_set_tls_opts(client_encryption_opts, tls_opts);

      bson_free(tls_cert_key_file);
      bson_free(tls_ca_file);
   }

   mongoc_client_encryption_opts_set_keyvault_namespace(client_encryption_opts, "keyvault", "datakeys");
   mongoc_client_encryption_opts_set_keyvault_client(client_encryption_opts, client);

   client_encryption = mongoc_client_encryption_new(client_encryption_opts, error);
   ASSERT_OR_PRINT(client_encryption, (*error));

   mongoc_client_encryption_opts_destroy(client_encryption_opts);
   return client_encryption;
}


static void
test_kms_tls_cert_valid(void *unused)
{
   const int32_t connecttimeoutms = MONGOC_DEFAULT_CONNECTTIMEOUTMS;
   const int is_client = 1;

   bson_error_t error;
   mongoc_host_list_t host;
   mongoc_stream_t *base_stream;
   mongoc_ssl_opt_t ssl_opts;
   mongoc_stream_t *tls_stream;

   char *tls_ca_file = test_framework_getenv_required("MONGOC_TEST_CSFLE_TLS_CA_FILE");
   char *tls_cert_key_file = test_framework_getenv_required("MONGOC_TEST_CSFLE_TLS_CERTIFICATE_KEY_FILE");

   BSON_UNUSED(unused);

#if defined(MONGOC_ENABLE_SSL_SECURE_CHANNEL)
   /* Certificate verification fails with Secure Channel given
    * "127.0.0.1:8999" with error: "hostname doesn't match certificate". */
   ASSERT_OR_PRINT(_mongoc_host_list_from_string_with_err(&host, "localhost:8999", &error), error);
#else
   ASSERT_OR_PRINT(_mongoc_host_list_from_string_with_err(&host, "127.0.0.1:8999", &error), error);
#endif

   base_stream = mongoc_client_connect_tcp(connecttimeoutms, &host, &error);
   ASSERT_OR_PRINT(base_stream, error);

   ssl_opts = *test_framework_get_ssl_opts();
   ssl_opts.ca_file = tls_ca_file;
   ssl_opts.pem_file = tls_cert_key_file;

   tls_stream = mongoc_stream_tls_new_with_hostname(base_stream, host.host, &ssl_opts, is_client);

   ASSERT_OR_PRINT(mongoc_stream_tls_handshake_block(tls_stream, host.host, connecttimeoutms, &error), error);

   mongoc_stream_destroy(tls_stream); /* Also destroys base_stream. */

   bson_free(tls_cert_key_file);
   bson_free(tls_ca_file);
}

/* Prose Test 10: KMS TLS Tests - Invalid KMS Certificate */
static void
test_kms_tls_cert_expired(void *unused)
{
   bool ret;

   bson_error_t error;

   bson_value_t keyid;

   mongoc_client_t *client = test_framework_new_default_client();

   mongoc_client_encryption_t *client_encryption = _make_kms_certificate_client_encryption(client, &error);

   mongoc_client_encryption_datakey_opts_t *opts = mongoc_client_encryption_datakey_opts_new();

   BSON_UNUSED(unused);

   mongoc_client_encryption_datakey_opts_set_masterkey(opts,
                                                       tmp_bson("{ 'region': 'us-east-1', 'key': "
                                                                "'arn:aws:kms:us-east-1:579766882180:key/"
                                                                "89fcc2c4-08b0-4bd9-9f25-e30687b580d0', "
                                                                "'endpoint': '127.0.0.1:9000' }"));

   ret = mongoc_client_encryption_create_datakey(client_encryption, "aws", opts, &keyid, &error);

   BSON_ASSERT(!ret);

#if defined(MONGOC_ENABLE_SSL_OPENSSL)
   ASSERT_CONTAINS(error.message, "certificate has expired");
#elif defined(MONGOC_ENABLE_SSL_SECURE_TRANSPORT)
   ASSERT_CONTAINS(error.message, "CSSMERR_TP_CERT_EXPIRED");
#elif defined(MONGOC_ENABLE_SSL_SECURE_CHANNEL)
   ASSERT_CONTAINS(error.message, "certificate has expired");
#endif

   mongoc_client_encryption_datakey_opts_destroy(opts);
   mongoc_client_encryption_destroy(client_encryption);
   mongoc_client_destroy(client);
}


/* Prose Test 10: KMS TLS Tests - Invalid Hostname in KMS Certificate */
static void
test_kms_tls_cert_wrong_host(void *unused)
{
   bool ret;

   bson_error_t error;

   bson_value_t keyid;

   mongoc_client_t *client = test_framework_new_default_client();

   mongoc_client_encryption_t *client_encryption = _make_kms_certificate_client_encryption(client, &error);

   mongoc_client_encryption_datakey_opts_t *opts = mongoc_client_encryption_datakey_opts_new();

   BSON_UNUSED(unused);

   mongoc_client_encryption_datakey_opts_set_masterkey(opts,
                                                       tmp_bson("{ 'region': 'us-east-1', 'key': "
                                                                "'arn:aws:kms:us-east-1:579766882180:key/"
                                                                "89fcc2c4-08b0-4bd9-9f25-e30687b580d0', "
                                                                "'endpoint': '127.0.0.1:9001' }"));

   ret = mongoc_client_encryption_create_datakey(client_encryption, "aws", opts, &keyid, &error);

   BSON_ASSERT(!ret);

#if defined(MONGOC_ENABLE_SSL_OPENSSL)
   ASSERT_CONTAINS(error.message, "IP address mismatch");
#elif defined(MONGOC_ENABLE_SSL_SECURE_TRANSPORT)
   ASSERT_CONTAINS(error.message, "Host name mismatch");
#elif defined(MONGOC_ENABLE_SSL_SECURE_CHANNEL)
   ASSERT_CONTAINS(error.message, "hostname doesn't match certificate");
#endif

   mongoc_client_encryption_datakey_opts_destroy(opts);
   mongoc_client_encryption_destroy(client_encryption);
   mongoc_client_destroy(client);
}

typedef enum { NO_CLIENT_CERT, WITH_TLS, INVALID_HOSTNAME, EXPIRED, WITH_NAMES, RETRY } tls_test_ce_t;

static mongoc_client_encryption_t *
_tls_test_make_client_encryption(mongoc_client_t *keyvault_client, tls_test_ce_t test_ce)
{
   bson_t *kms_providers;
   mongoc_client_encryption_opts_t *client_encryption_opts;
   bson_error_t error = {0};
   mongoc_client_encryption_t *client_encryption;
   bson_t *tls_opts = NULL;

   ASSERT(keyvault_client);

   char *mongoc_test_aws_access_key_id = test_framework_getenv_required("MONGOC_TEST_AWS_ACCESS_KEY_ID");
   char *mongoc_test_aws_secret_access_key = test_framework_getenv_required("MONGOC_TEST_AWS_SECRET_ACCESS_KEY");
   char *mongoc_test_azure_tenant_id = test_framework_getenv_required("MONGOC_TEST_AZURE_TENANT_ID");
   char *mongoc_test_azure_client_id = test_framework_getenv_required("MONGOC_TEST_AZURE_CLIENT_ID");
   char *mongoc_test_azure_client_secret = test_framework_getenv_required("MONGOC_TEST_AZURE_CLIENT_SECRET");
   char *mongoc_test_gcp_email = test_framework_getenv_required("MONGOC_TEST_GCP_EMAIL");
   char *mongoc_test_gcp_privatekey = test_framework_getenv_required("MONGOC_TEST_GCP_PRIVATEKEY");
   char *ca_file = test_framework_getenv_required("MONGOC_TEST_CSFLE_TLS_CA_FILE");
   char *certificate_key_file = test_framework_getenv_required("MONGOC_TEST_CSFLE_TLS_CERTIFICATE_KEY_FILE");

   if (test_ce == WITH_TLS || test_ce == RETRY) {
      const char *port = test_ce == RETRY ? "9003" : "9002";

      kms_providers = tmp_bson("{'aws': {'accessKeyId': '%s', 'secretAccessKey': '%s' }}",
                               mongoc_test_aws_access_key_id,
                               mongoc_test_aws_secret_access_key);

      tls_opts =
         tmp_bson("{'aws': {'tlsCaFile': '%s', 'tlsCertificateKeyFile': '%s' }}", ca_file, certificate_key_file);
      bson_concat(kms_providers,
                  tmp_bson("{'azure': {'tenantId': '%s', 'clientId': '%s', "
                           "'clientSecret': '%s', "
                           "'identityPlatformEndpoint': '127.0.0.1:%s' }}",
                           mongoc_test_azure_tenant_id,
                           mongoc_test_azure_client_id,
                           mongoc_test_azure_client_secret,
                           port));
      bson_concat(
         tls_opts,
         tmp_bson("{'azure': {'tlsCaFile': '%s', 'tlsCertificateKeyFile': '%s' }}", ca_file, certificate_key_file));

      bson_concat(kms_providers,
                  tmp_bson("{'gcp': { 'email': '%s', 'privateKey': '%s', "
                           "'endpoint': '127.0.0.1:%s' }}",
                           mongoc_test_gcp_email,
                           mongoc_test_gcp_privatekey,
                           port));
      bson_concat(
         tls_opts,
         tmp_bson("{'gcp': {'tlsCaFile': '%s', 'tlsCertificateKeyFile': '%s' }}", ca_file, certificate_key_file));

      bson_concat(kms_providers, tmp_bson("{'kmip': { 'endpoint': '127.0.0.1:5698'}}"));
      bson_concat(
         tls_opts,
         tmp_bson("{'kmip': {'tlsCaFile': '%s', 'tlsCertificateKeyFile': '%s' }}", ca_file, certificate_key_file));
   } else if (test_ce == NO_CLIENT_CERT) {
      kms_providers = tmp_bson("{'aws': {'accessKeyId': '%s', 'secretAccessKey': '%s' }}",
                               mongoc_test_aws_access_key_id,
                               mongoc_test_aws_secret_access_key);
      bson_concat(kms_providers,
                  tmp_bson("{'azure': {'tenantId': '%s', 'clientId': '%s', "
                           "'clientSecret': '%s', "
                           "'identityPlatformEndpoint': '127.0.0.1:9002'}}",
                           mongoc_test_azure_tenant_id,
                           mongoc_test_azure_client_id,
                           mongoc_test_azure_client_secret));
      bson_concat(kms_providers,
                  tmp_bson("{'gcp': { 'email': '%s', 'privateKey': '%s', "
                           "'endpoint': '127.0.0.1:9002'}}",
                           mongoc_test_gcp_email,
                           mongoc_test_gcp_privatekey));
      bson_concat(kms_providers, tmp_bson("{'kmip': { 'endpoint': '127.0.0.1:5698' }}"));
   } else if (test_ce == EXPIRED) {
      kms_providers = tmp_bson("{'aws': {'accessKeyId': '%s', 'secretAccessKey': '%s' }}",
                               mongoc_test_aws_access_key_id,
                               mongoc_test_aws_secret_access_key);
      tls_opts = tmp_bson("{'aws': {'tlsCaFile': '%s'} }", ca_file);

      bson_concat(kms_providers,
                  tmp_bson("{'azure': {'tenantId': '%s', 'clientId': '%s', "
                           "'clientSecret': '%s', "
                           "'identityPlatformEndpoint': '127.0.0.1:9000'}}",
                           mongoc_test_azure_tenant_id,
                           mongoc_test_azure_client_id,
                           mongoc_test_azure_client_secret));
      bson_concat(tls_opts, tmp_bson("{'azure': {'tlsCaFile': '%s'} }", ca_file));

      bson_concat(kms_providers,
                  tmp_bson("{'gcp': { 'email': '%s', 'privateKey': '%s', "
                           "'endpoint': '127.0.0.1:9000'}}",
                           mongoc_test_gcp_email,
                           mongoc_test_gcp_privatekey));
      bson_concat(tls_opts, tmp_bson("{'gcp': {'tlsCaFile': '%s'} }", ca_file));

      bson_concat(kms_providers, tmp_bson("{'kmip': { 'endpoint': '127.0.0.1:9000' }}"));
      bson_concat(tls_opts, tmp_bson("{'kmip': {'tlsCaFile': '%s'} }", ca_file));
   } else if (test_ce == INVALID_HOSTNAME) {
      kms_providers = tmp_bson("{'aws': {'accessKeyId': '%s', 'secretAccessKey': '%s' } }",
                               mongoc_test_aws_access_key_id,
                               mongoc_test_aws_secret_access_key);
      tls_opts = tmp_bson("{'aws': {'tlsCaFile': '%s'} }", ca_file);

      bson_concat(kms_providers,
                  tmp_bson("{'azure': {'tenantId': '%s', 'clientId': '%s', "
                           "'clientSecret': '%s', "
                           "'identityPlatformEndpoint': '127.0.0.1:9001' }}",
                           mongoc_test_azure_tenant_id,
                           mongoc_test_azure_client_id,
                           mongoc_test_azure_client_secret));
      bson_concat(tls_opts, tmp_bson("{'azure': {'tlsCaFile': '%s'} }", ca_file));

      bson_concat(kms_providers,
                  tmp_bson("{'gcp': { 'email': '%s', 'privateKey': '%s', "
                           "'endpoint': '127.0.0.1:9001' }}",
                           mongoc_test_gcp_email,
                           mongoc_test_gcp_privatekey));
      bson_concat(tls_opts, tmp_bson("{'gcp': {'tlsCaFile': '%s'} }", ca_file));

      bson_concat(kms_providers, tmp_bson("{'kmip': { 'endpoint': '127.0.0.1:9001' }}"));
      bson_concat(tls_opts, tmp_bson("{'kmip': {'tlsCaFile': '%s'} }", ca_file));
   } else if (test_ce == WITH_NAMES) {
      kms_providers = tmp_bson("{'aws:no_client_cert': {'accessKeyId': '%s', "
                               "'secretAccessKey': '%s' }}",
                               mongoc_test_aws_access_key_id,
                               mongoc_test_aws_secret_access_key);
      tls_opts = tmp_bson("{'aws:no_client_cert': {'tlsCaFile': '%s' }}", ca_file);

      bson_concat(kms_providers,
                  tmp_bson("{'aws:with_tls': {'accessKeyId': '%s', 'secretAccessKey': '%s' }}",
                           mongoc_test_aws_access_key_id,
                           mongoc_test_aws_secret_access_key));
      bson_concat(tls_opts,
                  tmp_bson("{'aws:with_tls': {'tlsCaFile': '%s', "
                           "'tlsCertificateKeyFile': '%s' }}",
                           ca_file,
                           certificate_key_file));

      bson_concat(kms_providers,
                  tmp_bson("{'azure:no_client_cert': {'tenantId': '%s', 'clientId': '%s',"
                           "'clientSecret': '%s', "
                           "'identityPlatformEndpoint': '127.0.0.1:9002'"
                           "}}",
                           mongoc_test_azure_tenant_id,
                           mongoc_test_azure_client_id,
                           mongoc_test_azure_client_secret));
      bson_concat(tls_opts, tmp_bson("{'azure:no_client_cert': {'tlsCaFile': '%s' }}", ca_file));

      bson_concat(kms_providers,
                  tmp_bson("{'azure:with_tls': {'tenantId': '%s', 'clientId': '%s',"
                           "'clientSecret': '%s', "
                           "'identityPlatformEndpoint': '127.0.0.1:9002'"
                           "}}",
                           mongoc_test_azure_tenant_id,
                           mongoc_test_azure_client_id,
                           mongoc_test_azure_client_secret));
      bson_concat(tls_opts,
                  tmp_bson("{'azure:with_tls': {'tlsCaFile': '%s', "
                           "'tlsCertificateKeyFile': '%s' }}",
                           ca_file,
                           certificate_key_file));

      bson_concat(kms_providers,
                  tmp_bson("{'gcp:no_client_cert': { 'email': '%s', 'privateKey': '%s', "
                           "'endpoint': '127.0.0.1:9002' }}",
                           mongoc_test_gcp_email,
                           mongoc_test_gcp_privatekey));
      bson_concat(tls_opts, tmp_bson("{'gcp:no_client_cert': {'tlsCaFile': '%s' }}", ca_file, certificate_key_file));

      bson_concat(kms_providers,
                  tmp_bson("{'gcp:with_tls': { 'email': '%s', 'privateKey': '%s', "
                           "'endpoint': '127.0.0.1:9002' }}",
                           mongoc_test_gcp_email,
                           mongoc_test_gcp_privatekey));
      bson_concat(tls_opts,
                  tmp_bson("{'gcp:with_tls': {'tlsCaFile': '%s', "
                           "'tlsCertificateKeyFile': '%s' }}",
                           ca_file,
                           certificate_key_file));

      bson_concat(kms_providers, tmp_bson("{'kmip:no_client_cert': { 'endpoint': '127.0.0.1:5698'}}"));
      bson_concat(tls_opts, tmp_bson("{'kmip:no_client_cert': {'tlsCaFile': '%s' }}", ca_file));

      bson_concat(kms_providers, tmp_bson("{'kmip:with_tls': { 'endpoint': '127.0.0.1:5698'}}"));
      bson_concat(tls_opts,
                  tmp_bson("{'kmip:with_tls': {'tlsCaFile': '%s', "
                           "'tlsCertificateKeyFile': '%s' }}",
                           ca_file,
                           certificate_key_file));
   } else {
      BSON_UNREACHABLE("Invalid value for test_ce");
   }

   client_encryption_opts = mongoc_client_encryption_opts_new();
   mongoc_client_encryption_opts_set_kms_providers(client_encryption_opts, kms_providers);
   mongoc_client_encryption_opts_set_keyvault_namespace(client_encryption_opts, "keyvault", "datakeys");
   mongoc_client_encryption_opts_set_keyvault_client(client_encryption_opts, keyvault_client);
   mongoc_client_encryption_opts_set_tls_opts(client_encryption_opts, tls_opts);

   client_encryption = mongoc_client_encryption_new(client_encryption_opts, &error);
   ASSERT_OR_PRINT(client_encryption, error);

   mongoc_client_encryption_opts_destroy(client_encryption_opts);
   bson_free(mongoc_test_aws_access_key_id);
   bson_free(mongoc_test_aws_secret_access_key);
   bson_free(mongoc_test_azure_tenant_id);
   bson_free(mongoc_test_azure_client_id);
   bson_free(mongoc_test_azure_client_secret);
   bson_free(mongoc_test_gcp_email);
   bson_free(mongoc_test_gcp_privatekey);
   bson_free(ca_file);
   bson_free(certificate_key_file);

   return client_encryption;
}

#if defined(MONGOC_ENABLE_SSL_OPENSSL)
#define ASSERT_EXPIRED(error) ASSERT_CONTAINS(error.message, "certificate has expired")
#elif defined(MONGOC_ENABLE_SSL_SECURE_TRANSPORT)
#define ASSERT_EXPIRED(error) ASSERT_CONTAINS(error.message, "CSSMERR_TP_CERT_EXPIRED")
#elif defined(MONGOC_ENABLE_SSL_SECURE_CHANNEL)
#define ASSERT_EXPIRED(error) ASSERT_CONTAINS(error.message, "certificate has expired")
#else
#define ASSERT_EXPIRED(error)
#endif

#if defined(MONGOC_ENABLE_SSL_OPENSSL)
#define ASSERT_INVALID_HOSTNAME(error) ASSERT_CONTAINS(error.message, "IP address mismatch")
#elif defined(MONGOC_ENABLE_SSL_SECURE_TRANSPORT)
#define ASSERT_INVALID_HOSTNAME(error) ASSERT_CONTAINS(error.message, "Host name mismatch")
#elif defined(MONGOC_ENABLE_SSL_SECURE_CHANNEL)
#define ASSERT_INVALID_HOSTNAME(error) ASSERT_CONTAINS(error.message, "hostname doesn't match certificate")
#else
#define ASSERT_INVALID_HOSTNAME(error)
#endif

/* Prose Test 11: KMS TLS Options Tests */
static void
test_kms_tls_options(void *unused)
{
   mongoc_client_t *keyvault_client;
   mongoc_client_encryption_t *client_encryption_no_client_cert = NULL;
   mongoc_client_encryption_t *client_encryption_with_tls = NULL;
   mongoc_client_encryption_t *client_encryption_expired = NULL;
   mongoc_client_encryption_t *client_encryption_invalid_hostname = NULL;
   mongoc_client_encryption_t *client_encryption_with_names = NULL;
   bson_value_t keyid;
   mongoc_client_encryption_datakey_opts_t *dkopts;
   bson_error_t error;
   bool res;
   const int mongocrypt_errno = 1; /* libmongocrypt returns all errors with code 1. */

   BSON_UNUSED(unused);

   keyvault_client = test_framework_new_default_client();
   client_encryption_no_client_cert = _tls_test_make_client_encryption(keyvault_client, NO_CLIENT_CERT);
   client_encryption_with_tls = _tls_test_make_client_encryption(keyvault_client, WITH_TLS);
   client_encryption_expired = _tls_test_make_client_encryption(keyvault_client, EXPIRED);
   client_encryption_invalid_hostname = _tls_test_make_client_encryption(keyvault_client, INVALID_HOSTNAME);
   client_encryption_with_names = _tls_test_make_client_encryption(keyvault_client, WITH_NAMES);

   /* Case 1: AWS - no client cert. */
   memset(&error, 0, sizeof(bson_error_t));
   dkopts = mongoc_client_encryption_datakey_opts_new();
   mongoc_client_encryption_datakey_opts_set_masterkey(dkopts,
                                                       tmp_bson("{ 'region': 'us-east-1', 'key': "
                                                                "'arn:aws:kms:us-east-1:579766882180:key/"
                                                                "89fcc2c4-08b0-4bd9-9f25-e30687b580d0', 'endpoint': "
                                                                "'127.0.0.1:9002' }"));
   res = mongoc_client_encryption_create_datakey(client_encryption_no_client_cert, "aws", dkopts, &keyid, &error);
   ASSERT_ERROR_CONTAINS(error, MONGOC_ERROR_STREAM, MONGOC_ERROR_STREAM_SOCKET, "");
   ASSERT(!res);
   mongoc_client_encryption_datakey_opts_destroy(dkopts);

   /* AWS - named with no client cert. */
   memset(&error, 0, sizeof(bson_error_t));
   dkopts = mongoc_client_encryption_datakey_opts_new();
   mongoc_client_encryption_datakey_opts_set_masterkey(dkopts,
                                                       tmp_bson("{ 'region': 'us-east-1', 'key': "
                                                                "'arn:aws:kms:us-east-1:579766882180:key/"
                                                                "89fcc2c4-08b0-4bd9-9f25-e30687b580d0', 'endpoint': "
                                                                "'127.0.0.1:9002' }"));
   res = mongoc_client_encryption_create_datakey(
      client_encryption_with_names, "aws:no_client_cert", dkopts, &keyid, &error);
   ASSERT_ERROR_CONTAINS(error, MONGOC_ERROR_STREAM, MONGOC_ERROR_STREAM_SOCKET, "");
   ASSERT(!res);
   mongoc_client_encryption_datakey_opts_destroy(dkopts);

   /* AWS - with TLS. */
   memset(&error, 0, sizeof(bson_error_t));
   dkopts = mongoc_client_encryption_datakey_opts_new();
   mongoc_client_encryption_datakey_opts_set_masterkey(dkopts,
                                                       tmp_bson("{ 'region': 'us-east-1', 'key': "
                                                                "'arn:aws:kms:us-east-1:579766882180:key/"
                                                                "89fcc2c4-08b0-4bd9-9f25-e30687b580d0', 'endpoint': "
                                                                "'127.0.0.1:9002' }"));
   res = mongoc_client_encryption_create_datakey(client_encryption_with_tls, "aws", dkopts, &keyid, &error);
   ASSERT_ERROR_CONTAINS(error, MONGOC_ERROR_CLIENT_SIDE_ENCRYPTION, mongocrypt_errno, "parse error");
   ASSERT(!res);
   mongoc_client_encryption_datakey_opts_destroy(dkopts);

   /* AWS - named with TLS. */
   memset(&error, 0, sizeof(bson_error_t));
   dkopts = mongoc_client_encryption_datakey_opts_new();
   mongoc_client_encryption_datakey_opts_set_masterkey(dkopts,
                                                       tmp_bson("{ 'region': 'us-east-1', 'key': "
                                                                "'arn:aws:kms:us-east-1:579766882180:key/"
                                                                "89fcc2c4-08b0-4bd9-9f25-e30687b580d0', 'endpoint': "
                                                                "'127.0.0.1:9002' }"));
   res = mongoc_client_encryption_create_datakey(client_encryption_with_names, "aws:with_tls", dkopts, &keyid, &error);
   ASSERT_ERROR_CONTAINS(error, MONGOC_ERROR_CLIENT_SIDE_ENCRYPTION, mongocrypt_errno, "parse error");
   ASSERT(!res);
   mongoc_client_encryption_datakey_opts_destroy(dkopts);

   /* AWS - expired. */
   memset(&error, 0, sizeof(bson_error_t));
   dkopts = mongoc_client_encryption_datakey_opts_new();
   mongoc_client_encryption_datakey_opts_set_masterkey(dkopts,
                                                       tmp_bson("{ 'region': 'us-east-1', 'key': "
                                                                "'arn:aws:kms:us-east-1:579766882180:key/"
                                                                "89fcc2c4-08b0-4bd9-9f25-e30687b580d0', 'endpoint': "
                                                                "'127.0.0.1:9000' }"));
   res = mongoc_client_encryption_create_datakey(client_encryption_expired, "aws", dkopts, &keyid, &error);
   ASSERT_EXPIRED(error);
   ASSERT(!res);
   mongoc_client_encryption_datakey_opts_destroy(dkopts);

   /* AWS - invalid hostname. */
   memset(&error, 0, sizeof(bson_error_t));
   dkopts = mongoc_client_encryption_datakey_opts_new();
   mongoc_client_encryption_datakey_opts_set_masterkey(dkopts,
                                                       tmp_bson("{ 'region': 'us-east-1', 'key': "
                                                                "'arn:aws:kms:us-east-1:579766882180:key/"
                                                                "89fcc2c4-08b0-4bd9-9f25-e30687b580d0', 'endpoint': "
                                                                "'127.0.0.1:9001' }"));
   res = mongoc_client_encryption_create_datakey(client_encryption_invalid_hostname, "aws", dkopts, &keyid, &error);
   ASSERT_INVALID_HOSTNAME(error);
   ASSERT(!res);
   mongoc_client_encryption_datakey_opts_destroy(dkopts);

   /* Case 2: Azure - no client cert. */
   memset(&error, 0, sizeof(bson_error_t));
   dkopts = mongoc_client_encryption_datakey_opts_new();
   mongoc_client_encryption_datakey_opts_set_masterkey(
      dkopts, tmp_bson("{ 'keyVaultEndpoint': 'doesnotexist.invalid', 'keyName': 'foo' }"));
   res = mongoc_client_encryption_create_datakey(client_encryption_no_client_cert, "azure", dkopts, &keyid, &error);
   ASSERT_ERROR_CONTAINS(error, MONGOC_ERROR_STREAM, MONGOC_ERROR_STREAM_SOCKET, "");
   ASSERT(!res);
   mongoc_client_encryption_datakey_opts_destroy(dkopts);

   /* Azure - named with no client cert. */
   memset(&error, 0, sizeof(bson_error_t));
   dkopts = mongoc_client_encryption_datakey_opts_new();
   mongoc_client_encryption_datakey_opts_set_masterkey(
      dkopts, tmp_bson("{ 'keyVaultEndpoint': 'doesnotexist.invalid', 'keyName': 'foo' }"));
   res = mongoc_client_encryption_create_datakey(
      client_encryption_with_names, "azure:no_client_cert", dkopts, &keyid, &error);
   ASSERT_ERROR_CONTAINS(error, MONGOC_ERROR_STREAM, MONGOC_ERROR_STREAM_SOCKET, "");
   ASSERT(!res);
   mongoc_client_encryption_datakey_opts_destroy(dkopts);

   /* Azure - with TLS. */
   memset(&error, 0, sizeof(bson_error_t));
   dkopts = mongoc_client_encryption_datakey_opts_new();
   mongoc_client_encryption_datakey_opts_set_masterkey(
      dkopts, tmp_bson("{ 'keyVaultEndpoint': 'doesnotexist.invalid', 'keyName': 'foo' }"));
   res = mongoc_client_encryption_create_datakey(client_encryption_with_tls, "azure", dkopts, &keyid, &error);
   ASSERT_ERROR_CONTAINS(error, MONGOC_ERROR_CLIENT_SIDE_ENCRYPTION, mongocrypt_errno, "HTTP status=404");
   ASSERT(!res);
   mongoc_client_encryption_datakey_opts_destroy(dkopts);

   /* Azure - named with TLS. */
   memset(&error, 0, sizeof(bson_error_t));
   dkopts = mongoc_client_encryption_datakey_opts_new();
   mongoc_client_encryption_datakey_opts_set_masterkey(
      dkopts, tmp_bson("{ 'keyVaultEndpoint': 'doesnotexist.invalid', 'keyName': 'foo' }"));
   res =
      mongoc_client_encryption_create_datakey(client_encryption_with_names, "azure:with_tls", dkopts, &keyid, &error);
   ASSERT_ERROR_CONTAINS(error, MONGOC_ERROR_CLIENT_SIDE_ENCRYPTION, mongocrypt_errno, "HTTP status=404");
   ASSERT(!res);
   mongoc_client_encryption_datakey_opts_destroy(dkopts);

   /* Azure - expired. */
   memset(&error, 0, sizeof(bson_error_t));
   dkopts = mongoc_client_encryption_datakey_opts_new();
   mongoc_client_encryption_datakey_opts_set_masterkey(
      dkopts, tmp_bson("{ 'keyVaultEndpoint': 'doesnotexist.invalid', 'keyName': 'foo' }"));
   res = mongoc_client_encryption_create_datakey(client_encryption_expired, "azure", dkopts, &keyid, &error);
   ASSERT_EXPIRED(error);
   ASSERT(!res);
   mongoc_client_encryption_datakey_opts_destroy(dkopts);

   /* Azure - invalid hostname. */
   memset(&error, 0, sizeof(bson_error_t));
   dkopts = mongoc_client_encryption_datakey_opts_new();
   mongoc_client_encryption_datakey_opts_set_masterkey(
      dkopts, tmp_bson("{ 'keyVaultEndpoint': 'doesnotexist.invalid', 'keyName': 'foo' }"));
   res = mongoc_client_encryption_create_datakey(client_encryption_invalid_hostname, "azure", dkopts, &keyid, &error);
   ASSERT_INVALID_HOSTNAME(error);
   ASSERT(!res);
   mongoc_client_encryption_datakey_opts_destroy(dkopts);

   /* Case 3: GCP - no client cert. */
   memset(&error, 0, sizeof(bson_error_t));
   dkopts = mongoc_client_encryption_datakey_opts_new();
   mongoc_client_encryption_datakey_opts_set_masterkey(
      dkopts,
      tmp_bson("{ 'projectId': 'pid', 'location': 'l', 'keyRing': 'kr', "
               "'keyName': 'kn' }"));
   res = mongoc_client_encryption_create_datakey(client_encryption_no_client_cert, "gcp", dkopts, &keyid, &error);
   ASSERT_ERROR_CONTAINS(error, MONGOC_ERROR_STREAM, MONGOC_ERROR_STREAM_SOCKET, "");
   ASSERT(!res);
   mongoc_client_encryption_datakey_opts_destroy(dkopts);

   /* GCP - named with no client cert. */
   memset(&error, 0, sizeof(bson_error_t));
   dkopts = mongoc_client_encryption_datakey_opts_new();
   mongoc_client_encryption_datakey_opts_set_masterkey(
      dkopts,
      tmp_bson("{ 'projectId': 'pid', 'location': 'l', 'keyRing': 'kr', "
               "'keyName': 'kn' }"));
   res = mongoc_client_encryption_create_datakey(
      client_encryption_with_names, "gcp:no_client_cert", dkopts, &keyid, &error);
   ASSERT_ERROR_CONTAINS(error, MONGOC_ERROR_STREAM, MONGOC_ERROR_STREAM_SOCKET, "");
   ASSERT(!res);
   mongoc_client_encryption_datakey_opts_destroy(dkopts);

   /* GCP - with TLS. */
   memset(&error, 0, sizeof(bson_error_t));
   dkopts = mongoc_client_encryption_datakey_opts_new();
   mongoc_client_encryption_datakey_opts_set_masterkey(
      dkopts,
      tmp_bson("{ 'projectId': 'pid', 'location': 'l', 'keyRing': 'kr', "
               "'keyName': 'kn' }"));
   res = mongoc_client_encryption_create_datakey(client_encryption_with_tls, "gcp", dkopts, &keyid, &error);
   ASSERT_ERROR_CONTAINS(error, MONGOC_ERROR_CLIENT_SIDE_ENCRYPTION, mongocrypt_errno, "HTTP status=404");
   ASSERT(!res);
   mongoc_client_encryption_datakey_opts_destroy(dkopts);

   /* GCP - named with TLS. */
   memset(&error, 0, sizeof(bson_error_t));
   dkopts = mongoc_client_encryption_datakey_opts_new();
   mongoc_client_encryption_datakey_opts_set_masterkey(
      dkopts,
      tmp_bson("{ 'projectId': 'pid', 'location': 'l', 'keyRing': 'kr', "
               "'keyName': 'kn' }"));
   res = mongoc_client_encryption_create_datakey(client_encryption_with_names, "gcp:with_tls", dkopts, &keyid, &error);
   ASSERT_ERROR_CONTAINS(error, MONGOC_ERROR_CLIENT_SIDE_ENCRYPTION, mongocrypt_errno, "HTTP status=404");
   ASSERT(!res);
   mongoc_client_encryption_datakey_opts_destroy(dkopts);

   /* GCP - expired. */
   memset(&error, 0, sizeof(bson_error_t));
   dkopts = mongoc_client_encryption_datakey_opts_new();
   mongoc_client_encryption_datakey_opts_set_masterkey(
      dkopts,
      tmp_bson("{ 'projectId': 'pid', 'location': 'l', 'keyRing': 'kr', "
               "'keyName': 'kn' }"));
   res = mongoc_client_encryption_create_datakey(client_encryption_expired, "gcp", dkopts, &keyid, &error);
   ASSERT_EXPIRED(error);
   ASSERT(!res);
   mongoc_client_encryption_datakey_opts_destroy(dkopts);

   /* GCP - invalid hostname. */
   memset(&error, 0, sizeof(bson_error_t));
   dkopts = mongoc_client_encryption_datakey_opts_new();
   mongoc_client_encryption_datakey_opts_set_masterkey(
      dkopts,
      tmp_bson("{ 'projectId': 'pid', 'location': 'l', 'keyRing': 'kr', "
               "'keyName': 'kn' }"));
   res = mongoc_client_encryption_create_datakey(client_encryption_invalid_hostname, "gcp", dkopts, &keyid, &error);
   ASSERT_INVALID_HOSTNAME(error);
   ASSERT(!res);
   mongoc_client_encryption_datakey_opts_destroy(dkopts);

   /* Case 4: KMIP - no client cert. */
   memset(&error, 0, sizeof(bson_error_t));
   dkopts = mongoc_client_encryption_datakey_opts_new();
   mongoc_client_encryption_datakey_opts_set_masterkey(dkopts, tmp_bson("{}"));
   res = mongoc_client_encryption_create_datakey(client_encryption_no_client_cert, "kmip", dkopts, &keyid, &error);
   ASSERT_ERROR_CONTAINS(error, MONGOC_ERROR_STREAM, MONGOC_ERROR_STREAM_SOCKET, "");
   ASSERT(!res);
   mongoc_client_encryption_datakey_opts_destroy(dkopts);

   /* KMIP - named with no client cert. */
   memset(&error, 0, sizeof(bson_error_t));
   dkopts = mongoc_client_encryption_datakey_opts_new();
   mongoc_client_encryption_datakey_opts_set_masterkey(dkopts, tmp_bson("{}"));
   res = mongoc_client_encryption_create_datakey(
      client_encryption_with_names, "kmip:no_client_cert", dkopts, &keyid, &error);
   ASSERT_ERROR_CONTAINS(error, MONGOC_ERROR_STREAM, MONGOC_ERROR_STREAM_SOCKET, "");
   ASSERT(!res);
   mongoc_client_encryption_datakey_opts_destroy(dkopts);

   /* KMIP - with TLS. */
   memset(&error, 0, sizeof(bson_error_t));
   dkopts = mongoc_client_encryption_datakey_opts_new();
   mongoc_client_encryption_datakey_opts_set_masterkey(dkopts, tmp_bson("{}"));
   res = mongoc_client_encryption_create_datakey(client_encryption_with_tls, "kmip", dkopts, &keyid, &error);
   ASSERT_OR_PRINT(res, error);
   bson_value_destroy(&keyid);
   mongoc_client_encryption_datakey_opts_destroy(dkopts);

   /* KMIP - named with TLS. */
   memset(&error, 0, sizeof(bson_error_t));
   dkopts = mongoc_client_encryption_datakey_opts_new();
   mongoc_client_encryption_datakey_opts_set_masterkey(dkopts, tmp_bson("{}"));
   res = mongoc_client_encryption_create_datakey(client_encryption_with_names, "kmip:with_tls", dkopts, &keyid, &error);
   ASSERT_OR_PRINT(res, error);
   bson_value_destroy(&keyid);
   mongoc_client_encryption_datakey_opts_destroy(dkopts);

   /* KMIP - expired. */
   memset(&error, 0, sizeof(bson_error_t));
   dkopts = mongoc_client_encryption_datakey_opts_new();
   mongoc_client_encryption_datakey_opts_set_masterkey(dkopts, tmp_bson("{}"));
   res = mongoc_client_encryption_create_datakey(client_encryption_expired, "kmip", dkopts, &keyid, &error);
   ASSERT_EXPIRED(error);
   ASSERT(!res);
   mongoc_client_encryption_datakey_opts_destroy(dkopts);

   /* KMIP - invalid hostname. */
   memset(&error, 0, sizeof(bson_error_t));
   dkopts = mongoc_client_encryption_datakey_opts_new();
   mongoc_client_encryption_datakey_opts_set_masterkey(dkopts, tmp_bson("{}"));
   res = mongoc_client_encryption_create_datakey(client_encryption_invalid_hostname, "kmip", dkopts, &keyid, &error);
   ASSERT_INVALID_HOSTNAME(error);
   ASSERT(!res);
   mongoc_client_encryption_datakey_opts_destroy(dkopts);

   mongoc_client_encryption_destroy(client_encryption_with_names);
   mongoc_client_encryption_destroy(client_encryption_invalid_hostname);
   mongoc_client_encryption_destroy(client_encryption_expired);
   mongoc_client_encryption_destroy(client_encryption_with_tls);
   mongoc_client_encryption_destroy(client_encryption_no_client_cert);
   mongoc_client_destroy(keyvault_client);
}

static void
test_kms_tls_options_extra_rejected(void *unused)
{
   mongoc_client_encryption_t *ce;
   mongoc_client_encryption_opts_t *ce_opts;
   mongoc_client_t *keyvault_client;
   bson_error_t error;
   bson_t *kms_providers = tmp_bson("{'aws': {'accessKeyId': 'foo', 'secretAccessKey': 'bar'}}");

   BSON_UNUSED(unused);

   keyvault_client = test_framework_new_default_client();

   /* Test that the "local" KMS provider is rejected. */
   ce_opts = mongoc_client_encryption_opts_new();
   mongoc_client_encryption_opts_set_keyvault_namespace(ce_opts, "keyvault", "datakeys");
   mongoc_client_encryption_opts_set_keyvault_client(ce_opts, keyvault_client);
   mongoc_client_encryption_opts_set_kms_providers(ce_opts, kms_providers);
   mongoc_client_encryption_opts_set_tls_opts(ce_opts, tmp_bson("{'local': {'tlsCaFile': 'ca.pem'}}"));
   ce = mongoc_client_encryption_new(ce_opts, &error);
   ASSERT_ERROR_CONTAINS(error,
                         MONGOC_ERROR_CLIENT_SIDE_ENCRYPTION,
                         MONGOC_ERROR_CLIENT_INVALID_ENCRYPTION_ARG,
                         "Cannot configure TLS options for KMS provider: local");
   ASSERT(NULL == ce);
   mongoc_client_encryption_opts_destroy(ce_opts);

   /* Test that insecure TLS options are rejected. */
   memset(&error, 0, sizeof(bson_error_t));
   ce_opts = mongoc_client_encryption_opts_new();
   mongoc_client_encryption_opts_set_keyvault_namespace(ce_opts, "keyvault", "datakeys");
   mongoc_client_encryption_opts_set_keyvault_client(ce_opts, keyvault_client);
   mongoc_client_encryption_opts_set_kms_providers(ce_opts, kms_providers);
   mongoc_client_encryption_opts_set_tls_opts(ce_opts, tmp_bson("{'aws': {'tlsInsecure': true}}"));
   ce = mongoc_client_encryption_new(ce_opts, &error);
   ASSERT_ERROR_CONTAINS(error,
                         MONGOC_ERROR_CLIENT_SIDE_ENCRYPTION,
                         MONGOC_ERROR_CLIENT_INVALID_ENCRYPTION_ARG,
                         "Error setting TLS option tlsInsecure for aws. "
                         "Insecure TLS options prohibited");
   ASSERT(NULL == ce);
   mongoc_client_encryption_opts_destroy(ce_opts);

   /* Test that extra TLS options are rejected. */
   memset(&error, 0, sizeof(bson_error_t));
   ce_opts = mongoc_client_encryption_opts_new();
   mongoc_client_encryption_opts_set_keyvault_namespace(ce_opts, "keyvault", "datakeys");
   mongoc_client_encryption_opts_set_keyvault_client(ce_opts, keyvault_client);
   mongoc_client_encryption_opts_set_kms_providers(ce_opts, kms_providers);
   mongoc_client_encryption_opts_set_tls_opts(ce_opts, tmp_bson("{'aws': {'extra': true}}"));
   ce = mongoc_client_encryption_new(ce_opts, &error);
   ASSERT_ERROR_CONTAINS(error,
                         MONGOC_ERROR_CLIENT_SIDE_ENCRYPTION,
                         MONGOC_ERROR_CLIENT_INVALID_ENCRYPTION_ARG,
                         "Error setting TLS option extra for aws. Insecure "
                         "TLS options prohibited");
   ASSERT(NULL == ce);
   mongoc_client_encryption_opts_destroy(ce_opts);

   /* Test that TLS options for duplicate providers are rejected. */
   memset(&error, 0, sizeof(bson_error_t));
   ce_opts = mongoc_client_encryption_opts_new();
   mongoc_client_encryption_opts_set_keyvault_namespace(ce_opts, "keyvault", "datakeys");
   mongoc_client_encryption_opts_set_keyvault_client(ce_opts, keyvault_client);
   mongoc_client_encryption_opts_set_kms_providers(ce_opts, kms_providers);
   mongoc_client_encryption_opts_set_tls_opts(
      ce_opts, tmp_bson("{'aws': {'tlsCAFile': 'foo.pem'}, 'aws': {'tlsCAFile': 'foo.pem'}}"));
   ce = mongoc_client_encryption_new(ce_opts, &error);
   ASSERT_ERROR_CONTAINS(error,
                         MONGOC_ERROR_CLIENT_SIDE_ENCRYPTION,
                         MONGOC_ERROR_CLIENT_INVALID_ENCRYPTION_ARG,
                         "Error parsing duplicate TLS options for aws");
   ASSERT(NULL == ce);
   mongoc_client_encryption_opts_destroy(ce_opts);

   /* Test that tlsDisableOCSPEndpointCheck may be set. */
   memset(&error, 0, sizeof(bson_error_t));
   ce_opts = mongoc_client_encryption_opts_new();
   mongoc_client_encryption_opts_set_keyvault_namespace(ce_opts, "keyvault", "datakeys");
   mongoc_client_encryption_opts_set_keyvault_client(ce_opts, keyvault_client);
   mongoc_client_encryption_opts_set_kms_providers(ce_opts, kms_providers);
   mongoc_client_encryption_opts_set_tls_opts(
      ce_opts, tmp_bson("{'aws': {'%s': true}}", MONGOC_URI_TLSDISABLEOCSPENDPOINTCHECK));
   ce = mongoc_client_encryption_new(ce_opts, &error);
   ASSERT_OR_PRINT(ce, error);
   mongoc_client_encryption_destroy(ce);
   mongoc_client_encryption_opts_destroy(ce_opts);

   mongoc_client_destroy(keyvault_client);
}

static const char *failpoint_server_ip = "127.0.0.1";
static const int failpoint_server_port = 9003;

static void
reset_failpoints(mongoc_ssl_opt_t *ssl_opts)
{
   mongoc_http_request_t req;
   mongoc_http_response_t res;
   bool r;
   bson_error_t error = {0};

   _mongoc_http_request_init(&req);
   _mongoc_http_response_init(&res);

   req.method = "POST";
   req.host = failpoint_server_ip;
   req.port = failpoint_server_port;
   req.path = "/reset";

   r = _mongoc_http_send(&req, 10000, true, ssl_opts, &res, &error);
   ASSERT_OR_PRINT(r, error);
   _mongoc_http_response_cleanup(&res);
}

static void
set_retry_failpoint(mongoc_ssl_opt_t *ssl_opts, bool network, uint32_t count)
{
   mongoc_http_request_t req;
   mongoc_http_response_t res;
   bool r;
   bson_error_t error = {0};

   _mongoc_http_request_init(&req);
   _mongoc_http_response_init(&res);

   req.method = "POST";
   req.host = failpoint_server_ip;
   req.port = failpoint_server_port;
   if (network) {
      req.path = "/set_failpoint/network";
   } else {
      req.path = "/set_failpoint/http";
   }
   req.extra_headers = "Content-Type: application/json\r\n";
   char count_json[25];
   sprintf(count_json, "{\"count\": %" PRIu32 "}", count);
   req.body = count_json;
   req.body_len = strlen(count_json);

   r = _mongoc_http_send(&req, 10000, true, ssl_opts, &res, &error);
   ASSERT_OR_PRINT(r, error);
   _mongoc_http_response_cleanup(&res);
}

/* ee_fixture is a fixture for the Explicit Encryption prose test. */
typedef struct {
   bson_value_t key1ID;
   mongoc_client_t *keyVaultClient;
   mongoc_client_encryption_t *clientEncryption;
   mongoc_client_t *encryptedClient;
   mongoc_collection_t *encryptedColl;
} ee_fixture;

static ee_fixture *
explicit_encryption_setup(void)
{
   ee_fixture *eef = (ee_fixture *)bson_malloc0(sizeof(ee_fixture));
   bson_t *encryptedFields =
      get_bson_from_json_file("./src/libmongoc/tests/client_side_encryption_prose/explicit_encryption/"
                              "encryptedFields.json");
   bson_t *key1Document =
      get_bson_from_json_file("./src/libmongoc/tests/client_side_encryption_prose/explicit_encryption/"
                              "key1-document.json");
   mongoc_client_t *setupClient = test_framework_new_default_client();


   /* Read the ``"_id"`` field of ``key1Document`` as ``key1ID``. */
   {
      bson_iter_t iter;
      const bson_value_t *value;

      ASSERT(bson_iter_init_find(&iter, key1Document, "_id"));
      value = bson_iter_value(&iter);
      bson_value_copy(value, &eef->key1ID);
   }

   /* Drop and create the collection ``db.explicit_encryption`` using
    * ``encryptedFields`` as an option. */
   {
      mongoc_database_t *db = mongoc_client_get_database(setupClient, "db");
      mongoc_collection_t *coll = mongoc_database_get_collection(db, "explicit_encryption");
      bson_error_t error;
      bson_t *opts;

      opts = BCON_NEW("encryptedFields", BCON_DOCUMENT(encryptedFields));

      if (!mongoc_collection_drop_with_opts(coll, opts, &error)) {
         if (error.code != MONGOC_SERVER_ERR_NS_NOT_FOUND) {
            test_error("unexpected error in drop: %s", error.message);
         }
      }
      mongoc_collection_destroy(coll);

      coll = mongoc_database_create_collection(db, "explicit_encryption", opts, &error);
      ASSERT_OR_PRINT(coll, error);

      mongoc_collection_destroy(coll);
      bson_destroy(opts);
      mongoc_database_destroy(db);
   }

   /* Drop and create the collection ``keyvault.datakeys``. */
   {
      mongoc_database_t *db = mongoc_client_get_database(setupClient, "keyvault");
      mongoc_collection_t *coll = mongoc_database_get_collection(db, "datakeys");
      bson_error_t error;
      bson_t iopts = BSON_INITIALIZER;
      mongoc_write_concern_t *wc;

      if (!mongoc_collection_drop(coll, &error)) {
         if (error.code != MONGOC_SERVER_ERR_NS_NOT_FOUND) {
            test_error("unexpected error in drop: %s", error.message);
         }
      }
      mongoc_collection_destroy(coll);

      coll = mongoc_database_create_collection(db, "datakeys", NULL /* opts */, &error);
      ASSERT_OR_PRINT(coll, error);

      /* Insert keyDocument1 with write concern majority */
      wc = mongoc_write_concern_new();
      mongoc_write_concern_set_w(wc, MONGOC_WRITE_CONCERN_W_MAJORITY);
      ASSERT(mongoc_write_concern_append(wc, &iopts));
      ASSERT_OR_PRINT(mongoc_collection_insert_one(coll, key1Document, &iopts, NULL /* reply */, &error), error);

      mongoc_write_concern_destroy(wc);
      bson_destroy(&iopts);
      mongoc_collection_destroy(coll);
      mongoc_database_destroy(db);
   }

   eef->keyVaultClient = test_framework_new_default_client();

   /* Create a ClientEncryption object named ``clientEncryption`` */
   {
      mongoc_client_encryption_opts_t *ceOpts = mongoc_client_encryption_opts_new();
      bson_t *kms_providers = _make_local_kms_provider(NULL);
      bson_error_t error;

      mongoc_client_encryption_opts_set_keyvault_client(ceOpts, eef->keyVaultClient);
      mongoc_client_encryption_opts_set_keyvault_namespace(ceOpts, "keyvault", "datakeys");
      mongoc_client_encryption_opts_set_kms_providers(ceOpts, kms_providers);

      eef->clientEncryption = mongoc_client_encryption_new(ceOpts, &error);
      ASSERT_OR_PRINT(eef->clientEncryption, error);

      bson_destroy(kms_providers);
      mongoc_client_encryption_opts_destroy(ceOpts);
   }

   /* Create a MongoClient named ``encryptedClient``. */
   {
      mongoc_auto_encryption_opts_t *aeOpts = mongoc_auto_encryption_opts_new();
      bson_t *kms_providers = _make_local_kms_provider(NULL);
      bson_error_t error;

      mongoc_auto_encryption_opts_set_keyvault_namespace(aeOpts, "keyvault", "datakeys");
      mongoc_auto_encryption_opts_set_kms_providers(aeOpts, kms_providers);
      mongoc_auto_encryption_opts_set_bypass_query_analysis(aeOpts, true);
      eef->encryptedClient = test_framework_new_default_client();
      ASSERT_OR_PRINT(mongoc_client_enable_auto_encryption(eef->encryptedClient, aeOpts, &error), error);

      bson_destroy(kms_providers);
      mongoc_auto_encryption_opts_destroy(aeOpts);
      eef->encryptedColl = mongoc_client_get_collection(eef->encryptedClient, "db", "explicit_encryption");
   }

   mongoc_client_destroy(setupClient);
   bson_destroy(key1Document);
   bson_destroy(encryptedFields);
   return eef;
}

static void
explicit_encryption_destroy(ee_fixture *eef)
{
   if (!eef) {
      return;
   }

   mongoc_collection_destroy(eef->encryptedColl);
   mongoc_client_destroy(eef->encryptedClient);
   mongoc_client_encryption_destroy(eef->clientEncryption);
   mongoc_client_destroy(eef->keyVaultClient);
   bson_value_destroy(&eef->key1ID);
   bson_free(eef);
}

/* ree_fixture is a fixture for the Range Explicit Encryption prose test. */
typedef struct {
   bson_value_t key1ID;
   mongoc_client_t *keyVaultClient;
   mongoc_client_encryption_t *clientEncryption;
   mongoc_client_t *encryptedClient;
   mongoc_collection_t *encryptedColl;
   // typeStr is DoublePrecision, DoubleNoPrecision, Date, Int, or Long
   const char *typeStr;
   char *fieldName;
   bson_value_t zero;
   bson_value_t six;
   bson_value_t thirty;
   bson_value_t twoHundred;
   bson_value_t twoHundredOne;
   mongoc_client_encryption_encrypt_range_opts_t *ro;
} ree_fixture;

static ree_fixture *
range_explicit_encryption_setup(const char *typeStr)
{
   ree_fixture *reef = (ree_fixture *)bson_malloc0(sizeof(ree_fixture));
   reef->typeStr = typeStr;
   reef->fieldName = bson_strdup_printf("encrypted%s", typeStr);
   char *filepath = bson_strdup_printf("./src/libmongoc/tests/client_side_encryption_prose/"
                                       "explicit_encryption/range-encryptedFields-%s.json",
                                       typeStr);
   bson_t *encryptedFields = get_bson_from_json_file(filepath);
   ASSERT(encryptedFields);
   bson_free(filepath);
   bson_t *key1Document =
      get_bson_from_json_file("./src/libmongoc/tests/client_side_encryption_prose/explicit_encryption/"
                              "key1-document.json");
   ASSERT(key1Document);
   mongoc_client_t *setupClient = test_framework_new_default_client();


   /* Read the ``"_id"`` field of ``key1Document`` as ``key1ID``. */
   {
      bson_iter_t iter;
      const bson_value_t *value;

      ASSERT(bson_iter_init_find(&iter, key1Document, "_id"));
      value = bson_iter_value(&iter);
      bson_value_copy(value, &reef->key1ID);
   }

   /* Drop and create the collection ``db.explicit_encryption`` using
    * ``encryptedFields`` as an option. */
   {
      mongoc_database_t *db = mongoc_client_get_database(setupClient, "db");
      mongoc_collection_t *coll = mongoc_database_get_collection(db, "explicit_encryption");
      bson_error_t error;
      bson_t *opts;

      opts = BCON_NEW("encryptedFields", BCON_DOCUMENT(encryptedFields));

      if (!mongoc_collection_drop_with_opts(coll, opts, &error)) {
         if (error.code != MONGOC_SERVER_ERR_NS_NOT_FOUND) {
            test_error("unexpected error in drop: %s", error.message);
         }
      }
      mongoc_collection_destroy(coll);

      coll = mongoc_database_create_collection(db, "explicit_encryption", opts, &error);
      ASSERT_OR_PRINT(coll, error);

      mongoc_collection_destroy(coll);
      bson_destroy(opts);
      mongoc_database_destroy(db);
   }

   /* Drop and create the collection ``keyvault.datakeys``. */
   {
      mongoc_database_t *db = mongoc_client_get_database(setupClient, "keyvault");
      mongoc_collection_t *coll = mongoc_database_get_collection(db, "datakeys");
      bson_error_t error;
      bson_t iopts = BSON_INITIALIZER;
      mongoc_write_concern_t *wc;

      if (!mongoc_collection_drop(coll, &error)) {
         if (error.code != MONGOC_SERVER_ERR_NS_NOT_FOUND) {
            test_error("unexpected error in drop: %s", error.message);
         }
      }
      mongoc_collection_destroy(coll);

      coll = mongoc_database_create_collection(db, "datakeys", NULL /* opts */, &error);
      ASSERT_OR_PRINT(coll, error);

      /* Insert keyDocument1 with write concern majority */
      wc = mongoc_write_concern_new();
      mongoc_write_concern_set_w(wc, MONGOC_WRITE_CONCERN_W_MAJORITY);
      ASSERT(mongoc_write_concern_append(wc, &iopts));
      ASSERT_OR_PRINT(mongoc_collection_insert_one(coll, key1Document, &iopts, NULL /* reply */, &error), error);

      mongoc_write_concern_destroy(wc);
      bson_destroy(&iopts);
      mongoc_collection_destroy(coll);
      mongoc_database_destroy(db);
   }

   reef->keyVaultClient = test_framework_new_default_client();

   /* Create a ClientEncryption object named ``clientEncryption`` */
   {
      mongoc_client_encryption_opts_t *ceOpts = mongoc_client_encryption_opts_new();
      bson_t *kms_providers = _make_local_kms_provider(NULL);
      bson_error_t error;

      mongoc_client_encryption_opts_set_keyvault_client(ceOpts, reef->keyVaultClient);
      mongoc_client_encryption_opts_set_keyvault_namespace(ceOpts, "keyvault", "datakeys");
      mongoc_client_encryption_opts_set_kms_providers(ceOpts, kms_providers);

      reef->clientEncryption = mongoc_client_encryption_new(ceOpts, &error);
      ASSERT_OR_PRINT(reef->clientEncryption, error);

      bson_destroy(kms_providers);
      mongoc_client_encryption_opts_destroy(ceOpts);
   }

   /* Create a MongoClient named ``encryptedClient``. */
   {
      mongoc_auto_encryption_opts_t *aeOpts = mongoc_auto_encryption_opts_new();
      bson_t *kms_providers = _make_local_kms_provider(NULL);
      bson_error_t error;

      mongoc_auto_encryption_opts_set_keyvault_namespace(aeOpts, "keyvault", "datakeys");
      mongoc_auto_encryption_opts_set_kms_providers(aeOpts, kms_providers);
      mongoc_auto_encryption_opts_set_bypass_query_analysis(aeOpts, true);
      reef->encryptedClient = test_framework_new_default_client();
      ASSERT_OR_PRINT(mongoc_client_enable_auto_encryption(reef->encryptedClient, aeOpts, &error), error);

      bson_destroy(kms_providers);
      mongoc_auto_encryption_opts_destroy(aeOpts);
      reef->encryptedColl = mongoc_client_get_collection(reef->encryptedClient, "db", "explicit_encryption");
   }

   /* Create the values 0, 6, 30, 200, and 201 as BSON values. */
   {
      if (0 == strcmp("DecimalNoPrecision", typeStr) || 0 == strcmp("DecimalPrecision", typeStr)) {
         reef->zero.value_type = BSON_TYPE_DECIMAL128;
         ASSERT(bson_decimal128_from_string("0", &reef->zero.value.v_decimal128));
         reef->six.value_type = BSON_TYPE_DECIMAL128;
         ASSERT(bson_decimal128_from_string("6", &reef->six.value.v_decimal128));
         reef->thirty.value_type = BSON_TYPE_DECIMAL128;
         ASSERT(bson_decimal128_from_string("30", &reef->thirty.value.v_decimal128));
         reef->twoHundred.value_type = BSON_TYPE_DECIMAL128;
         ASSERT(bson_decimal128_from_string("200", &reef->twoHundred.value.v_decimal128));
         reef->twoHundredOne.value_type = BSON_TYPE_DECIMAL128;
         ASSERT(bson_decimal128_from_string("201", &reef->twoHundredOne.value.v_decimal128));
      } else if (0 == strcmp("DoubleNoPrecision", typeStr) || 0 == strcmp("DoublePrecision", typeStr)) {
         reef->zero.value_type = BSON_TYPE_DOUBLE;
         reef->zero.value.v_double = 0;
         reef->six.value_type = BSON_TYPE_DOUBLE;
         reef->six.value.v_double = 6;
         reef->thirty.value_type = BSON_TYPE_DOUBLE;
         reef->thirty.value.v_double = 30;
         reef->twoHundred.value_type = BSON_TYPE_DOUBLE;
         reef->twoHundred.value.v_double = 200;
         reef->twoHundredOne.value_type = BSON_TYPE_DOUBLE;
         reef->twoHundredOne.value.v_double = 201;
      } else if (0 == strcmp("Date", typeStr)) {
         reef->zero.value_type = BSON_TYPE_DATE_TIME;
         reef->zero.value.v_datetime = 0;
         reef->six.value_type = BSON_TYPE_DATE_TIME;
         reef->six.value.v_datetime = 6;
         reef->thirty.value_type = BSON_TYPE_DATE_TIME;
         reef->thirty.value.v_datetime = 30;
         reef->twoHundred.value_type = BSON_TYPE_DATE_TIME;
         reef->twoHundred.value.v_datetime = 200;
         reef->twoHundredOne.value_type = BSON_TYPE_DATE_TIME;
         reef->twoHundredOne.value.v_datetime = 201;
      } else if (0 == strcmp("Int", typeStr)) {
         reef->zero.value_type = BSON_TYPE_INT32;
         reef->zero.value.v_int32 = 0;
         reef->six.value_type = BSON_TYPE_INT32;
         reef->six.value.v_int32 = 6;
         reef->thirty.value_type = BSON_TYPE_INT32;
         reef->thirty.value.v_int32 = 30;
         reef->twoHundred.value_type = BSON_TYPE_INT32;
         reef->twoHundred.value.v_int32 = 200;
         reef->twoHundredOne.value_type = BSON_TYPE_INT32;
         reef->twoHundredOne.value.v_int32 = 201;
      } else if (0 == strcmp("Long", typeStr)) {
         reef->zero.value_type = BSON_TYPE_INT64;
         reef->zero.value.v_int64 = 0;
         reef->six.value_type = BSON_TYPE_INT64;
         reef->six.value.v_int64 = 6;
         reef->thirty.value_type = BSON_TYPE_INT64;
         reef->thirty.value.v_int64 = 30;
         reef->twoHundred.value_type = BSON_TYPE_INT64;
         reef->twoHundred.value.v_int64 = 200;
         reef->twoHundredOne.value_type = BSON_TYPE_INT64;
         reef->twoHundredOne.value.v_int64 = 201;
      } else {
         test_error("Unexpected type string: %s\n", typeStr);
      }
   }

   /* Create the RangeOpts depending on the type. */
   {
      reef->ro = mongoc_client_encryption_encrypt_range_opts_new();
      mongoc_client_encryption_encrypt_range_opts_set_sparsity(reef->ro, 1);
      mongoc_client_encryption_encrypt_range_opts_set_trim_factor(reef->ro, 1);
      if (0 == strcmp("DoubleNoPrecision", typeStr) || 0 == strcmp("DecimalNoPrecision", typeStr)) {
         // DoubleNoPrecision does not need more range options.
      } else if (0 == strcmp("DoublePrecision", typeStr) || 0 == strcmp("DecimalPrecision", typeStr)) {
         mongoc_client_encryption_encrypt_range_opts_set_min(reef->ro, &reef->zero);
         mongoc_client_encryption_encrypt_range_opts_set_max(reef->ro, &reef->twoHundred);
         mongoc_client_encryption_encrypt_range_opts_set_precision(reef->ro, 2);
      } else if (0 == strcmp("Date", typeStr) || 0 == strcmp("Int", typeStr) || 0 == strcmp("Long", typeStr)) {
         mongoc_client_encryption_encrypt_range_opts_set_min(reef->ro, &reef->zero);
         mongoc_client_encryption_encrypt_range_opts_set_max(reef->ro, &reef->twoHundred);
      } else {
         test_error("Unexpected type string: %s\n", typeStr);
      }
   }

   /* Encrypt and insert 0, 6, 30, and 200. */
   {
      mongoc_client_encryption_encrypt_opts_t *eo;
      bool ok;
      bson_error_t error;

      eo = mongoc_client_encryption_encrypt_opts_new();
      mongoc_client_encryption_encrypt_opts_set_keyid(eo, &reef->key1ID);
      mongoc_client_encryption_encrypt_opts_set_algorithm(eo, MONGOC_ENCRYPT_ALGORITHM_RANGE);
      mongoc_client_encryption_encrypt_opts_set_contention_factor(eo, 0);
      mongoc_client_encryption_encrypt_opts_set_range_opts(eo, reef->ro);

      bson_value_t *values[4];
      values[0] = &reef->zero;
      values[1] = &reef->six;
      values[2] = &reef->thirty;
      values[3] = &reef->twoHundred;

      for (size_t i = 0; i < sizeof values / sizeof values[0]; i++) {
         bson_value_t *value = values[i];
         bson_value_t ciphertext;
         ok = mongoc_client_encryption_encrypt(reef->clientEncryption, value, eo, &ciphertext, &error);
         ASSERT_OR_PRINT(ok, error);
         bson_t *doc = bson_new();
         BSON_APPEND_INT32(doc, "_id", (int32_t)i);
         BSON_APPEND_VALUE(doc, reef->fieldName, &ciphertext);
         ok = mongoc_collection_insert_one(reef->encryptedColl, doc, NULL /* opts */, NULL /* reply */, &error);
         ASSERT_OR_PRINT(ok, error);
         bson_destroy(doc);
         bson_value_destroy(&ciphertext);
      }

      mongoc_client_encryption_encrypt_opts_destroy(eo);
   }

   mongoc_client_destroy(setupClient);
   bson_destroy(key1Document);
   bson_destroy(encryptedFields);
   return reef;
}

static void
range_explicit_encryption_destroy(ree_fixture *reef)
{
   if (!reef) {
      return;
   }

   bson_free(reef->fieldName);
   mongoc_client_encryption_encrypt_range_opts_destroy(reef->ro);
   mongoc_collection_destroy(reef->encryptedColl);
   mongoc_client_destroy(reef->encryptedClient);
   mongoc_client_encryption_destroy(reef->clientEncryption);
   mongoc_client_destroy(reef->keyVaultClient);
   bson_value_destroy(&reef->key1ID);
   bson_free(reef);
}

// range_explicit_encryption_assert_cursor_results asserts that the encrypted
// field in documents returned by the cursor have match a list of values. The
// variadic args are a list of const bson_value_t *. The variadic args must be
// NULL terminated.
static void
range_explicit_encryption_assert_cursor_results(ree_fixture *reef, mongoc_cursor_t *cursor, ...)
{
   const bson_t *got;
   va_list args;
   bson_error_t error;

   va_start(args, cursor);
   while (true) {
      const bson_value_t *expect = va_arg(args, const bson_value_t *);
      if (!expect) {
         break;
      }
      if (!mongoc_cursor_next(cursor, &got)) {
         if (mongoc_cursor_error(cursor, &error)) {
            test_error("Got unexpected error in mongoc_cursor_next: %s", error.message);
         }
         test_error("Expected document with value: %s but got end of cursor", bson_value_to_str(expect));
      }
      bson_iter_t goti;
      const bson_value_t *gotv;
      if (!bson_iter_init_find(&goti, got, reef->fieldName)) {
         test_error(
            "Expected to find field %s, but got %s", reef->fieldName, bson_as_canonical_extended_json(got, NULL));
      }
      gotv = bson_iter_value(&goti);
      ASSERT_BSONVALUE_EQ(expect, gotv);
   }
   va_end(args);
   if (mongoc_cursor_next(cursor, &got)) {
      test_error("Expected end of cursor, but got extra document: %s", bson_as_canonical_extended_json(got, NULL));
   }
}

static void
test_range_explicit_encryption_case1(void *ctx)
{
   // Case 1: can decrypt a payload
   const char *typeStr = (const char *)ctx;
   mongoc_client_encryption_encrypt_opts_t *eo;
   ree_fixture *reef = range_explicit_encryption_setup(typeStr);
   bool ok;
   bson_error_t error;
   bson_value_t insertPayload;
   bson_value_t decrypted;

   eo = mongoc_client_encryption_encrypt_opts_new();
   mongoc_client_encryption_encrypt_opts_set_keyid(eo, &reef->key1ID);
   mongoc_client_encryption_encrypt_opts_set_algorithm(eo, MONGOC_ENCRYPT_ALGORITHM_RANGE);
   mongoc_client_encryption_encrypt_opts_set_contention_factor(eo, 0);
   mongoc_client_encryption_encrypt_opts_set_range_opts(eo, reef->ro);

   /* Use clientEncryption.encrypt() to encrypt the value 6. */
   ok = mongoc_client_encryption_encrypt(reef->clientEncryption, &reef->six, eo, &insertPayload, &error);
   ASSERT_OR_PRINT(ok, error);

   /* Use clientEncryption to decrypt insertPayload. Assert the returned
      value equals 6. */
   ok = mongoc_client_encryption_decrypt(reef->clientEncryption, &insertPayload, &decrypted, &error);
   ASSERT_OR_PRINT(ok, error);
   ASSERT_BSONVALUE_EQ(&decrypted, &reef->six);

   bson_value_destroy(&insertPayload);
   mongoc_client_encryption_encrypt_opts_destroy(eo);
   range_explicit_encryption_destroy(reef);
}

static void
test_range_explicit_encryption_case2(void *ctx)
{
   // Case 2: can find encrypted range and return the maximum
   const char *typeStr = (const char *)ctx;
   ree_fixture *reef = range_explicit_encryption_setup(typeStr);
   bool ok;
   bson_error_t error;

   // Encrypt.
   bson_t findPayload;
   {
      mongoc_client_encryption_encrypt_opts_t *eo = mongoc_client_encryption_encrypt_opts_new();
      mongoc_client_encryption_encrypt_opts_set_keyid(eo, &reef->key1ID);
      mongoc_client_encryption_encrypt_opts_set_algorithm(eo, MONGOC_ENCRYPT_ALGORITHM_RANGE);
      mongoc_client_encryption_encrypt_opts_set_query_type(eo, MONGOC_ENCRYPT_QUERY_TYPE_RANGE);
      mongoc_client_encryption_encrypt_opts_set_contention_factor(eo, 0);
      mongoc_client_encryption_encrypt_opts_set_range_opts(eo, reef->ro);

      bsonBuildDecl(expr,
                    kv("$and",
                       array(                                         //
                          doc(kv(reef->fieldName,                     //
                                 doc(kv("$gte", value(reef->six))))), //
                          doc(kv(reef->fieldName, doc(kv("$lte", value(reef->twoHundred))))))));

      ok = mongoc_client_encryption_encrypt_expression(reef->clientEncryption, &expr, eo, &findPayload, &error);
      ASSERT_OR_PRINT(ok, error);
      bson_destroy(&expr);
      mongoc_client_encryption_encrypt_opts_destroy(eo);
   }

   // Query and check results.
   {
      bson_t *opts = tmp_bson("{'sort': { '_id': 1 }}");
      mongoc_cursor_t *cursor =
         mongoc_collection_find_with_opts(reef->encryptedColl, &findPayload, opts, NULL /* read_prefs */);
      range_explicit_encryption_assert_cursor_results(reef, cursor, &reef->six, &reef->thirty, &reef->twoHundred, NULL);
      mongoc_cursor_destroy(cursor);
   }

   bson_destroy(&findPayload);
   range_explicit_encryption_destroy(reef);
}

static void
test_range_explicit_encryption_case3(void *ctx)
{
   // Case 3: can find encrypted range and return the minimum
   const char *typeStr = (const char *)ctx;
   ree_fixture *reef = range_explicit_encryption_setup(typeStr);
   bool ok;
   bson_error_t error;

   // Encrypt.
   bson_t findPayload;
   {
      mongoc_client_encryption_encrypt_opts_t *eo = mongoc_client_encryption_encrypt_opts_new();
      mongoc_client_encryption_encrypt_opts_set_keyid(eo, &reef->key1ID);
      mongoc_client_encryption_encrypt_opts_set_algorithm(eo, MONGOC_ENCRYPT_ALGORITHM_RANGE);
      mongoc_client_encryption_encrypt_opts_set_query_type(eo, MONGOC_ENCRYPT_QUERY_TYPE_RANGE);
      mongoc_client_encryption_encrypt_opts_set_contention_factor(eo, 0);
      mongoc_client_encryption_encrypt_opts_set_range_opts(eo, reef->ro);

      bsonBuildDecl(expr,
                    kv("$and",
                       array(                                          //
                          doc(kv(reef->fieldName,                      //
                                 doc(kv("$gte", value(reef->zero))))), //
                          doc(kv(reef->fieldName, doc(kv("$lte", value(reef->six))))))));

      ok = mongoc_client_encryption_encrypt_expression(reef->clientEncryption, &expr, eo, &findPayload, &error);
      ASSERT_OR_PRINT(ok, error);
      bson_destroy(&expr);
      mongoc_client_encryption_encrypt_opts_destroy(eo);
   }

   // Query and check results.
   {
      bson_t *opts = tmp_bson("{'sort': { '_id': 1 }}");
      mongoc_cursor_t *cursor =
         mongoc_collection_find_with_opts(reef->encryptedColl, &findPayload, opts, NULL /* read_prefs */);
      range_explicit_encryption_assert_cursor_results(reef, cursor, &reef->zero, &reef->six, NULL);
      mongoc_cursor_destroy(cursor);
   }

   bson_destroy(&findPayload);
   range_explicit_encryption_destroy(reef);
}

static void
test_range_explicit_encryption_case4(void *ctx)
{
   // Case 4: can find encrypted range with an open range query
   const char *typeStr = (const char *)ctx;
   ree_fixture *reef = range_explicit_encryption_setup(typeStr);
   bool ok;
   bson_error_t error;

   // Encrypt.
   bson_t findPayload;
   {
      mongoc_client_encryption_encrypt_opts_t *eo = mongoc_client_encryption_encrypt_opts_new();
      mongoc_client_encryption_encrypt_opts_set_keyid(eo, &reef->key1ID);
      mongoc_client_encryption_encrypt_opts_set_algorithm(eo, MONGOC_ENCRYPT_ALGORITHM_RANGE);
      mongoc_client_encryption_encrypt_opts_set_query_type(eo, MONGOC_ENCRYPT_QUERY_TYPE_RANGE);
      mongoc_client_encryption_encrypt_opts_set_contention_factor(eo, 0);
      mongoc_client_encryption_encrypt_opts_set_range_opts(eo, reef->ro);

      bsonBuildDecl(expr,
                    kv("$and",
                       array(                                          //
                          doc(kv(reef->fieldName,                      //
                                 doc(kv("$gt", value(reef->thirty))))) //
                          )));

      ok = mongoc_client_encryption_encrypt_expression(reef->clientEncryption, &expr, eo, &findPayload, &error);
      ASSERT_OR_PRINT(ok, error);
      bson_destroy(&expr);
      mongoc_client_encryption_encrypt_opts_destroy(eo);
   }

   // Query and check results.
   {
      bson_t *opts = tmp_bson("{'sort': { '_id': 1 }}");
      mongoc_cursor_t *cursor =
         mongoc_collection_find_with_opts(reef->encryptedColl, &findPayload, opts, NULL /* read_prefs */);
      range_explicit_encryption_assert_cursor_results(reef, cursor, &reef->twoHundred, NULL);
      mongoc_cursor_destroy(cursor);
   }

   bson_destroy(&findPayload);
   range_explicit_encryption_destroy(reef);
}

static void
test_range_explicit_encryption_case5(void *ctx)
{
   // Case 5: can run an aggregation expression inside $expr
   const char *typeStr = (const char *)ctx;
   ree_fixture *reef = range_explicit_encryption_setup(typeStr);
   bool ok;
   bson_error_t error;

   // Encrypt.
   bson_t findPayload;
   {
      mongoc_client_encryption_encrypt_opts_t *eo = mongoc_client_encryption_encrypt_opts_new();
      mongoc_client_encryption_encrypt_opts_set_keyid(eo, &reef->key1ID);
      mongoc_client_encryption_encrypt_opts_set_algorithm(eo, MONGOC_ENCRYPT_ALGORITHM_RANGE);
      mongoc_client_encryption_encrypt_opts_set_query_type(eo, MONGOC_ENCRYPT_QUERY_TYPE_RANGE);
      mongoc_client_encryption_encrypt_opts_set_contention_factor(eo, 0);
      mongoc_client_encryption_encrypt_opts_set_range_opts(eo, reef->ro);
      char *fieldPath = bson_strdup_printf("$%s", reef->fieldName);

      // Encrypt this:
      // {'$and': [ { '$lt': [ '$encrypted<Type>', 30 ] } ] } }
      bsonBuildDecl(expr,
                    kv("$and",
                       array(           //
                          doc(kv("$lt", //
                                 array(cstr(fieldPath), value(reef->thirty)))))));

      ok = mongoc_client_encryption_encrypt_expression(reef->clientEncryption, &expr, eo, &findPayload, &error);
      ASSERT_OR_PRINT(ok, error);
      bson_free(fieldPath);
      bson_destroy(&expr);
      mongoc_client_encryption_encrypt_opts_destroy(eo);
   }

   // Query and check results.
   {
      bson_t *opts = tmp_bson("{'sort': { '_id': 1 }}");
      bsonBuildDecl(filter, kv("$expr", bson(findPayload)));
      mongoc_cursor_t *cursor =
         mongoc_collection_find_with_opts(reef->encryptedColl, &filter, opts, NULL /* read_prefs */);
      range_explicit_encryption_assert_cursor_results(reef, cursor, &reef->zero, &reef->six, NULL);
      bson_destroy(&filter);
      mongoc_cursor_destroy(cursor);
   }

   bson_destroy(&findPayload);
   range_explicit_encryption_destroy(reef);
}

static void
test_range_explicit_encryption_case6(void *ctx)
{
   // Case 6: encrypting a document greater than the maximum errors
   const char *typeStr = (const char *)ctx;

   // This test case should be skipped if the encrypted field is
   // encryptedDoubleNoPrecision or encryptedDecimalNoPrecision.
   if (0 == strcmp(typeStr, "DoubleNoPrecision") || 0 == strcmp(typeStr, "DecimalNoPrecision")) {
      MONGOC_DEBUG("skipping test");
      return;
   }

   ree_fixture *reef = range_explicit_encryption_setup(typeStr);
   bool ok;
   bson_error_t error;

   // Encrypt.
   bson_value_t insertPayload;
   {
      mongoc_client_encryption_encrypt_opts_t *eo = mongoc_client_encryption_encrypt_opts_new();
      mongoc_client_encryption_encrypt_opts_set_keyid(eo, &reef->key1ID);
      mongoc_client_encryption_encrypt_opts_set_algorithm(eo, MONGOC_ENCRYPT_ALGORITHM_RANGE);
      mongoc_client_encryption_encrypt_opts_set_contention_factor(eo, 0);
      mongoc_client_encryption_encrypt_opts_set_range_opts(eo, reef->ro);

      ok = mongoc_client_encryption_encrypt(reef->clientEncryption, &reef->twoHundredOne, eo, &insertPayload, &error);
      ASSERT(!ok);
      mongoc_client_encryption_encrypt_opts_destroy(eo);
   }

   bson_value_destroy(&insertPayload);
   range_explicit_encryption_destroy(reef);
}

static void
test_range_explicit_encryption_case7(void *ctx)
{
   // Case 7: encrypting a document of a different type errors
   const char *typeStr = (const char *)ctx;

   // This test case should be skipped if the encrypted field is
   // encryptedDoubleNoPrecision or encryptedDecimalNoPrecision.
   if (0 == strcmp(typeStr, "DoubleNoPrecision") || 0 == strcmp(typeStr, "DecimalNoPrecision")) {
      MONGOC_DEBUG("skipping test");
      return;
   }

   ree_fixture *reef = range_explicit_encryption_setup(typeStr);
   bool ok;
   bson_error_t error;

   // Encrypt.
   bson_value_t insertPayload;
   {
      mongoc_client_encryption_encrypt_opts_t *eo = mongoc_client_encryption_encrypt_opts_new();
      mongoc_client_encryption_encrypt_opts_set_keyid(eo, &reef->key1ID);
      mongoc_client_encryption_encrypt_opts_set_algorithm(eo, MONGOC_ENCRYPT_ALGORITHM_RANGE);
      mongoc_client_encryption_encrypt_opts_set_contention_factor(eo, 0);
      mongoc_client_encryption_encrypt_opts_set_range_opts(eo, reef->ro);

      bson_value_t wrongType;
      if (0 == strcmp("encryptedInt", reef->fieldName)) {
         wrongType.value_type = BSON_TYPE_DOUBLE;
         wrongType.value.v_double = 6;
      } else {
         wrongType.value_type = BSON_TYPE_INT32;
         wrongType.value.v_int32 = 6;
      }

      ok = mongoc_client_encryption_encrypt(reef->clientEncryption, &wrongType, eo, &insertPayload, &error);
      ASSERT(!ok);
      mongoc_client_encryption_encrypt_opts_destroy(eo);
   }

   bson_value_destroy(&insertPayload);
   range_explicit_encryption_destroy(reef);
}

static void
test_range_explicit_encryption_case8(void *ctx)
{
   // Case 8: setting precision errors if the type is not a double
   const char *typeStr = (const char *)ctx;

   // This test case should be skipped if the encrypted field is
   // encryptedDoublePrecision or encryptedDoubleNoPrecision or
   // encryptedDecimalPrecision or encryptedDecimalNoPrecision.
   if (0 == strcmp(typeStr, "DoubleNoPrecision") || 0 == strcmp(typeStr, "DoublePrecision") ||
       0 == strcmp(typeStr, "DecimalPrecision") || 0 == strcmp(typeStr, "DecimalNoPrecision")) {
      MONGOC_DEBUG("skipping test");
      return;
   }

   ree_fixture *reef = range_explicit_encryption_setup(typeStr);
   bool ok;
   bson_error_t error;

   // Encrypt.
   bson_value_t insertPayload;
   {
      mongoc_client_encryption_encrypt_opts_t *eo = mongoc_client_encryption_encrypt_opts_new();
      mongoc_client_encryption_encrypt_opts_set_keyid(eo, &reef->key1ID);
      mongoc_client_encryption_encrypt_opts_set_algorithm(eo, MONGOC_ENCRYPT_ALGORITHM_RANGE);
      mongoc_client_encryption_encrypt_opts_set_contention_factor(eo, 0);
      mongoc_client_encryption_encrypt_range_opts_set_precision(reef->ro, 2);
      mongoc_client_encryption_encrypt_opts_set_range_opts(eo, reef->ro);

      ok = mongoc_client_encryption_encrypt(reef->clientEncryption, &reef->six, eo, &insertPayload, &error);
      ASSERT(!ok);
      mongoc_client_encryption_encrypt_opts_destroy(eo);
   }

   bson_value_destroy(&insertPayload);
   range_explicit_encryption_destroy(reef);
}

static void
test_explicit_encryption_case1(void *unused)
{
   /* Case 1: can insert encrypted indexed and find */
   bson_error_t error;
   bool ok;
   mongoc_client_encryption_encrypt_opts_t *eopts;
   bson_value_t plaintext = {0};
   ee_fixture *eef = explicit_encryption_setup();

   BSON_UNUSED(unused);

   plaintext.value_type = BSON_TYPE_UTF8;
   plaintext.value.v_utf8.str = "encrypted indexed value";
   plaintext.value.v_utf8.len = (uint32_t)strlen(plaintext.value.v_utf8.str);

   /* Use ``encryptedClient`` to insert the document ``{ "encryptedIndexed":
    * <insertPayload> }``. */
   {
      bson_value_t insertPayload;
      bson_t to_insert = BSON_INITIALIZER;

      eopts = mongoc_client_encryption_encrypt_opts_new();
      mongoc_client_encryption_encrypt_opts_set_keyid(eopts, &eef->key1ID);
      mongoc_client_encryption_encrypt_opts_set_algorithm(eopts, MONGOC_ENCRYPT_ALGORITHM_INDEXED);
      mongoc_client_encryption_encrypt_opts_set_contention_factor(eopts, 0);

      ok = mongoc_client_encryption_encrypt(eef->clientEncryption, &plaintext, eopts, &insertPayload, &error);
      ASSERT_OR_PRINT(ok, error);

      ASSERT(BSON_APPEND_VALUE(&to_insert, "encryptedIndexed", &insertPayload));

      ok = mongoc_collection_insert_one(eef->encryptedColl, &to_insert, NULL /* opts */, NULL /* reply */, &error);
      ASSERT_OR_PRINT(ok, error);

      bson_value_destroy(&insertPayload);
      bson_destroy(&to_insert);
      mongoc_client_encryption_encrypt_opts_destroy(eopts);
   }

   /* Use ``encryptedClient`` to run a "find" operation on the
    * ``db.explicit_encryption`` collection with the filter ``{
    * "encryptedIndexed": <findPayload> }``. */
   {
      bson_value_t findPayload;
      mongoc_cursor_t *cursor;
      bson_t filter = BSON_INITIALIZER;
      const bson_t *got;

      eopts = mongoc_client_encryption_encrypt_opts_new();
      mongoc_client_encryption_encrypt_opts_set_keyid(eopts, &eef->key1ID);
      mongoc_client_encryption_encrypt_opts_set_algorithm(eopts, MONGOC_ENCRYPT_ALGORITHM_INDEXED);
      mongoc_client_encryption_encrypt_opts_set_query_type(eopts, MONGOC_ENCRYPT_QUERY_TYPE_EQUALITY);
      mongoc_client_encryption_encrypt_opts_set_contention_factor(eopts, 0);

      ok = mongoc_client_encryption_encrypt(eef->clientEncryption, &plaintext, eopts, &findPayload, &error);
      ASSERT_OR_PRINT(ok, error);

      ASSERT(BSON_APPEND_VALUE(&filter, "encryptedIndexed", &findPayload));

      cursor = mongoc_collection_find_with_opts(eef->encryptedColl, &filter, NULL /* opts */, NULL /* read_prefs */);
      ASSERT(mongoc_cursor_next(cursor, &got));
      ASSERT_OR_PRINT(!mongoc_cursor_error(cursor, &error), error);
      ASSERT_MATCH(got, "{ 'encryptedIndexed': 'encrypted indexed value' }");
      ASSERT(!mongoc_cursor_next(cursor, &got) && "expected one document to be returned, got more than one");

      bson_value_destroy(&findPayload);
      mongoc_cursor_destroy(cursor);
      mongoc_client_encryption_encrypt_opts_destroy(eopts);
      bson_destroy(&filter);
   }

   explicit_encryption_destroy(eef);
}

static void
test_explicit_encryption_case2(void *unused)
{
   /* Case 2: can insert encrypted indexed and find with non-zero contention */
   bson_error_t error;
   bool ok;
   mongoc_client_encryption_encrypt_opts_t *eopts;
   bson_value_t plaintext = {0};
   int i = 0;
   ee_fixture *eef = explicit_encryption_setup();

   BSON_UNUSED(unused);

   plaintext.value_type = BSON_TYPE_UTF8;
   plaintext.value.v_utf8.str = "encrypted indexed value";
   plaintext.value.v_utf8.len = (uint32_t)strlen(plaintext.value.v_utf8.str);

   /* Insert 10 documents ``{ "encryptedIndexed": <insertPayload> }`` with
    * contention factor 10. */
   for (i = 0; i < 10; i++) {
      bson_value_t insertPayload;
      bson_t to_insert = BSON_INITIALIZER;

      eopts = mongoc_client_encryption_encrypt_opts_new();
      mongoc_client_encryption_encrypt_opts_set_keyid(eopts, &eef->key1ID);
      mongoc_client_encryption_encrypt_opts_set_algorithm(eopts, MONGOC_ENCRYPT_ALGORITHM_INDEXED);
      mongoc_client_encryption_encrypt_opts_set_contention_factor(eopts, 10);

      ok = mongoc_client_encryption_encrypt(eef->clientEncryption, &plaintext, eopts, &insertPayload, &error);
      ASSERT_OR_PRINT(ok, error);

      ASSERT(BSON_APPEND_VALUE(&to_insert, "encryptedIndexed", &insertPayload));

      ok = mongoc_collection_insert_one(eef->encryptedColl, &to_insert, NULL /* opts */, NULL /* reply */, &error);
      ASSERT_OR_PRINT(ok, error);

      bson_value_destroy(&insertPayload);
      bson_destroy(&to_insert);
      mongoc_client_encryption_encrypt_opts_destroy(eopts);
   }

   /* Find with contention factor of 0. Expect < 10 documents returned.
    */
   {
      bson_value_t findPayload;
      mongoc_cursor_t *cursor;
      bson_t filter = BSON_INITIALIZER;
      const bson_t *got;
      int got_count = 0;

      eopts = mongoc_client_encryption_encrypt_opts_new();
      mongoc_client_encryption_encrypt_opts_set_keyid(eopts, &eef->key1ID);
      mongoc_client_encryption_encrypt_opts_set_algorithm(eopts, MONGOC_ENCRYPT_ALGORITHM_INDEXED);
      mongoc_client_encryption_encrypt_opts_set_query_type(eopts, MONGOC_ENCRYPT_QUERY_TYPE_EQUALITY);
      mongoc_client_encryption_encrypt_opts_set_contention_factor(eopts, 0);

      ok = mongoc_client_encryption_encrypt(eef->clientEncryption, &plaintext, eopts, &findPayload, &error);
      ASSERT_OR_PRINT(ok, error);

      ASSERT(BSON_APPEND_VALUE(&filter, "encryptedIndexed", &findPayload));

      cursor = mongoc_collection_find_with_opts(eef->encryptedColl, &filter, NULL /* opts */, NULL /* read_prefs */);

      while (mongoc_cursor_next(cursor, &got)) {
         got_count++;
         ASSERT_MATCH(got, "{ 'encryptedIndexed': 'encrypted indexed value' }");
      }
      ASSERT_OR_PRINT(!mongoc_cursor_error(cursor, &error), error);
      ASSERT_CMPINT(got_count, <, 10);

      bson_value_destroy(&findPayload);
      mongoc_cursor_destroy(cursor);
      mongoc_client_encryption_encrypt_opts_destroy(eopts);
      bson_destroy(&filter);
   }

   /* Find with contention factor of 10. Expect all 10 documents returned. */
   {
      bson_value_t findPayload;
      mongoc_cursor_t *cursor;
      bson_t filter = BSON_INITIALIZER;
      const bson_t *got;
      int got_count = 0;

      eopts = mongoc_client_encryption_encrypt_opts_new();
      mongoc_client_encryption_encrypt_opts_set_keyid(eopts, &eef->key1ID);
      mongoc_client_encryption_encrypt_opts_set_algorithm(eopts, MONGOC_ENCRYPT_ALGORITHM_INDEXED);
      mongoc_client_encryption_encrypt_opts_set_query_type(eopts, MONGOC_ENCRYPT_QUERY_TYPE_EQUALITY);
      mongoc_client_encryption_encrypt_opts_set_contention_factor(eopts, 10);

      ok = mongoc_client_encryption_encrypt(eef->clientEncryption, &plaintext, eopts, &findPayload, &error);
      ASSERT_OR_PRINT(ok, error);

      ASSERT(BSON_APPEND_VALUE(&filter, "encryptedIndexed", &findPayload));

      cursor = mongoc_collection_find_with_opts(eef->encryptedColl, &filter, NULL /* opts */, NULL /* read_prefs */);

      while (mongoc_cursor_next(cursor, &got)) {
         got_count++;
         ASSERT_MATCH(got, "{ 'encryptedIndexed': 'encrypted indexed value' }");
      }
      ASSERT_OR_PRINT(!mongoc_cursor_error(cursor, &error), error);
      ASSERT_CMPINT(got_count, ==, 10);

      bson_value_destroy(&findPayload);
      mongoc_cursor_destroy(cursor);
      mongoc_client_encryption_encrypt_opts_destroy(eopts);
      bson_destroy(&filter);
   }

   explicit_encryption_destroy(eef);
}

static void
test_explicit_encryption_case3(void *unused)
{
   /* Case 3: can insert encrypted unindexed */
   bson_error_t error;
   bool ok;
   mongoc_client_encryption_encrypt_opts_t *eopts;
   bson_value_t plaintext = {0};
   ee_fixture *eef = explicit_encryption_setup();

   BSON_UNUSED(unused);

   plaintext.value_type = BSON_TYPE_UTF8;
   plaintext.value.v_utf8.str = "encrypted unindexed value";
   plaintext.value.v_utf8.len = (uint32_t)strlen(plaintext.value.v_utf8.str);

   /* Use ``encryptedClient`` to insert the document ``{ "_id": 1,
    * "encryptedUnindexed": <insertPayload> }``. */
   {
      bson_value_t insertPayload;
      bson_t to_insert = BSON_INITIALIZER;

      eopts = mongoc_client_encryption_encrypt_opts_new();
      mongoc_client_encryption_encrypt_opts_set_keyid(eopts, &eef->key1ID);
      mongoc_client_encryption_encrypt_opts_set_algorithm(eopts, MONGOC_ENCRYPT_ALGORITHM_UNINDEXED);

      ok = mongoc_client_encryption_encrypt(eef->clientEncryption, &plaintext, eopts, &insertPayload, &error);
      ASSERT_OR_PRINT(ok, error);

      ASSERT(BSON_APPEND_INT32(&to_insert, "_id", 1));
      ASSERT(BSON_APPEND_VALUE(&to_insert, "encryptedUnindexed", &insertPayload));

      ok = mongoc_collection_insert_one(eef->encryptedColl, &to_insert, NULL /* opts */, NULL /* reply */, &error);
      ASSERT_OR_PRINT(ok, error);

      bson_value_destroy(&insertPayload);
      bson_destroy(&to_insert);
      mongoc_client_encryption_encrypt_opts_destroy(eopts);
   }

   /* Use ``encryptedClient`` to run a "find" operation on the
    * ``db.explicit_encryption`` collection with the filter ``{ "_id": 1 }``. */
   {
      mongoc_cursor_t *cursor;
      bson_t filter = BSON_INITIALIZER;
      const bson_t *got;

      ASSERT(BSON_APPEND_INT32(&filter, "_id", 1));

      cursor = mongoc_collection_find_with_opts(eef->encryptedColl, &filter, NULL /* opts */, NULL /* read_prefs */);
      ASSERT(mongoc_cursor_next(cursor, &got));
      ASSERT_OR_PRINT(!mongoc_cursor_error(cursor, &error), error);
      ASSERT_MATCH(got, "{ 'encryptedUnindexed': 'encrypted unindexed value' }");
      ASSERT(!mongoc_cursor_next(cursor, &got) && "expected one document to be returned, got more than one");

      mongoc_cursor_destroy(cursor);
      bson_destroy(&filter);
   }

   explicit_encryption_destroy(eef);
}

static void
test_explicit_encryption_case4(void *unused)
{
   /* Case 4: can roundtrip encrypted indexed */
   bson_error_t error;
   bool ok;
   mongoc_client_encryption_encrypt_opts_t *eopts;
   bson_value_t plaintext = {0};
   bson_value_t payload;
   ee_fixture *eef = explicit_encryption_setup();

   BSON_UNUSED(unused);

   plaintext.value_type = BSON_TYPE_UTF8;
   plaintext.value.v_utf8.str = "encrypted indexed value";
   plaintext.value.v_utf8.len = (uint32_t)strlen(plaintext.value.v_utf8.str);

   /* Use ``clientEncryption`` to encrypt the value "encrypted indexed value".
    */
   {
      eopts = mongoc_client_encryption_encrypt_opts_new();
      mongoc_client_encryption_encrypt_opts_set_keyid(eopts, &eef->key1ID);
      mongoc_client_encryption_encrypt_opts_set_algorithm(eopts, MONGOC_ENCRYPT_ALGORITHM_INDEXED);
      mongoc_client_encryption_encrypt_opts_set_contention_factor(eopts, 0);

      ok = mongoc_client_encryption_encrypt(eef->clientEncryption, &plaintext, eopts, &payload, &error);
      ASSERT_OR_PRINT(ok, error);

      mongoc_client_encryption_encrypt_opts_destroy(eopts);
   }

   /* Use ``clientEncryption`` to decrypt ``payload`` */
   {
      bson_value_t got;

      ok = mongoc_client_encryption_decrypt(eef->clientEncryption, &payload, &got, &error);
      ASSERT_OR_PRINT(ok, error);
      ASSERT(got.value_type == BSON_TYPE_UTF8);
      ASSERT_CMPSTR(got.value.v_utf8.str, "encrypted indexed value");
      bson_value_destroy(&got);
   }

   bson_value_destroy(&payload);
   explicit_encryption_destroy(eef);
}

static void
test_explicit_encryption_case5(void *unused)
{
   /* Case 5: can roundtrip encrypted unindexed */
   bson_error_t error;
   bool ok;
   mongoc_client_encryption_encrypt_opts_t *eopts;
   bson_value_t plaintext = {0};
   bson_value_t payload;
   ee_fixture *eef = explicit_encryption_setup();

   BSON_UNUSED(unused);

   plaintext.value_type = BSON_TYPE_UTF8;
   plaintext.value.v_utf8.str = "encrypted unindexed value";
   plaintext.value.v_utf8.len = (uint32_t)strlen(plaintext.value.v_utf8.str);

   /* Use ``clientEncryption`` to encrypt the value "encrypted unindexed value".
    */
   {
      eopts = mongoc_client_encryption_encrypt_opts_new();
      mongoc_client_encryption_encrypt_opts_set_keyid(eopts, &eef->key1ID);
      mongoc_client_encryption_encrypt_opts_set_algorithm(eopts, MONGOC_ENCRYPT_ALGORITHM_UNINDEXED);

      ok = mongoc_client_encryption_encrypt(eef->clientEncryption, &plaintext, eopts, &payload, &error);
      ASSERT_OR_PRINT(ok, error);

      mongoc_client_encryption_encrypt_opts_destroy(eopts);
   }

   /* Use ``clientEncryption`` to decrypt ``payload`` */
   {
      bson_value_t got;

      ok = mongoc_client_encryption_decrypt(eef->clientEncryption, &payload, &got, &error);
      ASSERT_OR_PRINT(ok, error);
      ASSERT(got.value_type == BSON_TYPE_UTF8);
      ASSERT_CMPSTR(got.value.v_utf8.str, "encrypted unindexed value");
      bson_value_destroy(&got);
   }

   bson_value_destroy(&payload);
   explicit_encryption_destroy(eef);
}

static void
_test_unique_index_on_keyaltnames_setup(void (*test_case)(mongoc_client_encryption_t *, const bson_value_t *keyid))
{
   mongoc_client_t *client = NULL;
   mongoc_database_t *keyvault = NULL;
   mongoc_client_encryption_t *client_encryption = NULL;
   bson_value_t existing_key;
   bson_error_t error;

   /* Create a MongoClient object (referred to as client). */
   client = test_framework_new_default_client();
   keyvault = mongoc_client_get_database(client, "keyvault");

   /* Using client, drop the collection keyvault.datakeys. */
   {
      mongoc_collection_t *const datakeys = mongoc_database_get_collection(keyvault, "datakeys");
      mongoc_collection_drop(datakeys, &error);
      mongoc_collection_destroy(datakeys);
   }

   /* Using client, create a unique index on keyAltNames with a partial index
    * filter for only documents where keyAltNames exists. */
   {
      mongoc_collection_t *const datakeys = mongoc_database_get_collection(keyvault, "datakeys");

      mongoc_index_model_t *im =
         mongoc_index_model_new(tmp_bson("{'keyAltNames': 1}"), tmp_bson(BSON_STR({
                                   "name" : "keyAltNames_1",
                                   "unique" : true,
                                   "partialFilterExpression" : {"keyAltNames" : {"$exists" : true}}
                                })));

      bson_t *const command_opts = tmp_bson("{'writeConcern': { 'w': 'majority' }}");

      ASSERT_OR_PRINT(
         mongoc_collection_create_indexes_with_opts(datakeys, &im, 1, command_opts, NULL /* reply */, &error), error);
      mongoc_index_model_destroy(im);
      mongoc_collection_destroy(datakeys);
   }

   /* Create a ClientEncryption object (referred to as client_encryption) with
    * client set as the keyVaultClient. */
   {
      mongoc_client_encryption_opts_t *const client_encryption_opts = mongoc_client_encryption_opts_new();
      bson_t *const kms_providers = _make_kms_providers(true /* aws */, true /* local */);
      bson_t *const tls_opts = _make_tls_opts();

      mongoc_client_encryption_opts_set_kms_providers(client_encryption_opts, kms_providers);
      mongoc_client_encryption_opts_set_tls_opts(client_encryption_opts, tls_opts);
      mongoc_client_encryption_opts_set_keyvault_namespace(client_encryption_opts, "keyvault", "datakeys");
      mongoc_client_encryption_opts_set_keyvault_client(client_encryption_opts, client);
      client_encryption = mongoc_client_encryption_new(client_encryption_opts, &error);
      ASSERT_OR_PRINT(client_encryption, error);

      mongoc_client_encryption_opts_destroy(client_encryption_opts);
      bson_destroy(kms_providers);
      bson_destroy(tls_opts);
   }

   /* Using client_encryption, create a data key with a local KMS provider
    * and the keyAltName "def" (referred to as "the existing key"). */
   {
      mongoc_client_encryption_datakey_opts_t *const opts = mongoc_client_encryption_datakey_opts_new();
      const char *const keyaltname[] = {"def"};

      mongoc_client_encryption_datakey_opts_set_keyaltnames(opts, (char **)keyaltname, 1u);

      ASSERT_OR_PRINT(mongoc_client_encryption_create_datakey(client_encryption, "local", opts, &existing_key, &error),
                      error);

      mongoc_client_encryption_datakey_opts_destroy(opts);
   }

   test_case(client_encryption, &existing_key);

   mongoc_client_destroy(client);
   mongoc_database_destroy(keyvault);
   mongoc_client_encryption_destroy(client_encryption);
   bson_value_destroy(&existing_key);
}

static void
_test_unique_index_on_keyaltnames_case_1(mongoc_client_encryption_t *client_encryption,
                                         const bson_value_t *existing_key)
{
   bson_error_t error;

   BSON_UNUSED(existing_key);

   /* Step 1: Use client_encryption to create a new local data key with a
    * keyAltName "abc" and assert the operation does not fail. */
   {
      mongoc_client_encryption_datakey_opts_t *const opts = mongoc_client_encryption_datakey_opts_new();
      const char *const keyaltname[] = {"abc"};
      bson_value_t keyid;

      mongoc_client_encryption_datakey_opts_set_keyaltnames(opts, (char **)keyaltname, 1u);

      ASSERT_OR_PRINT(mongoc_client_encryption_create_datakey(client_encryption, "local", opts, &keyid, &error), error);

      mongoc_client_encryption_datakey_opts_destroy(opts);
      bson_value_destroy(&keyid);
   }

   /* Step 2: Repeat Step 1 and assert the operation fails due to a duplicate
    * key server error (error code 11000). */
   {
      mongoc_client_encryption_datakey_opts_t *const opts = mongoc_client_encryption_datakey_opts_new();
      const char *const keyaltname[] = {"abc"};
      bson_value_t keyid;

      mongoc_client_encryption_datakey_opts_set_keyaltnames(opts, (char **)keyaltname, 1u);

      ASSERT(!mongoc_client_encryption_create_datakey(client_encryption, "local", opts, &keyid, &error));
      ASSERT_ERROR_CONTAINS(error, MONGOC_ERROR_COLLECTION, MONGOC_ERROR_DUPLICATE_KEY, "keyAltNames: \"abc\"");

      mongoc_client_encryption_datakey_opts_destroy(opts);
      bson_value_destroy(&keyid);
   }

   /* Step 3: Use client_encryption to create a new local data key with a
    * keyAltName "def" and assert the operation fails due to a duplicate key
    * server error (error code 11000). */
   {
      mongoc_client_encryption_datakey_opts_t *const opts = mongoc_client_encryption_datakey_opts_new();
      const char *const keyaltname[] = {"def"};
      bson_value_t keyid;

      mongoc_client_encryption_datakey_opts_set_keyaltnames(opts, (char **)keyaltname, 1u);

      ASSERT(!mongoc_client_encryption_create_datakey(client_encryption, "local", opts, &keyid, &error));
      ASSERT_ERROR_CONTAINS(error, MONGOC_ERROR_COLLECTION, MONGOC_ERROR_DUPLICATE_KEY, "keyAltNames: \"def\"");

      mongoc_client_encryption_datakey_opts_destroy(opts);
      bson_value_destroy(&keyid);
   }
}

static void
_test_unique_index_on_keyaltnames_case_2(mongoc_client_encryption_t *client_encryption,
                                         const bson_value_t *existing_key)
{
   bson_value_t new_key;
   bson_error_t error;
   mongoc_client_encryption_datakey_opts_t *const opts = mongoc_client_encryption_datakey_opts_new();

   /* Step 1: Use client_encryption to create a new local data key and assert
    * the operation does not fail. */
   ASSERT_OR_PRINT(mongoc_client_encryption_create_datakey(client_encryption, "local", opts, &new_key, &error), error);

   /* Step 2: Use client_encryption to add a keyAltName "abc" to the key created
    * in Step 1 and assert the operation does not fail. */
   {
      bson_t key_doc;
      ASSERT_OR_PRINT(mongoc_client_encryption_add_key_alt_name(client_encryption, &new_key, "abc", &key_doc, &error),
                      error);
      bson_destroy(&key_doc);
   }

   /* Step 3: Repeat Step 2, assert the operation does not fail, and assert the
    * returned key document contains the keyAltName "abc" added in Step 2. */
   {
      bson_t key_doc;
      ASSERT_OR_PRINT(mongoc_client_encryption_add_key_alt_name(client_encryption, &new_key, "abc", &key_doc, &error),
                      error);
      ASSERT(match_bson(&key_doc, tmp_bson("{'keyAltNames': ['abc']}"), false));
      bson_destroy(&key_doc);
   }

   /* Step 4: Use client_encryption to add a keyAltName "def" to the key created
    * in Step 1 and assert the operation fails due to a duplicate key server
    * error (error code 11000). */
   {
      bson_t key_doc;
      ASSERT(!mongoc_client_encryption_add_key_alt_name(client_encryption, &new_key, "def", &key_doc, &error));
      ASSERT_ERROR_CONTAINS(error, MONGOC_ERROR_QUERY, MONGOC_ERROR_DUPLICATE_KEY, "keyAltNames: \"def\"");
      bson_destroy(&key_doc);
   }

   /* Step 5: Use client_encryption to add a keyAltName "def" to the existing
    * key, assert the operation does not fail, and assert the returned key
    * document contains the keyAltName "def" added during Setup. */
   {
      bson_t key_doc;
      ASSERT_OR_PRINT(
         mongoc_client_encryption_add_key_alt_name(client_encryption, existing_key, "def", &key_doc, &error), error);
      ASSERT(match_bson(&key_doc, tmp_bson("{'keyAltNames': ['def']}"), false));
      bson_destroy(&key_doc);
   }

   bson_value_destroy(&new_key);
   mongoc_client_encryption_datakey_opts_destroy(opts);
}

/* Prose Test 13: Unique Index on keyAltNames */
static void
test_unique_index_on_keyaltnames(void *unused)
{
   BSON_UNUSED(unused);

   _test_unique_index_on_keyaltnames_setup(_test_unique_index_on_keyaltnames_case_1);

   _test_unique_index_on_keyaltnames_setup(_test_unique_index_on_keyaltnames_case_2);
}

typedef struct {
   mongoc_client_t *setupClient;
   mongoc_client_t *encryptedClient;
   mongoc_collection_t *encryptedColl;
   bson_value_t ciphertext;
   bson_value_t malformedCiphertext;
   /* aggEvent is the CommandSucceeded or CommandFailed event observed for the
    * 'aggregate' command run in the test. */
   struct {
      const char *gotType; /* "none", "succeeded", or "failed" */
      bson_error_t gotFailedError;
      bson_t *gotSucceededReply;
   } aggEvent;
} decryption_events_fixture;

static void
decryption_events_succeeded_cb(const mongoc_apm_command_succeeded_t *event)
{
   decryption_events_fixture *def = (decryption_events_fixture *)mongoc_apm_command_succeeded_get_context(event);
   /* Only match the 'aggregate' command. */
   if (0 != strcmp(mongoc_apm_command_succeeded_get_command_name(event), "aggregate")) {
      return;
   }
   ASSERT_CMPSTR(def->aggEvent.gotType, "none");
   def->aggEvent.gotType = "succeeded";
   def->aggEvent.gotSucceededReply = bson_copy(mongoc_apm_command_succeeded_get_reply(event));
}

static void
decryption_events_failed_cb(const mongoc_apm_command_failed_t *event)
{
   decryption_events_fixture *def = (decryption_events_fixture *)mongoc_apm_command_failed_get_context(event);

   /* Only match the 'aggregate' command. */
   if (0 != strcmp(mongoc_apm_command_failed_get_command_name(event), "aggregate")) {
      return;
   }
   ASSERT_CMPSTR(def->aggEvent.gotType, "none");
   def->aggEvent.gotType = "failed";
   mongoc_apm_command_failed_get_error(event, &def->aggEvent.gotFailedError);
}

decryption_events_fixture *
decryption_events_setup(void)
{
   decryption_events_fixture *def = (decryption_events_fixture *)bson_malloc0(sizeof(decryption_events_fixture));
   mongoc_client_encryption_t *clientEncryption;
   bson_value_t keyID;

   def->setupClient = test_framework_new_default_client();
   def->aggEvent.gotType = "none";

   /* Drop and create the collection ``db.decryption_events`` */
   {
      mongoc_collection_t *coll = mongoc_client_get_collection(def->setupClient, "db", "decryption_events");
      bson_error_t error;

      if (!mongoc_collection_drop(coll, &error)) {
         if (error.code != MONGOC_SERVER_ERR_NS_NOT_FOUND) {
            test_error("unexpected error in drop: %s", error.message);
         }
      }
      mongoc_collection_destroy(coll);
   }

   /* Create a ClientEncryption object */
   {
      mongoc_client_encryption_opts_t *ceOpts = mongoc_client_encryption_opts_new();
      bson_t *kms_providers = _make_local_kms_provider(NULL);
      bson_error_t error;

      mongoc_client_encryption_opts_set_keyvault_client(ceOpts, def->setupClient);
      mongoc_client_encryption_opts_set_keyvault_namespace(ceOpts, "keyvault", "datakeys");
      mongoc_client_encryption_opts_set_kms_providers(ceOpts, kms_providers);

      clientEncryption = mongoc_client_encryption_new(ceOpts, &error);
      ASSERT_OR_PRINT(clientEncryption, error);

      bson_destroy(kms_providers);
      mongoc_client_encryption_opts_destroy(ceOpts);
   }

   /* Create a data key. */
   {
      mongoc_client_encryption_datakey_opts_t *dkOpts;
      bson_error_t error;
      bool res;

      dkOpts = mongoc_client_encryption_datakey_opts_new();

      res = mongoc_client_encryption_create_datakey(clientEncryption, "local", dkOpts, &keyID, &error);
      ASSERT_OR_PRINT(res, error);

      mongoc_client_encryption_datakey_opts_destroy(dkOpts);
   }

   /* Create a valid ciphertext. */
   {
      mongoc_client_encryption_encrypt_opts_t *eOpts;
      bson_error_t error;
      bson_value_t plaintext;
      eOpts = mongoc_client_encryption_encrypt_opts_new();
      plaintext.value_type = BSON_TYPE_UTF8;
      plaintext.value.v_utf8.str = "hello";

      const size_t len = strlen(plaintext.value.v_utf8.str);
      ASSERT(mlib_in_range(uint32_t, len));

      plaintext.value.v_utf8.len = (uint32_t)len;

      mongoc_client_encryption_encrypt_opts_set_algorithm(eOpts, MONGOC_AEAD_AES_256_CBC_HMAC_SHA_512_DETERMINISTIC);
      mongoc_client_encryption_encrypt_opts_set_keyid(eOpts, &keyID);

      ASSERT_OR_PRINT(mongoc_client_encryption_encrypt(clientEncryption, &plaintext, eOpts, &def->ciphertext, &error),
                      error);

      mongoc_client_encryption_encrypt_opts_destroy(eOpts);
   }

   /* Create a malformed ciphertext. */
   {
      bson_value_copy(&def->ciphertext, &def->malformedCiphertext);
      ASSERT(def->ciphertext.value_type == BSON_TYPE_BINARY);
      /* Change the last data byte to make malformed. The last data byte is
       * part of the HMAC tag. */
      def->malformedCiphertext.value.v_binary.data[def->malformedCiphertext.value.v_binary.data_len - 1]++;
   }

   /* Create a MongoClient with automatic decryption. */
   {
      mongoc_auto_encryption_opts_t *aeOpts = mongoc_auto_encryption_opts_new();
      bson_t *kms_providers = _make_local_kms_provider(NULL);
      bson_error_t error;
      mongoc_uri_t *uri;

      mongoc_auto_encryption_opts_set_keyvault_namespace(aeOpts, "keyvault", "datakeys");
      mongoc_auto_encryption_opts_set_kms_providers(aeOpts, kms_providers);
      uri = test_framework_get_uri();
      /* disable retryable reads so only one event is emitted on failure. */
      mongoc_uri_set_option_as_bool(uri, MONGOC_URI_RETRYREADS, false);
      def->encryptedClient = test_framework_client_new_from_uri(uri, NULL /* api */);
      test_framework_set_ssl_opts(def->encryptedClient);

      ASSERT(mongoc_client_set_error_api(def->encryptedClient, MONGOC_ERROR_API_VERSION_2));
      ASSERT_OR_PRINT(mongoc_client_enable_auto_encryption(def->encryptedClient, aeOpts, &error), error);

      def->encryptedColl = mongoc_client_get_collection(def->encryptedClient, "db", "decryption_events");

      bson_destroy(kms_providers);
      mongoc_auto_encryption_opts_destroy(aeOpts);
      mongoc_uri_destroy(uri);
   }

   /* Monitor for CommandSucceeded and CommandFailed events. */
   {
      mongoc_apm_callbacks_t *cbs = mongoc_apm_callbacks_new();
      mongoc_apm_set_command_succeeded_cb(cbs, decryption_events_succeeded_cb);
      mongoc_apm_set_command_failed_cb(cbs, decryption_events_failed_cb);
      mongoc_client_set_apm_callbacks(def->encryptedClient, cbs, def);
      mongoc_apm_callbacks_destroy(cbs);
   }

   mongoc_client_encryption_destroy(clientEncryption);
   bson_value_destroy(&keyID);
   return def;
}

static void
decryption_events_fixture_destroy(decryption_events_fixture *def)
{
   mongoc_client_destroy(def->setupClient);
   mongoc_client_destroy(def->encryptedClient);
   mongoc_collection_destroy(def->encryptedColl);
   bson_value_destroy(&def->ciphertext);
   bson_value_destroy(&def->malformedCiphertext);
   bson_destroy(def->aggEvent.gotSucceededReply);
   bson_free(def);
}

/* Prose test 14: Case 1: Command Error */
/* test_decryption_events_command_error is a regression test for CDRIVER-4401.
 * Send a command on an encrypted client resulting in a { 'ok': 0 } reply.
 * Expect an error returned and a CommandFailed event to be emitted. */
static void
test_decryption_events_case1(void *unused)
{
   bool got;
   bson_error_t error;
   decryption_events_fixture *def = decryption_events_setup();
   const bson_t *found;
   mongoc_cursor_t *cursor;

   BSON_UNUSED(unused);

   got = mongoc_client_command_simple(def->setupClient,
                                      "admin",
                                      tmp_bson("{'configureFailPoint': 'failCommand', 'mode': {'times': 1}, "
                                               "'data': {'errorCode': 123, 'failCommands': ['aggregate']}}"),
                                      NULL /* read prefs */,
                                      NULL /* reply */,
                                      &error);
   ASSERT_OR_PRINT(got, error);

   cursor = mongoc_collection_aggregate(
      def->encryptedColl, MONGOC_QUERY_NONE, tmp_bson("{}"), NULL /* opts */, NULL /* read prefs */);

   got = mongoc_cursor_next(cursor, &found);
   ASSERT_WITH_MSG(!got, "Expected error in mongoc_cursor_next, but got success");

   ASSERT(mongoc_cursor_error(cursor, &error));

   ASSERT_ERROR_CONTAINS(error, MONGOC_ERROR_SERVER, 123, "failpoint");

   ASSERT_CMPSTR(def->aggEvent.gotType, "failed");
   ASSERT_ERROR_CONTAINS(def->aggEvent.gotFailedError, MONGOC_ERROR_SERVER, 123, "failpoint");
   ASSERT(!got);
   mongoc_cursor_destroy(cursor);
   decryption_events_fixture_destroy(def);
}

/* Prose test 14: Case 2: Network Error */
/* test_decryption_events_network_error is a regression test for CDRIVER-4401.
 * Send a command on an encrypted client resulting in a network error.
 * Expect an error returned and a CommandFailed event to be emitted. */
static void
test_decryption_events_case2(void *unused)

{
   bool got;
   bson_error_t error;
   decryption_events_fixture *def = decryption_events_setup();
   const bson_t *found;
   mongoc_cursor_t *cursor;

   BSON_UNUSED(unused);

   got = mongoc_client_command_simple(def->setupClient,
                                      "admin",
                                      tmp_bson("{'configureFailPoint': 'failCommand', 'mode': {'times': 1}, "
                                               "'data': {'errorCode': 123, 'closeConnection': true, "
                                               "'failCommands': ['aggregate']}}"),
                                      NULL /* read prefs */,
                                      NULL /* reply */,
                                      &error);
   ASSERT_OR_PRINT(got, error);

   cursor = mongoc_collection_aggregate(
      def->encryptedColl, MONGOC_QUERY_NONE, tmp_bson("{}"), NULL /* opts */, NULL /* read prefs */);
   got = mongoc_cursor_next(cursor, &found);
   ASSERT_WITH_MSG(!got, "Expected error in mongoc_cursor_next, but got success");
   ASSERT(mongoc_cursor_error(cursor, &error));
   ASSERT_ERROR_CONTAINS(error, MONGOC_ERROR_STREAM, MONGOC_ERROR_STREAM_SOCKET, "socket error");

   ASSERT_CMPSTR(def->aggEvent.gotType, "failed");
   ASSERT_ERROR_CONTAINS(def->aggEvent.gotFailedError, MONGOC_ERROR_STREAM, MONGOC_ERROR_STREAM_SOCKET, "socket error");
   ASSERT(!got);
   mongoc_cursor_destroy(cursor);
   decryption_events_fixture_destroy(def);
}

/* Prose test 14: Case 3: Decrypt Error. */
/* test_decryption_events_decrypt_error is a regression test for CDRIVER-4401.
 * Decrypt a reply with a malformed ciphertext.
 * Expect an error returned and a CommandSucceeded event to be emitted with
 * ciphertext. */
static void
test_decryption_events_case3(void *unused)
{
   bool got;
   bson_error_t error;
   decryption_events_fixture *def = decryption_events_setup();
   bson_t to_insert = BSON_INITIALIZER;
   const bson_t *found;
   mongoc_cursor_t *cursor;

   BSON_UNUSED(unused);

   BSON_APPEND_VALUE(&to_insert, "encrypted", &def->malformedCiphertext);

   got = mongoc_collection_insert_one(def->encryptedColl, &to_insert, NULL /* opts */, NULL /* reply */, &error);
   ASSERT_OR_PRINT(got, error);

   cursor = mongoc_collection_aggregate(
      def->encryptedColl, MONGOC_QUERY_NONE, tmp_bson("{}"), NULL /* opts */, NULL /* read prefs */);
   got = mongoc_cursor_next(cursor, &found);
   ASSERT_WITH_MSG(!got, "Expected error in mongoc_cursor_next, but got success");

   ASSERT(mongoc_cursor_error(cursor, &error));

   ASSERT_ERROR_CONTAINS(error, MONGOC_ERROR_CLIENT_SIDE_ENCRYPTION, 1, "HMAC validation failure");

   ASSERT_CMPSTR(def->aggEvent.gotType, "succeeded");
   ASSERT_MATCH(def->aggEvent.gotSucceededReply,
                "{ 'cursor' : { 'firstBatch' : [ { 'encrypted': { "
                "'$$type': 'binData' }} ] } }");

   mongoc_cursor_destroy(cursor);
   bson_destroy(&to_insert);
   decryption_events_fixture_destroy(def);
}

/* Prose test 14: Case 4: Decrypt Success. */
/* test_decryption_events_decrypt_success is a regression test for CDRIVER-4401.
 * Decrypt a reply with a valid ciphertext.
 * Expect a successful return and a CommandSucceeded event to be emitted with
 * ciphertext. */
static void
test_decryption_events_case4(void *unused)
{
   bool got;
   bson_error_t error;
   decryption_events_fixture *def = decryption_events_setup();
   bson_t to_insert = BSON_INITIALIZER;
   const bson_t *found;
   mongoc_cursor_t *cursor;

   BSON_UNUSED(unused);

   BSON_APPEND_VALUE(&to_insert, "encrypted", &def->ciphertext);

   got = mongoc_collection_insert_one(def->encryptedColl, &to_insert, NULL /* opts */, NULL /* reply */, &error);
   ASSERT_OR_PRINT(got, error);

   cursor = mongoc_collection_aggregate(
      def->encryptedColl, MONGOC_QUERY_NONE, tmp_bson("{}"), NULL /* opts */, NULL /* read prefs */);
   got = mongoc_cursor_next(cursor, &found);
   ASSERT_OR_PRINT(!mongoc_cursor_error(cursor, &error), error);
   ASSERT(got);

   ASSERT_CMPSTR(def->aggEvent.gotType, "succeeded");

   ASSERT_MATCH(def->aggEvent.gotSucceededReply,
                "{ 'cursor' : { 'firstBatch' : [ { 'encrypted': { "
                "'$$type': 'binData' }} ] } }");

   mongoc_cursor_destroy(cursor);
   bson_destroy(&to_insert);
   decryption_events_fixture_destroy(def);
}

static void
_test_rewrap_with_separate_client_encryption(const char *src_provider, const char *dst_provider)
{
   mongoc_uri_t *const uri = test_framework_get_uri();
   mongoc_client_encryption_opts_t *const ce_opts = mongoc_client_encryption_opts_new();
   mongoc_client_t *const src_client = test_framework_client_new_from_uri(uri, NULL);
   mongoc_client_t *const dst_client = test_framework_client_new_from_uri(uri, NULL);

   bson_error_t error = {0};
   bson_value_t keyid = {0};

   BSON_ASSERT(uri);
   BSON_ASSERT(ce_opts);
   BSON_ASSERT(src_client);
   BSON_ASSERT(dst_client);

   test_framework_set_ssl_opts(src_client);
   test_framework_set_ssl_opts(dst_client);

   {
      mongoc_client_encryption_opts_set_keyvault_client(ce_opts, src_client);
      mongoc_client_encryption_opts_set_keyvault_namespace(ce_opts, "keyvault", "datakeys");

      {
         bson_t *const kms_providers = _make_kms_providers(true, true);
         BSON_ASSERT(kms_providers);
         mongoc_client_encryption_opts_set_kms_providers(ce_opts, kms_providers);
         bson_destroy(kms_providers);
      }

      {
         bson_t *const tls_opts = _make_tls_opts();
         BSON_ASSERT(tls_opts);
         mongoc_client_encryption_opts_set_tls_opts(ce_opts, tls_opts);
         bson_destroy(tls_opts);
      }
   }


   // 1. Drop the collection keyvault.datakeys.
   {
      mongoc_collection_t *datakeys = mongoc_client_get_collection(src_client, "keyvault", "datakeys");
      ASSERT(datakeys);
      (void)mongoc_collection_drop(datakeys, NULL);
      mongoc_collection_destroy(datakeys);
   }

   // 2. Create a ClientEncryption object named clientEncryption1 with these
   // options: (see ce_opts).
   mongoc_client_encryption_t *clientEncryption1 = mongoc_client_encryption_new(ce_opts, &error);
   ASSERT_OR_PRINT(clientEncryption1, error);

   // 3. Call clientEncryption1.createDataKey with srcProvider and these
   // options: (see below).
   {
      mongoc_client_encryption_datakey_opts_t *dk_opts = mongoc_client_encryption_datakey_opts_new();

      {
         bson_t *const src_masterkey = _make_kms_masterkey(src_provider);
         BSON_ASSERT(src_masterkey);
         mongoc_client_encryption_datakey_opts_set_masterkey(dk_opts, src_masterkey);
         bson_destroy(src_masterkey);
      }

      ASSERT_OR_PRINT(mongoc_client_encryption_create_datakey(clientEncryption1, src_provider, dk_opts, &keyid, &error),
                      error);

      mongoc_client_encryption_datakey_opts_destroy(dk_opts);
   }

   bson_value_t ciphertext = {0};

   // 4. Call clientEncryption1.encrypt with the value "test" and these options:
   // (see below).
   {
      char message[] = "test";

      bson_value_t bson_value;

      bson_value.value_type = BSON_TYPE_UTF8;
      bson_value.value.v_utf8.str = message;
      bson_value.value.v_utf8.len = (uint32_t)strlen(bson_value.value.v_utf8.str);

      mongoc_client_encryption_encrypt_opts_t *const e_opts = mongoc_client_encryption_encrypt_opts_new();
      mongoc_client_encryption_encrypt_opts_set_keyid(e_opts, &keyid);
      mongoc_client_encryption_encrypt_opts_set_algorithm(e_opts, MONGOC_AEAD_AES_256_CBC_HMAC_SHA_512_DETERMINISTIC);
      ASSERT_OR_PRINT(mongoc_client_encryption_encrypt(clientEncryption1, &bson_value, e_opts, &ciphertext, &error),
                      error);
      mongoc_client_encryption_encrypt_opts_destroy(e_opts);
   }

   // 5. Create a ClientEncryption object named clientEncryption2 with these
   // options: (see ce_opts).
   mongoc_client_encryption_t *clientEncryption2 = mongoc_client_encryption_new(ce_opts, &error);
   ASSERT_OR_PRINT(clientEncryption2, error);

   mongoc_client_encryption_rewrap_many_datakey_result_t *const result =
      mongoc_client_encryption_rewrap_many_datakey_result_new();
   BSON_ASSERT(result);

   // 6. Call clientEncryption2.rewrapManyDataKey with an empty filter and these
   // options: (see below).
   {
      {
         bson_t *const dst_masterkey = _make_kms_masterkey(dst_provider);
         BSON_ASSERT(dst_masterkey);
         ASSERT_OR_PRINT(mongoc_client_encryption_rewrap_many_datakey(
                            clientEncryption2, NULL, dst_provider, dst_masterkey, result, &error),
                         error);
         bson_destroy(dst_masterkey);
      }

      // Assert that the returned
      // RewrapManyDataKeyResult.bulkWriteResult.modifiedCount is 1.
      const bson_t *const bulk_write_result =
         mongoc_client_encryption_rewrap_many_datakey_result_get_bulk_write_result(result);
      ASSERT(bulk_write_result);
      ASSERT_WITH_MSG(match_bson(bulk_write_result, tmp_bson("{'nModified': 1}"), false),
                      "'%s' does not match expected value",
                      tmp_json(bulk_write_result));
   }

   // 7. Call clientEncryption1.decrypt with the ciphertext. Assert the return
   // value is "test".
   {
      bson_value_t decrypted = {0};

      ASSERT(mongoc_client_encryption_decrypt(clientEncryption1, &ciphertext, &decrypted, &error));

      ASSERT(decrypted.value_type == BSON_TYPE_UTF8);
      ASSERT(decrypted.value.v_utf8.len != 0u);
      ASSERT_CMPSTR(decrypted.value.v_utf8.str, "test");

      bson_value_destroy(&decrypted);
   }

   // 8. Call clientEncryption2.decrypt with the ciphertext. Assert the return
   // value is "test".
   {
      bson_value_t decrypted = {0};

      ASSERT(mongoc_client_encryption_decrypt(clientEncryption2, &ciphertext, &decrypted, &error));

      ASSERT(decrypted.value_type == BSON_TYPE_UTF8);
      ASSERT(decrypted.value.v_utf8.len != 0u);
      ASSERT_CMPSTR(decrypted.value.v_utf8.str, "test");

      bson_value_destroy(&decrypted);
   }

   mongoc_client_encryption_rewrap_many_datakey_result_destroy(result);
   mongoc_client_encryption_destroy(clientEncryption2);
   bson_value_destroy(&ciphertext);
   bson_value_destroy(&keyid);
   mongoc_client_encryption_destroy(clientEncryption1);
   mongoc_client_encryption_opts_destroy(ce_opts);
   mongoc_uri_destroy(uri);
   mongoc_client_destroy(dst_client);
   mongoc_client_destroy(src_client);
}

/* Prose Test 16: Case 1: Rewrap with separate ClientEncryption */
static void
test_rewrap_with_separate_client_encryption(void *unused)
{
   BSON_UNUSED(unused);

   const char *const providers[] = {"aws", "azure", "gcp", "kmip", "local"};
   const size_t providers_len = sizeof(providers) / sizeof(*providers);

   for (size_t src_idx = 0u; src_idx < providers_len; ++src_idx) {
      for (size_t dst_idx = 0u; dst_idx < providers_len; ++dst_idx) {
         const char *const src = providers[src_idx];
         const char *const dst = providers[dst_idx];

         if (test_suite_debug_output()) {
            printf("  - %s -> %s\n", src, dst);
            fflush(stdout);
         }

         _test_rewrap_with_separate_client_encryption(src, dst);
      }
   }
}

/* Prose Test 16: Case 2: RewrapManyDataKeyOpts.provider is not optional. */
static void
test_rewrap_without_provider(void *unused)
{
   BSON_UNUSED(unused);

   mongoc_uri_t *const uri = test_framework_get_uri();
   mongoc_client_encryption_opts_t *const ce_opts = mongoc_client_encryption_opts_new();
   mongoc_client_t *const key_vault_client = test_framework_client_new_from_uri(uri, NULL);

   bson_error_t error = {0};

   BSON_ASSERT(uri);
   BSON_ASSERT(ce_opts);
   BSON_ASSERT(key_vault_client);

   test_framework_set_ssl_opts(key_vault_client);

   {
      mongoc_client_encryption_opts_set_keyvault_client(ce_opts, key_vault_client);
      mongoc_client_encryption_opts_set_keyvault_namespace(ce_opts, "keyvault", "datakeys");

      {
         bson_t *const kms_providers = _make_kms_providers(true, true);
         BSON_ASSERT(kms_providers);
         mongoc_client_encryption_opts_set_kms_providers(ce_opts, kms_providers);
         bson_destroy(kms_providers);
      }

      {
         bson_t *const tls_opts = _make_tls_opts();
         BSON_ASSERT(tls_opts);
         mongoc_client_encryption_opts_set_tls_opts(ce_opts, tls_opts);
         bson_destroy(tls_opts);
      }
   }

   // 1. Create a ClientEncryption object named clientEncryption with these
   // options: (see ce_opts).
   mongoc_client_encryption_t *clientEncryption = mongoc_client_encryption_new(ce_opts, &error);
   ASSERT_OR_PRINT(clientEncryption, error);

   // 2. Call ``clientEncryption.rewrapManyDataKey`` with an empty ``filter``
   // and these options: (see below).
   {
      bool ok = mongoc_client_encryption_rewrap_many_datakey(
         clientEncryption, NULL /* filter */, NULL /* kms_provider */, tmp_bson("{}"), NULL /* result */, &error);
      // Assert an error is returned from the driver suggesting that the
      // ``provider`` option is required.
      ASSERT_WITH_MSG(!ok, "expected error, but got success");
      ASSERT_ERROR_CONTAINS(error,
                            MONGOC_ERROR_CLIENT,
                            MONGOC_ERROR_CLIENT_INVALID_ENCRYPTION_ARG,
                            "expected 'provider' to be set to identify type of 'master_key'");
   }

   mongoc_client_encryption_destroy(clientEncryption);
   mongoc_client_encryption_opts_destroy(ce_opts);
   mongoc_uri_destroy(uri);
   mongoc_client_destroy(key_vault_client);
}

/* test_qe_docs_example tests the documentation example requested in
 * CDRIVER-4379. */
static void
test_qe_docs_example(void *unused)
{
   bson_error_t error;
   mongoc_client_t *const client = test_framework_new_default_client();
   bson_t *const kmsProviders = _make_kms_providers(false /* with aws */, true /* with local */);
   bson_value_t key1ID;
   bson_value_t key2ID;
   bson_t *encryptedFieldsMap;
   mongoc_client_t *encryptedClient;
   mongoc_collection_t *encryptedColl;

   BSON_UNUSED(unused);

   /* Drop data from prior test runs. */
   {
      mongoc_database_t *db;
      mongoc_collection_t *coll;

      coll = mongoc_client_get_collection(client, "keyvault", "datakeys");
      if (!mongoc_collection_drop(coll, &error)) {
         bool ignored_error = NULL != strstr(error.message, "ns not found");
         ASSERT_OR_PRINT(ignored_error, error);
      }
      mongoc_collection_destroy(coll);

      db = mongoc_client_get_database(client, "docsExamples");
      ASSERT_OR_PRINT(mongoc_database_drop(db, &error), error);
      mongoc_database_destroy(db);
   }

   /* Create two data keys. */
   {
      mongoc_client_encryption_opts_t *ceOpts;
      mongoc_client_encryption_t *ce;
      mongoc_client_encryption_datakey_opts_t *dkOpts;

      ceOpts = mongoc_client_encryption_opts_new();
      mongoc_client_encryption_opts_set_kms_providers(ceOpts, kmsProviders);
      mongoc_client_encryption_opts_set_keyvault_namespace(ceOpts, "keyvault", "datakeys");
      mongoc_client_encryption_opts_set_keyvault_client(ceOpts, client);
      ce = mongoc_client_encryption_new(ceOpts, &error);
      ASSERT_OR_PRINT(ce, error);

      dkOpts = mongoc_client_encryption_datakey_opts_new();
      ASSERT_OR_PRINT(mongoc_client_encryption_create_datakey(ce, "local", dkOpts, &key1ID, &error), error);
      ASSERT_OR_PRINT(mongoc_client_encryption_create_datakey(ce, "local", dkOpts, &key2ID, &error), error);

      mongoc_client_encryption_datakey_opts_destroy(dkOpts);
      mongoc_client_encryption_destroy(ce);
      mongoc_client_encryption_opts_destroy(ceOpts);
   }

   /* Create an encryptedFieldsMap. */
   /* clang-format off */
   encryptedFieldsMap = BCON_NEW (
      "docsExamples.encrypted", "{",
         "fields", "[",
            "{",
               "path", "encryptedIndexed",
               "bsonType", "string",
               "keyId", BCON_BIN (key1ID.value.v_binary.subtype,
                                  key1ID.value.v_binary.data,
                                  key1ID.value.v_binary.data_len),
               "queries", "[", "{", "queryType", "equality", "}", "]",
            "}",
            "{",
               "path", "encryptedUnindexed",
               "bsonType", "string",
               "keyId", BCON_BIN (key2ID.value.v_binary.subtype,
                                  key2ID.value.v_binary.data,
                                  key2ID.value.v_binary.data_len),
            "}",
         "]",
      "}"
   );
   /* clang-format on */

   /* Create an Queryable Encryption collection. */
   {
      mongoc_auto_encryption_opts_t *aeOpts;
      mongoc_database_t *db;

      encryptedClient = test_framework_new_default_client();
      aeOpts = mongoc_auto_encryption_opts_new();
      mongoc_auto_encryption_opts_set_kms_providers(aeOpts, kmsProviders);
      mongoc_auto_encryption_opts_set_keyvault_namespace(aeOpts, "keyvault", "datakeys");
      mongoc_auto_encryption_opts_set_encrypted_fields_map(aeOpts, encryptedFieldsMap);
      ASSERT_OR_PRINT(mongoc_client_enable_auto_encryption(encryptedClient, aeOpts, &error), error);
      /* Create the Queryable Encryption collection docsExample.encrypted. */
      db = mongoc_client_get_database(encryptedClient, "docsExamples");
      /* Because docsExample.encrypted is in encryptedFieldsMap, it is created
       * with Queryable Encryption support. */
      encryptedColl = mongoc_database_create_collection(db, "encrypted", NULL /* opts */, &error);
      ASSERT_OR_PRINT(encryptedColl, error);

      mongoc_database_destroy(db);
      mongoc_auto_encryption_opts_destroy(aeOpts);
   }

   /* Auto encrypt an insert and find. */
   {
      /* Encrypt an insert. */
      bson_t *to_insert;
      bson_t *filter;
      const bson_t *got;
      mongoc_cursor_t *cursor;
      bool found;
      bson_iter_t iter;

      to_insert =
         BCON_NEW("_id", BCON_INT32(1), "encryptedIndexed", "indexedValue", "encryptedUnindexed", "unindexedValue");

      ASSERT_OR_PRINT(mongoc_collection_insert_one(encryptedColl, to_insert, NULL /* opts */, NULL /* reply */, &error),
                      error);

      filter = BCON_NEW("encryptedIndexed", "indexedValue");
      cursor = mongoc_collection_find_with_opts(encryptedColl, filter, NULL /* opts */, NULL /* read prefs */);
      found = mongoc_cursor_next(cursor, &got);
      ASSERT_OR_PRINT(!mongoc_cursor_error(cursor, &error), error);
      ASSERT(found);
      ASSERT(bson_iter_init_find(&iter, got, "encryptedIndexed"));
      ASSERT(BSON_ITER_HOLDS_UTF8(&iter));
      ASSERT_CMPSTR(bson_iter_utf8(&iter, NULL /* length */), "indexedValue");
      ASSERT(bson_iter_init_find(&iter, got, "encryptedUnindexed"));
      ASSERT(BSON_ITER_HOLDS_UTF8(&iter));
      ASSERT_CMPSTR(bson_iter_utf8(&iter, NULL /* length */), "unindexedValue");

      mongoc_cursor_destroy(cursor);
      bson_destroy(filter);
      bson_destroy(to_insert);
   }

   /* Find documents without decryption. */
   {
      mongoc_collection_t *unencryptedColl;
      bson_t *filter;
      const bson_t *got;
      mongoc_cursor_t *cursor;
      bool found;
      bson_iter_t iter;

      unencryptedColl = mongoc_client_get_collection(client, "docsExamples", "encrypted");
      filter = BCON_NEW("_id", BCON_INT32(1));
      cursor = mongoc_collection_find_with_opts(unencryptedColl, filter, NULL /* opts */, NULL /* read prefs */);
      found = mongoc_cursor_next(cursor, &got);
      ASSERT_OR_PRINT(!mongoc_cursor_error(cursor, &error), error);
      ASSERT(found);
      ASSERT(bson_iter_init_find(&iter, got, "encryptedIndexed"));
      ASSERT(BSON_ITER_HOLDS_BINARY(&iter));
      ASSERT(bson_iter_init_find(&iter, got, "encryptedUnindexed"));
      ASSERT(BSON_ITER_HOLDS_BINARY(&iter));

      mongoc_cursor_destroy(cursor);
      bson_destroy(filter);
      mongoc_collection_destroy(unencryptedColl);
   }

   mongoc_collection_destroy(encryptedColl);
   mongoc_client_destroy(encryptedClient);
   bson_destroy(encryptedFieldsMap);
   bson_value_destroy(&key2ID);
   bson_value_destroy(&key1ID);
   bson_destroy(kmsProviders);
   mongoc_client_destroy(client);
}

struct kms_callback_data {
   int value;
   const char *set_error;
   bool provide_creds;
};

static bool
_kms_callback(void *userdata, const bson_t *params, bson_t *out, bson_error_t *error)
{
   struct kms_callback_data *ctx = userdata;

   BSON_UNUSED(params);

   ctx->value = 42;
   if (ctx->set_error) {
      bson_set_error(error, MONGOC_ERROR_CLIENT_SIDE_ENCRYPTION, 1729, "%s", ctx->set_error);
      return false;
   }
   if (ctx->provide_creds) {
      uint8_t keydata[96] = {0};
      BCON_APPEND(out, "local", "{", "key", BCON_BIN(BSON_SUBTYPE_BINARY, keydata, sizeof keydata), "}");
   }
   return true;
}

static void
test_kms_callback(void *unused)
{
   // No interesting datakey options
   mongoc_client_encryption_datakey_opts_t *dk_opts = mongoc_client_encryption_datakey_opts_new();

   // Create a client encryption object
   mongoc_client_encryption_opts_t *opts = mongoc_client_encryption_opts_new();
   mongoc_client_t *cl = test_framework_new_default_client();
   mongoc_client_encryption_opts_set_keyvault_client(opts, cl);

   BSON_UNUSED(unused);

   // Given it an on-demand 'local' provider
   bson_t *empty_local = tmp_bson("{'local': {}}");
   mongoc_client_encryption_opts_set_kms_providers(opts, empty_local);
   mongoc_client_encryption_opts_set_keyvault_namespace(opts, "testing", "testing");

   {
      // Attempting to create a key from 'local' will fail immediately
      // Create a client encryption object for it.
      bson_error_t error;
      mongoc_client_encryption_t *enc = mongoc_client_encryption_new(opts, &error);
      ASSERT_OR_PRINT(enc, error);

      bson_value_t keyid;
      mongoc_client_encryption_create_datakey(enc, "local", dk_opts, &keyid, &error);
      mongoc_client_encryption_destroy(enc);

      ASSERT_ERROR_CONTAINS(error, MONGOC_ERROR_CLIENT_SIDE_ENCRYPTION, 1, "no kms provider set");
   }


   {
      // Now attach a callback
      struct kms_callback_data callback_data = {0};
      mongoc_client_encryption_opts_set_kms_credential_provider_callback(opts, _kms_callback, &callback_data);
      BSON_ASSERT(callback_data.value == 0);

      bson_error_t error;
      mongoc_client_encryption_t *enc = mongoc_client_encryption_new(opts, &error);
      ASSERT_OR_PRINT(enc, error);

      bson_value_t keyid;

      {
         mongoc_client_encryption_create_datakey(enc, "local", dk_opts, &keyid, &error);

         // The callback will have set a value when it was called
         BSON_ASSERT(callback_data.value == 42);

         // But we still get an error, because we didn't fill in 'local'
         ASSERT_ERROR_CONTAINS(error, MONGOC_ERROR_CLIENT_SIDE_ENCRYPTION, 1, "no kms provider set");
      }

      {
         // Now actually provide a key
         callback_data.provide_creds = true;
         ASSERT_OR_PRINT(mongoc_client_encryption_create_datakey(enc, "local", dk_opts, &keyid, &error), error);

         // The callback will have set a value when it was called
         BSON_ASSERT(callback_data.value == 42);
         bson_value_destroy(&keyid);
      }

      // Clear the value and tell the callback to set its own error
      callback_data.value = 0;
      callback_data.set_error = "This is the error that should appear from the callback";

      {
         mongoc_client_encryption_create_datakey(enc, "local", dk_opts, &keyid, &error);
         // It was called again:
         BSON_ASSERT(callback_data.value == 42);

         // This time the callback provided an error
         ASSERT_ERROR_CONTAINS(
            error, MONGOC_ERROR_CLIENT_SIDE_ENCRYPTION, 1729, "This is the error that should appear from the callback");
      }

      mongoc_client_encryption_destroy(enc);
   }

   mongoc_client_encryption_datakey_opts_destroy(dk_opts);
   mongoc_client_encryption_opts_destroy(opts);
   mongoc_client_destroy(cl);
}

static void
_test_auto_aws(bool should_succeed)
{
   // Datakey options for AWS
   mongoc_client_encryption_datakey_opts_t *dk_opts = mongoc_client_encryption_datakey_opts_new();
   mongoc_client_encryption_datakey_opts_set_masterkey(dk_opts,
                                                       tmp_bson("{ 'region': 'us-east-1', 'key': "
                                                                "'arn:aws:kms:us-east-1:579766882180:key/"
                                                                "89fcc2c4-08b0-4bd9-9f25-e30687b580d0' }"));

   // Create a client encryption object
   mongoc_client_encryption_opts_t *opts = mongoc_client_encryption_opts_new();
   mongoc_client_t *cl = test_framework_new_default_client();
   mongoc_client_encryption_opts_set_keyvault_client(opts, cl);

   // Given it an on-demand 'aws' provider
   bson_t *empty_aws = tmp_bson("{'aws': {}}");
   mongoc_client_encryption_opts_set_kms_providers(opts, empty_aws);
   mongoc_client_encryption_opts_set_keyvault_namespace(opts, "testing", "testing");

   {
      // Attempting to create a key from 'aws' will require credentials in the
      // environment immediately. Create a client encryption object for it.
      bson_error_t error;
      mongoc_client_encryption_t *enc = mongoc_client_encryption_new(opts, &error);
      ASSERT_OR_PRINT(enc, error);

      bson_value_t keyid;
      mongoc_client_encryption_create_datakey(enc, "aws", dk_opts, &keyid, &error);
      mongoc_client_encryption_destroy(enc);

      if (should_succeed) {
         bson_value_destroy(&keyid);
         ASSERT_OR_PRINT(error.code == 0, error);
      } else {
         // We should encounter an error while attempting to connect to the EC2
         // metadata server.
         ASSERT_ERROR_CONTAINS(error, MONGOC_ERROR_CLIENT, MONGOC_ERROR_CLIENT_AUTHENTICATE, "");
      }
   }

   mongoc_client_encryption_datakey_opts_destroy(dk_opts);
   mongoc_client_encryption_opts_destroy(opts);
   mongoc_client_destroy(cl);
}

static void
test_auto_aws_fail(void *unused)
{
   BSON_UNUSED(unused);
   _test_auto_aws(false);
}

static void
test_auto_aws_succeed(void *unused)
{
   BSON_UNUSED(unused);
   _test_auto_aws(true);
}

static int
_have_aws_creds_env(void *unused)
{
   BSON_UNUSED(unused);

   // State variable:
   //    Zero: Haven't checked yet
   //    One: We have AWS creds
   //    Two = We do not have AWS creds
   static int creds_check_state = 0;
   if (creds_check_state == 0) {
      // We need to do a check
      _mongoc_aws_credentials_t creds = {0};
      bson_error_t error;
      bool got_creds = _mongoc_aws_credentials_obtain(NULL, &creds, &error);
      _mongoc_aws_credentials_cleanup(&creds);
      if (got_creds) {
         creds_check_state = 1;
      } else {
         creds_check_state = 2;
      }
   }
   return creds_check_state == 1;
}

static int
_not_have_aws_creds_env(void *unused)
{
   return !_have_aws_creds_env(unused);
}

// Test calling mongoc_collection_drop with a NULL bson_error_t when the state
// collections do not exist. This is a regression test for CDRIVER-4457.
static void
test_drop_qe_null_error(void *unused)
{
   bson_error_t error;
   mongoc_client_t *const client = test_framework_new_default_client();
   bson_t *const kmsProviders = _make_kms_providers(false /* with aws */, true /* with local */);
   bson_t *encryptedFieldsMap;
   mongoc_client_t *encryptedClient;
   mongoc_auto_encryption_opts_t *aeOpts;
   mongoc_collection_t *coll;

   BSON_UNUSED(unused);

   /* Create an encryptedFieldsMap. */
   encryptedFieldsMap = BCON_NEW("db.encrypted", "{", "fields", "[", "]", "}");
   encryptedClient = test_framework_new_default_client();
   aeOpts = mongoc_auto_encryption_opts_new();
   mongoc_auto_encryption_opts_set_kms_providers(aeOpts, kmsProviders);
   mongoc_auto_encryption_opts_set_keyvault_namespace(aeOpts, "keyvault", "datakeys");
   mongoc_auto_encryption_opts_set_encrypted_fields_map(aeOpts, encryptedFieldsMap);
   ASSERT_OR_PRINT(mongoc_client_enable_auto_encryption(encryptedClient, aeOpts, &error), error);
   coll = mongoc_client_get_collection(encryptedClient, "db", "encrypted");
   ASSERT(mongoc_collection_drop(coll, NULL));

   mongoc_collection_destroy(coll);
   mongoc_auto_encryption_opts_destroy(aeOpts);
   mongoc_client_destroy(encryptedClient);
   bson_destroy(encryptedFieldsMap);
   bson_destroy(kmsProviders);
   mongoc_client_destroy(client);
}

static bool
_auto_datakeys(struct auto_datakey_context *ctx)
{
   ctx->out_keyid->value.v_int32 = 42;
   ctx->out_keyid->value_type = BSON_TYPE_INT32;
   return true;
}

static bool
_auto_datakeys_error(struct auto_datakey_context *ctx)
{
   bson_set_error(ctx->out_error, 42, 1729, "I am an error");
   return false;
}

static bool
_auto_datakeys_error_noset(struct auto_datakey_context *ctx)
{
   // Do not set an error code, but indicate error anyway
   BSON_UNUSED(ctx);
   return false;
}

static void
test_auto_datakeys(void *unused)
{
   BSON_UNUSED(unused);

   bson_error_t error = {0};
   bson_t in_fields = BSON_INITIALIZER;
   bsonBuildArray( //
      in_fields,
      doc(kv("keyId", cstr("keepme"))), //
      doc(kv("keyId", null)));
   bson_t out_fields = BSON_INITIALIZER;
   bool okay = _mongoc_encryptedFields_fill_auto_datakeys(&out_fields, &in_fields, _auto_datakeys, NULL, &error);
   ASSERT_ERROR_CONTAINS(error, 0, 0, "");
   ASSERT(okay);
   bsonParse( //
      out_fields,
      require(keyWithType("0", doc), //
              parse(require(allOf(key("keyId"), strEqual("keepme")), nop))),
      require(keyWithType("1", doc),
              parse(require(allOf(keyWithType("keyId", int32)), do(ASSERT_CMPINT32(bsonAs(int32), ==, 42))))));
   ASSERT(bsonParseError == NULL);
   bson_destroy(&out_fields);

   // Do it again, but we will generate an error
   okay = _mongoc_encryptedFields_fill_auto_datakeys(&out_fields, &in_fields, _auto_datakeys_error, NULL, &error);
   ASSERT(!okay);
   ASSERT_ERROR_CONTAINS(error, 42, 1729, "I am an error");
   bson_destroy(&out_fields);

   // Do it again, but we will generate an error without the factory setting the
   // error
   okay = _mongoc_encryptedFields_fill_auto_datakeys(&out_fields, &in_fields, _auto_datakeys_error_noset, NULL, &error);
   ASSERT(!okay);
   // Generic error, since the factory didn't provide one:
   ASSERT_ERROR_CONTAINS(error, MONGOC_ERROR_BSON, MONGOC_ERROR_BSON_INVALID, "indicated failure");
   bson_destroy(&out_fields);
   bson_destroy(&in_fields);
}

static void
_do_cec_test(void (*test)(const char *kmsProvider))
{
   test("local");
   test("aws");
}

// Declare a createEncryptedCollection test case (See usage below)
#define CEC_TEST(name, ...)              \
   static void name##_impl(__VA_ARGS__); \
   static void name(void *unused)        \
   {                                     \
      BSON_UNUSED(unused);               \
      _do_cec_test(name##_impl);         \
   }                                     \
   static void name##_impl(__VA_ARGS__)

CEC_TEST(test_create_encrypted_collection_simple, const char *kmsProvider)
{
   bson_error_t error = {0};
   mongoc_client_t *const client = test_framework_new_default_client();
   bson_t *const kmsProviders = _make_kms_providers(true, true);
   bson_t *const tlsOptions = _make_tls_opts();

   const char *const dbName = "cec-test-db";

   // Drop prior data
   {
      mongoc_collection_t *const coll = mongoc_client_get_collection(client, "keyvault", "datakeys");
      if (coll) {
         mongoc_collection_drop(coll, &error);
         bool okay = error.code == 0 || strstr(error.message, "ns not found") != NULL;
         ASSERT_OR_PRINT(okay, error);
      }
      mongoc_collection_destroy(coll);

      mongoc_database_t *const db = mongoc_client_get_database(client, dbName);
      ASSERT_OR_PRINT(mongoc_database_drop(db, &error), error);
      mongoc_database_destroy(db);
   }

   // Create a CE
   mongoc_client_encryption_opts_t *const ceOpts = mongoc_client_encryption_opts_new();
   mongoc_client_encryption_opts_set_kms_providers(ceOpts, kmsProviders);
   mongoc_client_encryption_opts_set_tls_opts(ceOpts, tlsOptions);
   mongoc_client_encryption_opts_set_keyvault_namespace(ceOpts, "keyvault", "datakeys");
   mongoc_client_encryption_opts_set_keyvault_client(ceOpts, client);
   mongoc_client_encryption_t *const ce = mongoc_client_encryption_new(ceOpts, &error);
   mongoc_client_encryption_opts_destroy(ceOpts);
   ASSERT_OR_PRINT(ce, error);

   // Create the encrypted collection
   bsonBuildDecl(
      ccOpts,
      kv("encryptedFields",
         doc(kv("fields", array(doc(kv("path", cstr("ssn")), kv("bsonType", cstr("string")), kv("keyId", null)))))));
   mongoc_database_t *const db = mongoc_client_get_database(client, dbName);
   bson_t *const mkey = _make_kms_masterkey(kmsProvider);
   mongoc_collection_t *const coll = mongoc_client_encryption_create_encrypted_collection(
      ce, db, "test-coll", &ccOpts, NULL, kmsProvider, mkey, &error);
   ASSERT_OR_PRINT(coll, error);
   bson_destroy(&ccOpts);
   bson_destroy(mkey);

   bsonBuildDecl(doc, kv("ssn", cstr("123-45-6789")));
   const bool okay = mongoc_collection_insert_one(coll, &doc, NULL, NULL, &error);
   // Expect a failure: We didn't encrypt the field, and we don't have
   // auto-encryption enabled, but the server expects this to be encrypted.
   ASSERT(!okay);
   ASSERT_ERROR_CONTAINS(error, MONGOC_ERROR_COLLECTION, 121, "failed validation");
   bson_destroy(&doc);

   bson_destroy(kmsProviders);
   bson_destroy(tlsOptions);
   mongoc_collection_destroy(coll);
   mongoc_database_drop(db, &error);
   mongoc_database_destroy(db);
   mongoc_client_encryption_destroy(ce);
   mongoc_client_destroy(client);
}

static void
test_create_encrypted_collection_no_encryptedFields_helper(mongoc_client_t *client,
                                                           const char *dbName,
                                                           const char *collName,
                                                           const char *kmsProvider)
{
   bson_error_t error = {0};
   bson_t *const kmsProviders = _make_kms_providers(true, true);
   bson_t *const tlsOptions = _make_tls_opts();

   ASSERT(client);

   // Drop prior data
   {
      mongoc_collection_t *const coll = mongoc_client_get_collection(client, "keyvault", "datakeys");
      if (coll) {
         mongoc_collection_drop(coll, &error);
         bool okay = error.code == 0 || strstr(error.message, "ns not found") != NULL;
         ASSERT_OR_PRINT(okay, error);
      }
      mongoc_collection_destroy(coll);

      mongoc_database_t *const db = mongoc_client_get_database(client, dbName);
      ASSERT_OR_PRINT(mongoc_database_drop(db, &error), error);
      mongoc_database_destroy(db);
   }

   // Create a CE
   mongoc_client_encryption_opts_t *const ceOpts = mongoc_client_encryption_opts_new();
   mongoc_client_encryption_opts_set_kms_providers(ceOpts, kmsProviders);
   mongoc_client_encryption_opts_set_tls_opts(ceOpts, tlsOptions);
   mongoc_client_encryption_opts_set_keyvault_namespace(ceOpts, "keyvault", "datakeys");
   mongoc_client_encryption_opts_set_keyvault_client(ceOpts, client);
   mongoc_client_encryption_t *const ce = mongoc_client_encryption_new(ceOpts, &error);
   mongoc_client_encryption_opts_destroy(ceOpts);
   ASSERT_OR_PRINT(ce, error);

   // Create the encrypted collection
   bsonBuildDecl(ccOpts, do());
   mongoc_database_t *const db = mongoc_client_get_database(client, dbName);
   bson_t *const mkey = _make_kms_masterkey(kmsProvider);
   mongoc_collection_t *const coll =
      mongoc_client_encryption_create_encrypted_collection(ce, db, collName, &ccOpts, NULL, kmsProvider, mkey, &error);
   ASSERT_ERROR_CONTAINS(
      error, MONGOC_ERROR_COMMAND, MONGOC_ERROR_COMMAND_INVALID_ARG, "No 'encryptedFields' are defined");
   bson_destroy(&ccOpts);
   bson_destroy(mkey);

   bson_destroy(kmsProviders);
   bson_destroy(tlsOptions);
   mongoc_collection_destroy(coll);
   mongoc_database_drop(db, &error);
   mongoc_database_destroy(db);
   mongoc_client_encryption_destroy(ce);
}

CEC_TEST(test_create_encrypted_collection_no_encryptedFields, const char *kmsProvider)
{
   const char *dbName = "cec-test-db";
   const char *collName = "test-coll";

   // Test with a default client.
   {
      mongoc_client_t *const client = test_framework_new_default_client();
      test_create_encrypted_collection_no_encryptedFields_helper(client, dbName, collName, kmsProvider);
      mongoc_client_destroy(client);
   }

   // Test with a client configured with an encryptedFieldsMap.
   // This is not a required test. But a prior implementation checked if the
   // target collection was configured in encryptedFieldsMap.
   {
      mongoc_client_t *const client = test_framework_new_default_client();
      mongoc_auto_encryption_opts_t *aeOpts = mongoc_auto_encryption_opts_new();
      bson_t *const kmsProviders = _make_kms_providers(true /* with aws */, true /* with local */);
      char *namespace = bson_strdup_printf("%s.%s", dbName, collName);
      bson_t *encryptedFieldsMap = tmp_bson("{'%s': {'fields': []}}", namespace);
      bson_error_t error;

      mongoc_auto_encryption_opts_set_kms_providers(aeOpts, kmsProviders);
      mongoc_auto_encryption_opts_set_keyvault_namespace(aeOpts, "keyvault", "datakeys");
      mongoc_auto_encryption_opts_set_encrypted_fields_map(aeOpts, encryptedFieldsMap);
      ASSERT_OR_PRINT(mongoc_client_enable_auto_encryption(client, aeOpts, &error), error);

      test_create_encrypted_collection_no_encryptedFields_helper(client, dbName, collName, kmsProvider);

      bson_free(namespace);
      bson_destroy(kmsProviders);
      mongoc_auto_encryption_opts_destroy(aeOpts);
      mongoc_client_destroy(client);
   }
}

CEC_TEST(test_create_encrypted_collection_bad_keyId, const char *const kmsProvider)
{
   bson_error_t error = {0};
   mongoc_client_t *const client = test_framework_new_default_client();
   bson_t *const kmsProviders = _make_kms_providers(true, true);
   bson_t *const tlsOptions = _make_tls_opts();

   const char *const dbName = "cec-test-db";

   // Drop prior data
   {
      mongoc_collection_t *const coll = mongoc_client_get_collection(client, "keyvault", "datakeys");
      if (coll) {
         mongoc_collection_drop(coll, &error);
         bool okay = error.code == 0 || strstr(error.message, "ns not found") != NULL;
         ASSERT_OR_PRINT(okay, error);
      }
      mongoc_collection_destroy(coll);

      mongoc_database_t *const db = mongoc_client_get_database(client, dbName);
      ASSERT_OR_PRINT(mongoc_database_drop(db, &error), error);
      mongoc_database_destroy(db);
   }

   // Create a CE
   mongoc_client_encryption_opts_t *const ceOpts = mongoc_client_encryption_opts_new();
   mongoc_client_encryption_opts_set_kms_providers(ceOpts, kmsProviders);
   mongoc_client_encryption_opts_set_tls_opts(ceOpts, tlsOptions);
   mongoc_client_encryption_opts_set_keyvault_namespace(ceOpts, "keyvault", "datakeys");
   mongoc_client_encryption_opts_set_keyvault_client(ceOpts, client);
   mongoc_client_encryption_t *const ce = mongoc_client_encryption_new(ceOpts, &error);
   mongoc_client_encryption_opts_destroy(ceOpts);
   ASSERT_OR_PRINT(ce, error);

   // Create the encrypted collection
   bsonBuildDecl(
      ccOpts,
      kv("encryptedFields",
         doc(kv("fields",
                array(doc(kv("path", cstr("ssn")), kv("bsonType", cstr("string")), kv("keyId", boolean(true))))))));
   mongoc_database_t *const db = mongoc_client_get_database(client, dbName);
   bson_t *const mkey = _make_kms_masterkey(kmsProvider);
   mongoc_collection_t *const coll = mongoc_client_encryption_create_encrypted_collection(
      ce, db, "test-coll", &ccOpts, NULL, kmsProvider, mkey, &error);
   ASSERT_ERROR_CONTAINS(
      error, MONGOC_ERROR_QUERY, MONGOC_ERROR_PROTOCOL_INVALID_REPLY, "create.encryptedFields.fields.keyId");
   bson_destroy(&ccOpts);
   bson_destroy(mkey);

   bson_destroy(kmsProviders);
   bson_destroy(tlsOptions);
   mongoc_collection_destroy(coll);
   mongoc_database_drop(db, &error);
   mongoc_database_destroy(db);
   mongoc_client_encryption_destroy(ce);
   mongoc_client_destroy(client);
}

// Implements Prose Test 21. Case: 4.
CEC_TEST(test_create_encrypted_collection_insert, const char *const kmsProvider)
{
   bson_error_t error = {0};
   mongoc_client_t *const client = test_framework_new_default_client();
   bson_t *const kmsProviders = _make_kms_providers(true, true);
   bson_t *const tlsOptions = _make_tls_opts();

   const char *const dbName = "cec-test-db";

   // Drop prior data
   {
      mongoc_collection_t *const coll = mongoc_client_get_collection(client, "keyvault", "datakeys");
      if (coll) {
         mongoc_collection_drop(coll, &error);
         bool okay = error.code == 0 || strstr(error.message, "ns not found") != NULL;
         ASSERT_OR_PRINT(okay, error);
      }
      mongoc_collection_destroy(coll);

      mongoc_database_t *const db = mongoc_client_get_database(client, dbName);
      ASSERT_OR_PRINT(mongoc_database_drop(db, &error), error);
      mongoc_database_destroy(db);
   }

   // Create a CE
   mongoc_client_encryption_opts_t *const ceOpts = mongoc_client_encryption_opts_new();
   mongoc_client_encryption_opts_set_kms_providers(ceOpts, kmsProviders);
   mongoc_client_encryption_opts_set_tls_opts(ceOpts, tlsOptions);
   mongoc_client_encryption_opts_set_keyvault_namespace(ceOpts, "keyvault", "datakeys");
   mongoc_client_encryption_opts_set_keyvault_client(ceOpts, client);
   mongoc_client_encryption_t *const ce = mongoc_client_encryption_new(ceOpts, &error);
   mongoc_client_encryption_opts_destroy(ceOpts);
   ASSERT_OR_PRINT(ce, error);

   // Create the encrypted collection
   bsonBuildDecl(
      ccOpts,
      kv("encryptedFields",
         doc(kv("fields", array(doc(kv("path", cstr("ssn")), kv("bsonType", cstr("string")), kv("keyId", null)))))));
   mongoc_database_t *const db = mongoc_client_get_database(client, dbName);
   bson_t new_opts;
   bson_t *const mkey = _make_kms_masterkey(kmsProvider);
   mongoc_collection_t *const coll = mongoc_client_encryption_create_encrypted_collection(
      ce, db, "testing1", &ccOpts, &new_opts, kmsProvider, mkey, &error);
   ASSERT_OR_PRINT(coll, error);
   bson_destroy(&ccOpts);
   bson_destroy(mkey);

   // Extract the encryption key ID that was generated by
   // CreateEncryptedCollection:
   bson_value_t new_keyid;
   bsonParse(new_opts,
             require(keyWithType("encryptedFields", doc),
                     parse(require(keyWithType("fields", array),
                                   visitEach(require(type(doc)),
                                             parse(require(key("keyId"),
                                                           require(type(binary)),
                                                           do({
                                                              bson_value_copy(
                                                                 bson_iter_value((bson_iter_t *)&bsonVisitIter),
                                                                 &new_keyid);
                                                           }),
                                                           halt)))))));
   ASSERT_CMPSTR(bsonParseError, NULL);

   // Generate some plaintext:
   bson_value_t plain;
   plain.value_type = BSON_TYPE_UTF8;
   plain.value.v_utf8.str = "123-45-6789";
   plain.value.v_utf8.len = (uint32_t)strlen(plain.value.v_utf8.str);

   // Encrypt the value using the new encryption key:
   mongoc_client_encryption_encrypt_opts_t *eo = mongoc_client_encryption_encrypt_opts_new();
   mongoc_client_encryption_encrypt_opts_set_keyid(eo, &new_keyid);
   mongoc_client_encryption_encrypt_opts_set_algorithm(eo, MONGOC_ENCRYPT_ALGORITHM_UNINDEXED);
   bson_value_t ciphertext;
   bool okay = mongoc_client_encryption_encrypt(ce, &plain, eo, &ciphertext, &error);
   ASSERT_OR_PRINT(okay, error);
   mongoc_client_encryption_encrypt_opts_destroy(eo);
   bson_value_destroy(&new_keyid);

   // Insert the ciphertext:
   bsonBuildDecl(doc, kv("ssn", value(ciphertext)));
   okay = mongoc_collection_insert_one(coll, &doc, NULL, NULL, &error);
   ASSERT_OR_PRINT(okay, error);
   // Success!

   bson_destroy(&doc);
   bson_value_destroy(&ciphertext);
   bson_destroy(kmsProviders);
   bson_destroy(tlsOptions);
   mongoc_collection_destroy(coll);
   mongoc_database_drop(db, &error);
   mongoc_database_destroy(db);
   mongoc_client_encryption_destroy(ce);
   mongoc_client_destroy(client);
   bson_destroy(&new_opts);
}


typedef struct listen_socket {
   mongoc_socket_t *socket;
   mongoc_cond_t cond;
   bson_mutex_t mutex;
   bool failed;
   char ip[16];
   unsigned short port;
   bool complete;
} listen_socket_args_t;

static BSON_THREAD_FUN(listen_socket, arg)
{
   listen_socket_args_t *args = arg;
   mongoc_socket_t *socket;
   struct sockaddr_in server_addr = {0};
   args->failed = false;

   // create a TcpListener on 127.0.0.1 endpoint
   socket = mongoc_socket_new(AF_INET, SOCK_STREAM, 0);
   BSON_ASSERT(socket);

   server_addr.sin_family = AF_INET;
   server_addr.sin_addr.s_addr = htonl(INADDR_LOOPBACK);
   server_addr.sin_port = htons(0);
   mongoc_socklen_t addr_len = (mongoc_socklen_t)sizeof server_addr;

   int r = mongoc_socket_bind(socket, (struct sockaddr *)&server_addr, addr_len);
   BSON_ASSERT(r == 0);

   // forward the port and ip for mongocryptdURI
   r = mongoc_socket_getsockname(socket, (struct sockaddr *)&server_addr, &addr_len);
   BSON_ASSERT(r == 0);

   bson_mutex_lock(&args->mutex);
   args->port = ntohs(server_addr.sin_port);
   inet_ntop(AF_INET, &server_addr.sin_addr, args->ip, sizeof(args->ip));
   mongoc_cond_signal(&args->cond);
   bson_mutex_unlock(&args->mutex);

   // listen on socket
   r = mongoc_socket_listen(socket, 100);
   BSON_ASSERT(r == 0);
   mlib_sleep_for(1, ms);
   mongoc_socket_t *ret = mongoc_socket_accept(socket, bson_get_monotonic_time() + 100);
   if (ret) {
      // not null received a connection and test should fail
      args->failed = true;
   }
   // signal that test is complete.
   bson_mutex_lock(&args->mutex);
   args->complete = true;
   mongoc_cond_signal(&args->cond);
   bson_mutex_unlock(&args->mutex);

   mongoc_socket_destroy(socket);
   BSON_THREAD_RETURN;
}

/* Prose Test 20: Bypass creating mongocryptd client when shared library is
 * loaded */
static void
test_bypass_mongocryptd_shared_library(void *unused)
{
   BSON_UNUSED(unused);
   mongoc_client_t *client_encrypted;
   mongoc_auto_encryption_opts_t *auto_encryption_opts;
   bson_t *kms_providers;
   mongoc_database_t *db;
   mongoc_collection_t *coll;
   bson_error_t error;
   bson_thread_t socket_thread;

   // start the socket on a thread
   listen_socket_args_t *args = bson_malloc0(sizeof(listen_socket_args_t));
   bson_mutex_init(&args->mutex);
   mongoc_cond_init(&args->cond);
   ASSERT_CMPINT(0, ==, mcommon_thread_create(&socket_thread, listen_socket, args));

   // configure mongoclient with auto encryption
   char *env_cryptSharedLibPath = test_framework_getenv("MONGOC_TEST_CRYPT_SHARED_LIB_PATH");
   BSON_ASSERT(env_cryptSharedLibPath);
   auto_encryption_opts = mongoc_auto_encryption_opts_new();
   kms_providers = BCON_NEW("local", "{", "key", BCON_BIN(0, (uint8_t *)LOCAL_MASTERKEY, 96), "}");
   mongoc_auto_encryption_opts_set_kms_providers(auto_encryption_opts, kms_providers);
   mongoc_auto_encryption_opts_set_keyvault_namespace(auto_encryption_opts, "keyvault", "datakeys");

   // wait for port and ip to be set on the other thread
   bson_mutex_lock(&args->mutex);
   while (!args->port) {
      int cond_ret = mongoc_cond_timedwait(&args->cond, &args->mutex, 5000);
      /* ret non-zero indicates an error (a timeout) */
      BSON_ASSERT(!cond_ret);
   }
   bson_mutex_unlock(&args->mutex);
   BSON_ASSERT(strlen(args->ip) > 0);

   // configure extra options
   bson_t *extra = tmp_bson("{'mongocryptdURI': 'mongodb://%s:%d', "
                            "'cryptSharedLibPath': '%s'}",
                            args->ip,
                            args->port,
                            env_cryptSharedLibPath);
   mongoc_auto_encryption_opts_set_extra(auto_encryption_opts, extra);
   bson_free(env_cryptSharedLibPath);
   // get the client
   client_encrypted = test_framework_new_default_client();
   bool ret = mongoc_client_enable_auto_encryption(client_encrypted, auto_encryption_opts, &error);
   ASSERT_OR_PRINT(ret, error);

   // insert a document
   db = mongoc_client_get_database(client_encrypted, "db");
   coll = mongoc_database_get_collection(db, "coll");
   ret = mongoc_collection_insert_one(
      coll, tmp_bson("{'unencrypted': 'test'}"), NULL /* opts */, NULL /* reply */, &error);
   ASSERT_OR_PRINT(ret, error);

   // Wait for listener thread to complete.
   bson_mutex_lock(&args->mutex);
   while (!args->complete) {
      int cond_ret = mongoc_cond_timedwait(&args->cond, &args->mutex, 5000);
      /* ret non-zero indicates an error (a timeout) */
      BSON_ASSERT(!cond_ret);
   }
   bson_mutex_unlock(&args->mutex);
   // failed should be false if the signal did not receive a connection
   BSON_ASSERT(!args->failed);
   mcommon_thread_join(socket_thread);

   bson_mutex_destroy(&args->mutex);
   mongoc_cond_destroy(&args->cond);
   bson_destroy(kms_providers);
   mongoc_auto_encryption_opts_destroy(auto_encryption_opts);
   mongoc_collection_destroy(coll);
   mongoc_database_destroy(db);
   mongoc_client_destroy(client_encrypted);
   bson_free(args);
}

static void
test_range_explicit_encryption_applies_defaults(void *unused)
{
   BSON_UNUSED(unused);

   bson_error_t error;
   mongoc_client_t *keyVaultClient = test_framework_new_default_client();

   // Create a ClientEncryption object.
   mongoc_client_encryption_t *clientEncryption;
   {
      mongoc_client_encryption_opts_t *ceOpts = mongoc_client_encryption_opts_new();
      bson_t *kms_providers = _make_local_kms_provider(NULL);

      mongoc_client_encryption_opts_set_keyvault_client(ceOpts, keyVaultClient);
      mongoc_client_encryption_opts_set_keyvault_namespace(ceOpts, "keyvault", "datakeys");
      mongoc_client_encryption_opts_set_kms_providers(ceOpts, kms_providers);

      clientEncryption = mongoc_client_encryption_new(ceOpts, &error);
      ASSERT_OR_PRINT(clientEncryption, error);

      bson_destroy(kms_providers);
      mongoc_client_encryption_opts_destroy(ceOpts);
   }

   // Create a data key.
   bson_value_t keyID;
   {
      mongoc_client_encryption_datakey_opts_t *dkOpts = mongoc_client_encryption_datakey_opts_new();

      bool ok = mongoc_client_encryption_create_datakey(clientEncryption, "local", dkOpts, &keyID, &error);
      ASSERT_OR_PRINT(ok, error);

      mongoc_client_encryption_datakey_opts_destroy(dkOpts);
   }

   bson_value_t minValue = {.value_type = BSON_TYPE_INT32, .value.v_int32 = 0};
   bson_value_t maxValue = {.value_type = BSON_TYPE_INT32, .value.v_int32 = 1000};
   bson_value_t toEncrypt = {.value_type = BSON_TYPE_INT32, .value.v_int32 = 123};

   // Create `payload_defaults`.
   bson_value_t payload_defaults;
   {
      mongoc_client_encryption_encrypt_opts_t *eOpts = mongoc_client_encryption_encrypt_opts_new();
      mongoc_client_encryption_encrypt_opts_set_keyid(eOpts, &keyID);
      mongoc_client_encryption_encrypt_opts_set_algorithm(eOpts, MONGOC_ENCRYPT_ALGORITHM_RANGE);
      mongoc_client_encryption_encrypt_opts_set_contention_factor(eOpts, 0);

      // Apply range options. Omit `sparsity` and `trimFactor`.
      {
         mongoc_client_encryption_encrypt_range_opts_t *rOpts = mongoc_client_encryption_encrypt_range_opts_new();
         mongoc_client_encryption_encrypt_range_opts_set_min(rOpts, &minValue);
         mongoc_client_encryption_encrypt_range_opts_set_max(rOpts, &maxValue);
         mongoc_client_encryption_encrypt_opts_set_range_opts(eOpts, rOpts);
         mongoc_client_encryption_encrypt_range_opts_destroy(rOpts);
      }

      bool ok = mongoc_client_encryption_encrypt(clientEncryption, &toEncrypt, eOpts, &payload_defaults, &error);
      ASSERT_OR_PRINT(ok, error);
      ASSERT(payload_defaults.value_type == BSON_TYPE_BINARY);

      mongoc_client_encryption_encrypt_opts_destroy(eOpts);
   }

   // Case 1: Uses libmongocrypt defaults.
   {
      mongoc_client_encryption_encrypt_opts_t *eOpts = mongoc_client_encryption_encrypt_opts_new();
      mongoc_client_encryption_encrypt_opts_set_keyid(eOpts, &keyID);
      mongoc_client_encryption_encrypt_opts_set_algorithm(eOpts, MONGOC_ENCRYPT_ALGORITHM_RANGE);
      mongoc_client_encryption_encrypt_opts_set_contention_factor(eOpts, 0);

      // Apply range options. Include `sparsity` and `trimFactor`.
      {
         mongoc_client_encryption_encrypt_range_opts_t *rOpts = mongoc_client_encryption_encrypt_range_opts_new();
         mongoc_client_encryption_encrypt_range_opts_set_min(rOpts, &minValue);
         mongoc_client_encryption_encrypt_range_opts_set_max(rOpts, &maxValue);
         mongoc_client_encryption_encrypt_range_opts_set_sparsity(rOpts, 2);
         mongoc_client_encryption_encrypt_range_opts_set_trim_factor(rOpts, 6);
         mongoc_client_encryption_encrypt_opts_set_range_opts(eOpts, rOpts);
         mongoc_client_encryption_encrypt_range_opts_destroy(rOpts);
      }

      bson_value_t payload;
      bool ok = mongoc_client_encryption_encrypt(clientEncryption, &toEncrypt, eOpts, &payload, &error);
      ASSERT_OR_PRINT(ok, error);

      // Assert both payloads have equal length. Intended to check they used the same `trimFactor` and `sparsity`.
      ASSERT(payload.value_type == BSON_TYPE_BINARY);
      ASSERT_CMPUINT32(payload.value.v_binary.data_len, ==, payload_defaults.value.v_binary.data_len);

      mongoc_client_encryption_encrypt_opts_destroy(eOpts);
      bson_value_destroy(&payload);
   }

   // Case 1: Accepts `trimFactor` 0.
   {
      mongoc_client_encryption_encrypt_opts_t *eOpts = mongoc_client_encryption_encrypt_opts_new();
      mongoc_client_encryption_encrypt_opts_set_keyid(eOpts, &keyID);
      mongoc_client_encryption_encrypt_opts_set_algorithm(eOpts, MONGOC_ENCRYPT_ALGORITHM_RANGE);
      mongoc_client_encryption_encrypt_opts_set_contention_factor(eOpts, 0);

      // Apply range options. Omit `sparsity`, but include `trimFactor=0`.
      {
         mongoc_client_encryption_encrypt_range_opts_t *rOpts = mongoc_client_encryption_encrypt_range_opts_new();
         mongoc_client_encryption_encrypt_range_opts_set_min(rOpts, &minValue);
         mongoc_client_encryption_encrypt_range_opts_set_max(rOpts, &maxValue);
         mongoc_client_encryption_encrypt_range_opts_set_trim_factor(rOpts, 0);
         mongoc_client_encryption_encrypt_opts_set_range_opts(eOpts, rOpts);
         mongoc_client_encryption_encrypt_range_opts_destroy(rOpts);
      }

      bson_value_t payload;
      bool ok = mongoc_client_encryption_encrypt(clientEncryption, &toEncrypt, eOpts, &payload, &error);
      ASSERT_OR_PRINT(ok, error);

      // Assert payload with `trimFactor=0` has greater length.
      ASSERT(payload.value_type == BSON_TYPE_BINARY);
      ASSERT_CMPUINT32(payload.value.v_binary.data_len, >, payload_defaults.value.v_binary.data_len);

      mongoc_client_encryption_encrypt_opts_destroy(eOpts);
      bson_value_destroy(&payload);
   }

   bson_value_destroy(&payload_defaults);
   bson_value_destroy(&keyID);
   mongoc_client_encryption_destroy(clientEncryption);
   mongoc_client_destroy(keyVaultClient);
}

static void
_test_retry_with_masterkey(const char *provider, bson_t *masterkey)
{
   mongoc_client_t *keyvault_client = test_framework_new_default_client();
   mongoc_client_encryption_t *client_encryption = _tls_test_make_client_encryption(keyvault_client, RETRY);
   bson_error_t error = {0};
   bson_value_t keyid;
   mongoc_client_encryption_datakey_opts_t *dkopts;
   char *ca_file = test_framework_getenv_required("MONGOC_TEST_CSFLE_TLS_CA_FILE");
   char *pem_file = test_framework_getenv_required("MONGOC_TEST_CSFLE_TLS_CERTIFICATE_KEY_FILE");
   mongoc_ssl_opt_t ssl_opts = {.ca_file = ca_file, .pem_file = pem_file};
   bool res;

   bson_value_t to_encrypt = {.value_type = BSON_TYPE_INT32, .value.v_int32 = 123};
   bson_value_t encrypted_field = {0};
   mongoc_client_encryption_encrypt_opts_t *encrypt_opts = mongoc_client_encryption_encrypt_opts_new();
   mongoc_client_encryption_encrypt_opts_set_algorithm(encrypt_opts,
                                                       MONGOC_AEAD_AES_256_CBC_HMAC_SHA_512_DETERMINISTIC);

   reset_failpoints(&ssl_opts);

   // Case 1: createDataKey and encrypt with TCP retry
   dkopts = mongoc_client_encryption_datakey_opts_new();
   mongoc_client_encryption_datakey_opts_set_masterkey(dkopts, masterkey);
   set_retry_failpoint(&ssl_opts, true, 1);
   res = mongoc_client_encryption_create_datakey(client_encryption, provider, dkopts, &keyid, &error);
   ASSERT_OR_PRINT(res, error);

   set_retry_failpoint(&ssl_opts, true, 1);
   mongoc_client_encryption_encrypt_opts_set_keyid(encrypt_opts, &keyid);
   res = mongoc_client_encryption_encrypt(client_encryption, &to_encrypt, encrypt_opts, &encrypted_field, &error);
   ASSERT_OR_PRINT(res, error);
   bson_value_destroy(&keyid);
   bson_value_destroy(&encrypted_field);
   mongoc_client_encryption_datakey_opts_destroy(dkopts);

   // Case 2: createDataKey and encrypt with HTTP retry
   dkopts = mongoc_client_encryption_datakey_opts_new();
   mongoc_client_encryption_datakey_opts_set_masterkey(dkopts, masterkey);
   set_retry_failpoint(&ssl_opts, false, 1);
   res = mongoc_client_encryption_create_datakey(client_encryption, provider, dkopts, &keyid, &error);
   ASSERT_OR_PRINT(res, error);

   set_retry_failpoint(&ssl_opts, false, 1);
   mongoc_client_encryption_encrypt_opts_set_keyid(encrypt_opts, &keyid);
   res = mongoc_client_encryption_encrypt(client_encryption, &to_encrypt, encrypt_opts, &encrypted_field, &error);
   ASSERT_OR_PRINT(res, error);
   bson_value_destroy(&keyid);
   bson_value_destroy(&encrypted_field);
   mongoc_client_encryption_datakey_opts_destroy(dkopts);

   // Case 3: createDataKey fails after too many retries
   dkopts = mongoc_client_encryption_datakey_opts_new();
   mongoc_client_encryption_datakey_opts_set_masterkey(dkopts, masterkey);
   set_retry_failpoint(&ssl_opts, true, 4);
   res = mongoc_client_encryption_create_datakey(client_encryption, provider, dkopts, &keyid, &error);
   ASSERT_ERROR_CONTAINS(error, MONGOC_ERROR_STREAM, MONGOC_ERROR_STREAM_SOCKET, "KMS request failed after");

   bson_value_destroy(&keyid);
   mongoc_client_encryption_datakey_opts_destroy(dkopts);

   bson_free(ca_file);
   bson_free(pem_file);
   mongoc_client_encryption_encrypt_opts_destroy(encrypt_opts);
   mongoc_client_encryption_destroy(client_encryption);
   mongoc_client_destroy(keyvault_client);
}

/* Prose test 23: KMS Retry Tests */
static void
test_kms_retry(void *unused)
{
   BSON_UNUSED(unused);

   bson_t *aws_masterkey = tmp_bson(BSON_STR({"region" : "r", "key" : "k", "endpoint" : "127.0.0.1:9003"}));
   bson_t *azure_masterkey = tmp_bson(BSON_STR({"keyVaultEndpoint" : "127.0.0.1:9003", "keyName" : "foo"}));
   bson_t *gcp_masterkey = tmp_bson(BSON_STR(
      {"projectId" : "foo", "location" : "bar", "keyRing" : "baz", "keyName" : "qux", "endpoint" : "127.0.0.1:9003"}));

   _test_retry_with_masterkey("aws", aws_masterkey);
   _test_retry_with_masterkey("azure", azure_masterkey);
   _test_retry_with_masterkey("gcp", gcp_masterkey);
}

static mongoc_client_t *
create_encrypted_client(void)
{
   mongoc_client_t *client = test_framework_new_default_client();
   bson_error_t error;
   mongoc_auto_encryption_opts_t *ao = mongoc_auto_encryption_opts_new();
   {
      bson_t extra = BSON_INITIALIZER;
      _set_extra_bypass(&extra);
      _set_extra_crypt_shared(&extra);
      mongoc_auto_encryption_opts_set_extra(ao, &extra);
      bson_destroy(&extra);
   }
   bson_t *kms_providers =
      BCON_NEW("local", "{", "key", BCON_BIN(BSON_SUBTYPE_UUID, (uint8_t *)LOCAL_MASTERKEY, 96), "}");
   mongoc_auto_encryption_opts_set_keyvault_namespace(ao, "db", "keyvault");
   mongoc_auto_encryption_opts_set_kms_providers(ao, kms_providers);
   ASSERT_OR_PRINT(mongoc_client_enable_auto_encryption(client, ao, &error), error);
   bson_destroy(kms_providers);
   mongoc_auto_encryption_opts_destroy(ao);
   return client;
}

#define ASSERT_COLL_MATCHES_ONE(coll, expect)                                                         \
   if (1) {                                                                                           \
      mongoc_cursor_t *cursor = mongoc_collection_find_with_opts((coll), tmp_bson("{}"), NULL, NULL); \
      const bson_t *got;                                                                              \
      bool found = mongoc_cursor_next(cursor, &got);                                                  \
      if (!found) {                                                                                   \
         ASSERT_OR_PRINT(!mongoc_cursor_error(cursor, &error), error);                                \
         test_error("expected 1 document, but got 0");                                                \
      }                                                                                               \
      assert_match_bson(got, expect, false);                                                          \
      ASSERT(!mongoc_cursor_next(cursor, &got)); /* expect exactly one document */                    \
      mongoc_cursor_destroy(cursor);                                                                  \
   } else                                                                                             \
      (void)0

#define ASSERT_AGG_RETURNS_ONE(coll, pipeline, expect)                                          \
   if (1) {                                                                                     \
      mongoc_cursor_t *cursor = mongoc_collection_aggregate((coll), 0, (pipeline), NULL, NULL); \
      const bson_t *got;                                                                        \
      bool found = mongoc_cursor_next(cursor, &got);                                            \
      if (!found) {                                                                             \
         ASSERT_OR_PRINT(!mongoc_cursor_error(cursor, &error), error);                          \
         test_error("expected 1 document, but got 0");                                          \
      }                                                                                         \
      ASSERT_EQUAL_BSON(expect, got);                                                           \
      ASSERT(!mongoc_cursor_next(cursor, &got)); /* expect exactly one document */              \
      mongoc_cursor_destroy(cursor);                                                            \
   } else                                                                                       \
      (void)0

#define ASSERT_AGG_ERROR(coll, pipeline, msg)                                                   \
   if (1) {                                                                                     \
      mongoc_cursor_t *cursor = mongoc_collection_aggregate((coll), 0, (pipeline), NULL, NULL); \
      const bson_t *got;                                                                        \
      bool found = mongoc_cursor_next(cursor, &got);                                            \
      ASSERT(!found);                                                                           \
      ASSERT(mongoc_cursor_error(cursor, &error));                                              \
      ASSERT_ERROR_CONTAINS(error, MONGOC_ERROR_CLIENT_SIDE_ENCRYPTION, 1, msg);                \
      mongoc_cursor_destroy(cursor);                                                            \
   } else                                                                                       \
      (void)0

#define MAKE_BSON(...) tmp_bson(BSON_STR(__VA_ARGS__))

static void
drop_coll(mongoc_database_t *db, const char *collname)
{
   bson_error_t error;
   mongoc_collection_t *coll = mongoc_database_get_collection(db, collname);
   bool ok = mongoc_collection_drop(coll, &error);
   if (!ok && error.code != MONGOC_SERVER_ERR_NS_NOT_FOUND) {
      test_error("unexpected error dropping %s: %s", collname, error.message);
   }
   mongoc_collection_destroy(coll);
}

server_version_t
get_libmongocrypt_version(void)
{
#ifdef MONGOC_ENABLE_CLIENT_SIDE_ENCRYPTION
   return test_framework_str_to_version(_mongoc_crypt_get_libmongocrypt_version());
#else
   return 0;
#endif
}

static void
test_lookup_setup(void)
{
   bool ok;
   bson_error_t error;

   mongoc_client_t *encrypted_client = create_encrypted_client();
   mongoc_client_t *setup_client = test_framework_new_default_client();


#define TESTDIR "./src/libmongoc/tests/client_side_encryption_prose/lookup/"
   // Insert key into key vault:
   {
      mongoc_collection_t *keyvault = mongoc_client_get_collection(encrypted_client, "db", "keyvault");
      mongoc_collection_drop(keyvault, NULL);
      bson_t *keydoc = get_bson_from_json_file(TESTDIR "key-doc.json");
      bson_t opts = BSON_INITIALIZER;
      // Apply majority write concern.
      {
         mongoc_write_concern_t *wc = mongoc_write_concern_new();
         mongoc_write_concern_set_w(wc, MONGOC_WRITE_CONCERN_W_MAJORITY);
         mongoc_write_concern_append(wc, &opts);
         mongoc_write_concern_destroy(wc);
      }
      ASSERT_OR_PRINT(mongoc_collection_insert_one(keyvault, keydoc, NULL, &opts, &error), error);
      bson_destroy(&opts);
      bson_destroy(keydoc);
      mongoc_collection_destroy(keyvault);
   }

   // Create collections:
   {
      mongoc_database_t *db = mongoc_client_get_database(encrypted_client, "db");
      // Create db.csfle:
      {
         drop_coll(db, "csfle");
         bson_t *schema = get_bson_from_json_file(TESTDIR "schema-csfle.json");
         bson_t *create_opts = BCON_NEW("validator", "{", "$jsonSchema", BCON_DOCUMENT(schema), "}");
         mongoc_collection_t *coll = mongoc_database_create_collection(db, "csfle", create_opts, &error);
         ASSERT_OR_PRINT(coll, error);
         mongoc_collection_destroy(coll);
         bson_destroy(create_opts);
         bson_destroy(schema);
      }

      // Create db.csfle2:
      {
         drop_coll(db, "csfle2");
         bson_t *schema = get_bson_from_json_file(TESTDIR "schema-csfle2.json");
         bson_t *create_opts = BCON_NEW("validator", "{", "$jsonSchema", BCON_DOCUMENT(schema), "}");
         mongoc_collection_t *coll = mongoc_database_create_collection(db, "csfle2", create_opts, &error);
         ASSERT_OR_PRINT(coll, error);
         mongoc_collection_destroy(coll);
         bson_destroy(create_opts);
         bson_destroy(schema);
      }

      // Create db.qe:
      {
         drop_coll(db, "qe");
         bson_t *schema = get_bson_from_json_file(TESTDIR "schema-qe.json");
         bson_t *create_opts = BCON_NEW("encryptedFields", BCON_DOCUMENT(schema));
         mongoc_collection_t *coll = mongoc_database_create_collection(db, "qe", create_opts, &error);
         ASSERT_OR_PRINT(coll, error);
         mongoc_collection_destroy(coll);
         bson_destroy(create_opts);
         bson_destroy(schema);
      }

      // Create db.qe2:
      {
         drop_coll(db, "qe2");
         bson_t *schema = get_bson_from_json_file(TESTDIR "schema-qe2.json");
         bson_t *create_opts = BCON_NEW("encryptedFields", BCON_DOCUMENT(schema));
         mongoc_collection_t *coll = mongoc_database_create_collection(db, "qe2", create_opts, &error);
         ASSERT_OR_PRINT(coll, error);
         mongoc_collection_destroy(coll);
         bson_destroy(create_opts);
         bson_destroy(schema);
      }

      // Create db.no_schema:
      {
         drop_coll(db, "no_schema");
         mongoc_collection_t *coll = mongoc_database_create_collection(db, "noschema", NULL, &error);
         ASSERT_OR_PRINT(coll, error);
         mongoc_collection_destroy(coll);
      }

      // Create db.no_schema2:
      {
         drop_coll(db, "no_schema2");
         mongoc_collection_t *coll = mongoc_database_create_collection(db, "noschema2", NULL, &error);
         ASSERT_OR_PRINT(coll, error);
         mongoc_collection_destroy(coll);
      }

      // Create db.non_csfle_schema:
      {
         drop_coll(db, "non_csfle_schema");
         bson_t *const schema = get_bson_from_json_file(TESTDIR "schema-non-csfle.json");
         bson_t *const create_opts = BCON_NEW("validator", "{", "$jsonSchema", BCON_DOCUMENT(schema), "}");
         mongoc_collection_t *const coll =
            mongoc_database_create_collection(db, "non_csfle_schema", create_opts, &error);
         ASSERT_OR_PRINT(coll, error);
         mongoc_collection_destroy(coll);
         bson_destroy(create_opts);
         bson_destroy(schema);
      }

      mongoc_database_destroy(db);
   }
#undef TESTDIR

   // Insert initial documents:
   {
      mongoc_client_t *client = create_encrypted_client();

      // Insert to db.csfle:
      {
         mongoc_collection_t *coll = mongoc_client_get_collection(client, "db", "csfle");
         ok = mongoc_collection_insert_one(coll, MAKE_BSON({"csfle" : "csfle"}), NULL, NULL, &error);
         ASSERT_OR_PRINT(ok, error);
         mongoc_collection_destroy(coll);
         // Find document with unencrypted client to check it is encrypted.
         mongoc_collection_t *coll_unencrypted = mongoc_client_get_collection(setup_client, "db", "csfle");
         ASSERT_COLL_MATCHES_ONE(coll_unencrypted, MAKE_BSON({"csfle" : {"$$type" : "binData"}}));
         mongoc_collection_destroy(coll_unencrypted);
      }

      // Insert to db.csfle2:
      {
         mongoc_collection_t *coll = mongoc_client_get_collection(client, "db", "csfle2");
         ok = mongoc_collection_insert_one(coll, MAKE_BSON({"csfle2" : "csfle2"}), NULL, NULL, &error);
         ASSERT_OR_PRINT(ok, error);
         mongoc_collection_destroy(coll);
         // Find document with unencrypted client to check it is encrypted.
         mongoc_collection_t *coll_unencrypted = mongoc_client_get_collection(setup_client, "db", "csfle2");
         ASSERT_COLL_MATCHES_ONE(coll_unencrypted, MAKE_BSON({"csfle2" : {"$$type" : "binData"}}));
         mongoc_collection_destroy(coll_unencrypted);
      }

      // Insert to db.qe:
      {
         mongoc_collection_t *coll = mongoc_client_get_collection(client, "db", "qe");
         ok = mongoc_collection_insert_one(coll, MAKE_BSON({"qe" : "qe"}), NULL, NULL, &error);
         ASSERT_OR_PRINT(ok, error);
         mongoc_collection_destroy(coll);
         // Find document with unencrypted client to check it is encrypted.
         mongoc_collection_t *coll_unencrypted = mongoc_client_get_collection(setup_client, "db", "qe");
         ASSERT_COLL_MATCHES_ONE(coll_unencrypted, MAKE_BSON({"qe" : {"$$type" : "binData"}}));
         mongoc_collection_destroy(coll_unencrypted);
      }

      // Insert to db.qe2:
      {
         mongoc_collection_t *coll = mongoc_client_get_collection(client, "db", "qe2");
         ok = mongoc_collection_insert_one(coll, MAKE_BSON({"qe2" : "qe2"}), NULL, NULL, &error);
         ASSERT_OR_PRINT(ok, error);
         mongoc_collection_destroy(coll);
         // Find document with unencrypted client to check it is encrypted.
         mongoc_collection_t *coll_unencrypted = mongoc_client_get_collection(setup_client, "db", "qe2");
         ASSERT_COLL_MATCHES_ONE(coll_unencrypted, MAKE_BSON({"qe2" : {"$$type" : "binData"}}));
         mongoc_collection_destroy(coll_unencrypted);
      }

      // Insert to db.no_schema:
      {
         mongoc_collection_t *coll = mongoc_client_get_collection(client, "db", "no_schema");
         ok = mongoc_collection_insert_one(coll, MAKE_BSON({"no_schema" : "no_schema"}), NULL, NULL, &error);
         ASSERT_OR_PRINT(ok, error);
         mongoc_collection_destroy(coll);
         // Find document with unencrypted client to check it is not encrypted.
         mongoc_collection_t *coll_unencrypted = mongoc_client_get_collection(setup_client, "db", "no_schema");
         ASSERT_COLL_MATCHES_ONE(coll_unencrypted, MAKE_BSON({"no_schema" : "no_schema"}));
         mongoc_collection_destroy(coll_unencrypted);
      }

      // Insert to db.no_schema2:
      {
         mongoc_collection_t *coll = mongoc_client_get_collection(client, "db", "no_schema2");
         ok = mongoc_collection_insert_one(coll, MAKE_BSON({"no_schema2" : "no_schema2"}), NULL, NULL, &error);
         ASSERT_OR_PRINT(ok, error);
         mongoc_collection_destroy(coll);
         // Find document with unencrypted client to check it is not encrypted.
         mongoc_collection_t *coll_unencrypted = mongoc_client_get_collection(setup_client, "db", "no_schema2");
         ASSERT_COLL_MATCHES_ONE(coll_unencrypted, MAKE_BSON({"no_schema2" : "no_schema2"}));
         mongoc_collection_destroy(coll_unencrypted);
      }

      // Insert to db.non_csfle_schema
      {
         mongoc_collection_t *const coll = mongoc_client_get_collection(client, "db", "non_csfle_schema");
         ok = mongoc_collection_insert_one(
            coll, MAKE_BSON({"non_csfle_schema" : "non_csfle_schema"}), NULL, NULL, &error);
         ASSERT_OR_PRINT(ok, error);
         mongoc_collection_destroy(coll);
         // Find document with unencrypted client to check it is not encrypted.
         mongoc_collection_t *const coll_unencrypted =
            mongoc_client_get_collection(setup_client, "db", "non_csfle_schema");
         ASSERT_COLL_MATCHES_ONE(coll_unencrypted, MAKE_BSON({"non_csfle_schema" : "non_csfle_schema"}));
         mongoc_collection_destroy(coll_unencrypted);
      }

      mongoc_client_destroy(client);
   }

   mongoc_client_destroy(setup_client);
   mongoc_client_destroy(encrypted_client);
}

static void
test_lookup(void *unused)
{
   BSON_UNUSED(unused);

   test_lookup_setup();
   bson_error_t error;

   // Case 1: db.csfle joins db.no_schema:
   {
      mongoc_client_t *client = create_encrypted_client(); // Create new client to avoid schema caching.
      mongoc_collection_t *coll = mongoc_client_get_collection(client, "db", "csfle");

      bson_t *pipeline = MAKE_BSON({
         "pipeline" : [
            {"$match" : {"csfle" : "csfle"}},
            {
               "$lookup" : {
                  "from" : "no_schema",
                  "as" : "matched",
                  "pipeline" : [ {"$match" : {"no_schema" : "no_schema"}}, {"$project" : {"_id" : 0}} ]
               }
            },
            {"$project" : {"_id" : 0}}
         ]
      });

      bson_t *expect = MAKE_BSON({"csfle" : "csfle", "matched" : [ {"no_schema" : "no_schema"} ]});
      ASSERT_AGG_RETURNS_ONE(coll, pipeline, expect);
      mongoc_collection_destroy(coll);
      mongoc_client_destroy(client);
   }

   // Case 2: db.qe joins db.no_schema.
   {
      mongoc_client_t *client = create_encrypted_client(); // Create new client to avoid schema caching.
      mongoc_collection_t *coll = mongoc_client_get_collection(client, "db", "qe");

      bson_t *pipeline = MAKE_BSON({
         "pipeline" : [
            {"$match" : {"qe" : "qe"}},
            {
               "$lookup" : {
                  "from" : "no_schema",
                  "as" : "matched",
                  "pipeline" :
                     [ {"$match" : {"no_schema" : "no_schema"}}, {"$project" : {"_id" : 0, "__safeContent__" : 0}} ]
               }
            },
            {"$project" : {"_id" : 0, "__safeContent__" : 0}}
         ]
      });

      bson_t *expect = MAKE_BSON({"qe" : "qe", "matched" : [ {"no_schema" : "no_schema"} ]});
      ASSERT_AGG_RETURNS_ONE(coll, pipeline, expect);
      mongoc_collection_destroy(coll);
      mongoc_client_destroy(client);
   }

   // Case 3: db.no_schema joins db.csfle:
   {
      mongoc_client_t *client = create_encrypted_client(); // Create new client to avoid schema caching.
      mongoc_collection_t *coll = mongoc_client_get_collection(client, "db", "no_schema");

      bson_t *pipeline = MAKE_BSON({
         "pipeline" : [
            {"$match" : {"no_schema" : "no_schema"}},
            {
               "$lookup" : {
                  "from" : "csfle",
                  "as" : "matched",
                  "pipeline" : [ {"$match" : {"csfle" : "csfle"}}, {"$project" : {"_id" : 0}} ]
               }
            },
            {"$project" : {"_id" : 0}}
         ]
      });

      bson_t *expect = MAKE_BSON({"no_schema" : "no_schema", "matched" : [ {"csfle" : "csfle"} ]});
      ASSERT_AGG_RETURNS_ONE(coll, pipeline, expect);
      mongoc_collection_destroy(coll);
      mongoc_client_destroy(client);
   }

   // Case 4: db.no_schema joins db.qe:
   {
      mongoc_client_t *client = create_encrypted_client(); // Create new client to avoid schema caching.
      mongoc_collection_t *coll = mongoc_client_get_collection(client, "db", "no_schema");

      bson_t *pipeline = MAKE_BSON({
         "pipeline" : [
            {"$match" : {"no_schema" : "no_schema"}},
            {
               "$lookup" : {
                  "from" : "qe",
                  "as" : "matched",
                  "pipeline" : [ {"$match" : {"qe" : "qe"}}, {"$project" : {"_id" : 0, "__safeContent__" : 0}} ]
               }
            },
            {"$project" : {"_id" : 0}}
         ]
      });

      bson_t *expect = MAKE_BSON({"no_schema" : "no_schema", "matched" : [ {"qe" : "qe"} ]});
      ASSERT_AGG_RETURNS_ONE(coll, pipeline, expect);
      mongoc_collection_destroy(coll);
      mongoc_client_destroy(client);
   }

   // Case 5: db.csfle joins db.csfle2:
   {
      mongoc_client_t *client = create_encrypted_client(); // Create new client to avoid schema caching.
      mongoc_collection_t *coll = mongoc_client_get_collection(client, "db", "csfle");

      bson_t *pipeline = MAKE_BSON({
         "pipeline" : [
            {"$match" : {"csfle" : "csfle"}},
            {
               "$lookup" : {
                  "from" : "csfle2",
                  "as" : "matched",
                  "pipeline" : [ {"$match" : {"csfle2" : "csfle2"}}, {"$project" : {"_id" : 0}} ]
               }
            },
            {"$project" : {"_id" : 0}}
         ]
      });

      bson_t *expect = MAKE_BSON({"csfle" : "csfle", "matched" : [ {"csfle2" : "csfle2"} ]});
      ASSERT_AGG_RETURNS_ONE(coll, pipeline, expect);
      mongoc_collection_destroy(coll);
      mongoc_client_destroy(client);
   }

   // Case 6: qe joins db.qe2:
   {
      mongoc_client_t *client = create_encrypted_client(); // Create new client to avoid schema caching.
      mongoc_collection_t *coll = mongoc_client_get_collection(client, "db", "qe");

      bson_t *pipeline = MAKE_BSON({
         "pipeline" : [
            {"$match" : {"qe" : "qe"}},
            {
               "$lookup" : {
                  "from" : "qe2",
                  "as" : "matched",
                  "pipeline" : [ {"$match" : {"qe2" : "qe2"}}, {"$project" : {"_id" : 0, "__safeContent__" : 0}} ]
               }
            },
            {"$project" : {"_id" : 0, "__safeContent__" : 0}}
         ]
      });

      bson_t *expect = MAKE_BSON({"qe" : "qe", "matched" : [ {"qe2" : "qe2"} ]});
      ASSERT_AGG_RETURNS_ONE(coll, pipeline, expect);
      mongoc_collection_destroy(coll);
      mongoc_client_destroy(client);
   }

   // Case 7: db.no_schema joins db.no_schema2:
   {
      mongoc_client_t *client = create_encrypted_client(); // Create new client to avoid schema caching.
      mongoc_collection_t *coll = mongoc_client_get_collection(client, "db", "no_schema");

      bson_t *pipeline = MAKE_BSON({
         "pipeline" : [
            {"$match" : {"no_schema" : "no_schema"}},
            {
               "$lookup" : {
                  "from" : "no_schema2",
                  "as" : "matched",
                  "pipeline" : [ {"$match" : {"no_schema2" : "no_schema2"}}, {"$project" : {"_id" : 0}} ]
               }
            },
            {"$project" : {"_id" : 0}}
         ]
      });

      bson_t *expect = MAKE_BSON({"no_schema" : "no_schema", "matched" : [ {"no_schema2" : "no_schema2"} ]});
      ASSERT_AGG_RETURNS_ONE(coll, pipeline, expect);
      mongoc_collection_destroy(coll);
      mongoc_client_destroy(client);
   }

   // Case 8: db.csfle joins db.qe:
   {
      mongoc_client_t *client = create_encrypted_client(); // Create new client to avoid schema caching.
      mongoc_collection_t *coll = mongoc_client_get_collection(client, "db", "csfle");

      bson_t *pipeline = MAKE_BSON({
         "pipeline" : [
            {"$match" : {"csfle" : "qe"}},
            {
               "$lookup" : {
                  "from" : "qe",
                  "as" : "matched",
                  "pipeline" : [ {"$match" : {"qe" : "qe"}}, {"$project" : {"_id" : 0}} ]
               }
            },
            {"$project" : {"_id" : 0}}
         ]
      });

      if (test_framework_get_server_version() < test_framework_str_to_version("8.2.0") ||
          get_libmongocrypt_version() < test_framework_str_to_version("1.17.0")) {
         ASSERT_AGG_ERROR(coll, pipeline, "not supported");
      } else {
         // The error domain differs depending on the query analysis component:
         // * `crypt_shared`: `MONGOC_ERROR_CLIENT_SIDE_ENCRYPTION`
         // * `mongocryptd`: `MONGOC_ERROR_QUERY`

         static const char *const expected_error_substring =
            "Cannot specify both encryptionInformation and csfleEncryptionSchemas unless csfleEncryptionSchemas only "
            "contains non-encryption JSON schema validators";

         if (mongoc_client_get_crypt_shared_version(client)) {
            ASSERT_AGG_ERROR(coll, pipeline, expected_error_substring);
         } else {
            mongoc_cursor_t *const cursor = mongoc_collection_aggregate(coll, 0, pipeline, NULL, NULL);
            const bson_t *got;
            ASSERT(!mongoc_cursor_next(cursor, &got));
            ASSERT(mongoc_cursor_error(cursor, &error));
            static const uint32_t expected_error_code = 10026002u;
            ASSERT_ERROR_CONTAINS(error, MONGOC_ERROR_QUERY, expected_error_code, expected_error_substring);
            mongoc_cursor_destroy(cursor);
         }
      }

      mongoc_collection_destroy(coll);
      mongoc_client_destroy(client);
   }
}

static void
test_lookup_post82(void *unused)
{
   BSON_UNUSED(unused);
   test_lookup_setup();
   bson_error_t error;

   // Case 10: db.qe joins db.non_csfle_schema:
   {
      mongoc_client_t *const client = create_encrypted_client();
      mongoc_collection_t *const coll = mongoc_client_get_collection(client, "db", "qe");

      bson_t *const pipeline = MAKE_BSON({
         "pipeline" : [
            {"$match" : {"qe" : "qe"}},
            {
               "$lookup" : {
                  "from" : "non_csfle_schema",
                  "as" : "matched",
                  "pipeline" : [
                     {"$match" : {"non_csfle_schema" : "non_csfle_schema"}},
                     {"$project" : {"_id" : 0, "__safeContent__" : 0}}
                  ]
               }
            },
            {"$project" : {"_id" : 0, "__safeContent__" : 0}}
         ]
      });

      bson_t *const expect = MAKE_BSON({"qe" : "qe", "matched" : [ {"non_csfle_schema" : "non_csfle_schema"} ]});
      ASSERT_AGG_RETURNS_ONE(coll, pipeline, expect);
      mongoc_collection_destroy(coll);
      mongoc_client_destroy(client);
   }
}

static void
test_lookup_pre81(void *unused)
{
   BSON_UNUSED(unused);
   test_lookup_setup();
   bson_error_t error;

   // Case 9: test error with <8.1
   {
      mongoc_client_t *client = create_encrypted_client(); // Create new client to avoid schema caching.
      mongoc_collection_t *coll = mongoc_client_get_collection(client, "db", "csfle");

      bson_t *pipeline = MAKE_BSON({
         "pipeline" : [
            {"$match" : {"csfle" : "no_schema"}},
            {
               "$lookup" : {
                  "from" : "no_schema",
                  "as" : "matched",
                  "pipeline" : [ {"$match" : {"no_schema" : "no_schema"}}, {"$project" : {"_id" : 0}} ]
               }
            },
            {"$project" : {"_id" : 0}}
         ]
      });

      ASSERT_AGG_ERROR(coll, pipeline, "Upgrade");
      mongoc_collection_destroy(coll);
      mongoc_client_destroy(client);
   }
}

int
skip_if_libmongocrypt_less_than_1_17_0(void)
{
   return get_libmongocrypt_version() >= test_framework_str_to_version("1.17.0");
}

void
test_client_side_encryption_install(TestSuite *suite)
{
   install_json_test_suite_with_check(suite,
                                      JSON_DIR,
                                      "client_side_encryption/legacy",
                                      test_client_side_encryption_cb,
                                      test_framework_skip_if_no_client_side_encryption);
   /* Prose tests from the spec. */
   TestSuite_AddFull(suite,
                     "/client_side_encryption/create_datakey_with_custom_key_material [lock:live-server]",
                     test_create_datakey_with_custom_key_material,
                     NULL,
                     NULL,
                     test_framework_skip_if_no_client_side_encryption,
                     TestSuite_CheckLive,
                     test_framework_skip_if_offline /* requires AWS */);
   TestSuite_AddFull(suite,
                     "/client_side_encryption/datakey_and_double_encryption [lock:live-server]",
                     test_datakey_and_double_encryption,
                     NULL,
                     NULL,
                     test_framework_skip_if_no_client_side_encryption,
                     TestSuite_CheckLive,
                     test_framework_skip_if_offline /* requires AWS */);
   TestSuite_AddFull(suite,
                     "/client_side_encryption/external_key_vault [lock:live-server]",
                     test_external_key_vault,
                     NULL,
                     NULL,
                     test_framework_skip_if_no_client_side_encryption,
                     TestSuite_CheckLive,
                     test_framework_skip_if_no_auth /* requires auth for error check */);
   TestSuite_AddFull(suite,
                     "/client_side_encryption/bson_size_limits_and_batch_splitting [lock:live-server]",
                     test_bson_size_limits_and_batch_splitting_no_qe,
                     NULL,
                     NULL,
                     test_framework_skip_if_no_client_side_encryption,
                     TestSuite_CheckLive);
   TestSuite_AddFull(suite,
                     "/client_side_encryption/bson_size_limits_and_batch_splitting_qe [lock:live-server]",
                     test_bson_size_limits_and_batch_splitting_qe,
                     NULL,
                     NULL,
                     test_framework_skip_if_no_client_side_encryption,
                     test_framework_skip_if_max_wire_version_less_than_25,
                     test_framework_skip_if_single);
   TestSuite_AddFull(suite,
                     "/client_side_encryption/views_are_prohibited [lock:live-server]",
                     test_views_are_prohibited,
                     NULL,
                     NULL,
                     test_framework_skip_if_no_client_side_encryption,
                     TestSuite_CheckLive);
   TestSuite_AddFull(suite,
                     "/client_side_encryption/corpus [lock:live-server]",
                     test_corpus,
                     NULL,
                     NULL,
                     test_framework_skip_if_no_client_side_encryption,
                     TestSuite_CheckLive,
                     test_framework_skip_if_offline /* requires AWS */);
   TestSuite_AddFull(suite,
                     "/client_side_encryption/custom_endpoint [lock:live-server]",
                     test_custom_endpoint,
                     NULL,
                     NULL,
                     test_framework_skip_if_no_client_side_encryption,
                     TestSuite_CheckLive,
                     test_framework_skip_if_offline /* requires AWS, Azure, and GCP */);
   TestSuite_AddFull(suite,
                     "/client_side_encryption/bypass_spawning_mongocryptd/"
                     "mongocryptdBypassSpawn [lock:live-server]",
                     test_bypass_spawning_via_mongocryptdBypassSpawn,
                     NULL,
                     NULL,
                     test_framework_skip_if_no_client_side_encryption,
                     TestSuite_CheckLive);
   TestSuite_AddFull(suite,
                     "/client_side_encryption/bypass_spawning_mongocryptd/"
                     "bypassAutoEncryption [lock:live-server]",
                     test_bypass_spawning_via_bypassAutoEncryption,
                     NULL,
                     NULL,
                     test_framework_skip_if_no_client_side_encryption,
                     TestSuite_CheckLive);
   TestSuite_AddFull(suite,
                     "/client_side_encryption/bypass_spawning_mongocryptd/"
                     "bypassQueryAnalysis [lock:live-server]",
                     test_bypass_spawning_via_bypassQueryAnalysis,
                     NULL,
                     NULL,
                     test_framework_skip_if_no_client_side_encryption,
                     TestSuite_CheckLive);
   TestSuite_AddFull(suite,
                     "/client_side_encryption/bypass_spawning_mongocryptd/"
                     "cryptSharedLibLoaded [lock:live-server]",
                     test_bypass_spawning_via_cryptSharedLibLoaded,
                     NULL,
                     NULL,
                     test_framework_skip_if_no_client_side_encryption,
                     TestSuite_CheckLive,
                     _skip_if_no_crypt_shared);
   TestSuite_AddFull(suite,
                     "/client_side_encryption/kms_tls/valid [lock:live-server]",
                     test_kms_tls_cert_valid,
                     NULL,
                     NULL,
                     test_framework_skip_if_no_client_side_encryption,
                     TestSuite_CheckLive);
   TestSuite_AddFull(suite,
                     "/client_side_encryption/kms_tls/expired [lock:live-server]",
                     test_kms_tls_cert_expired,
                     NULL,
                     NULL,
                     test_framework_skip_if_no_client_side_encryption,
                     TestSuite_CheckLive);
   TestSuite_AddFull(suite,
                     "/client_side_encryption/kms_tls/wrong_host [lock:live-server]",
                     test_kms_tls_cert_wrong_host,
                     NULL,
                     NULL,
                     test_framework_skip_if_no_client_side_encryption,
                     TestSuite_CheckLive);
   TestSuite_AddFull(suite,
                     "/client_side_encryption/unique_index_on_keyaltnames [lock:live-server]",
                     test_unique_index_on_keyaltnames,
                     NULL,
                     NULL,
                     test_framework_skip_if_no_client_side_encryption,
                     TestSuite_CheckLive);
   TestSuite_AddFull(suite,
                     "/client_side_encryption/prose_test_16/case1 [lock:live-server][timeout:30]",
                     test_rewrap_with_separate_client_encryption,
                     NULL,
                     NULL,
                     test_framework_skip_if_no_client_side_encryption,
                     TestSuite_CheckLive,
                     test_framework_skip_if_slow);
   TestSuite_AddFull(suite,
                     "/client_side_encryption/prose_test_16/case2 [lock:live-server]",
                     test_rewrap_without_provider,
                     NULL,
                     NULL,
                     test_framework_skip_if_no_client_side_encryption,
                     TestSuite_CheckLive);

   /* Other, C driver specific, tests. */
   TestSuite_AddFull(suite,
                     "/client_side_encryption/single_and_pool_mismatches [lock:live-server]",
                     test_invalid_single_and_pool_mismatches,
                     NULL,
                     NULL,
                     test_framework_skip_if_no_client_side_encryption,
                     TestSuite_CheckLive);
   TestSuite_AddFull(suite,
                     "/client_side_encryption/multi_threaded [lock:live-server]",
                     test_multi_threaded,
                     NULL,
                     NULL,
                     test_framework_skip_if_no_client_side_encryption,
                     TestSuite_CheckLive);
   TestSuite_AddFull(suite,
                     "/client_side_encryption/malformed_explicit [lock:live-server]",
                     test_malformed_explicit,
                     NULL,
                     NULL,
                     test_framework_skip_if_no_client_side_encryption,
                     TestSuite_CheckLive);
   TestSuite_AddFull(suite,
                     "/client_side_encryption/kms_tls_options [lock:live-server]",
                     test_kms_tls_options,
                     NULL,
                     NULL,
                     test_framework_skip_if_no_client_side_encryption,
                     TestSuite_CheckLive,
                     test_framework_skip_if_offline /* requires AWS, Azure, and GCP */,
                     /* Do not run on Windows due to CDRIVER-4181. Tests use a literal IP with
                        a TLS connection. */
                     test_framework_skip_if_windows);

   TestSuite_AddFull(suite,
                     "/client_side_encryption/kms_tls_options/extra_rejected [lock:live-server]",
                     test_kms_tls_options_extra_rejected,
                     NULL,
                     NULL,
                     test_framework_skip_if_no_client_side_encryption);
   TestSuite_AddFull(suite,
                     "/client_side_encryption/kms_retry [lock:live-server]",
                     test_kms_retry,
                     NULL,
                     NULL,
                     test_framework_skip_if_no_client_side_encryption);

   TestSuite_AddFull(suite,
                     "/client_side_encryption/explicit_encryption/case1 [lock:live-server]",
                     test_explicit_encryption_case1,
                     NULL /* dtor */,
                     NULL /* ctx */,
                     test_framework_skip_if_no_client_side_encryption,
                     test_framework_skip_if_max_wire_version_less_than_21,
                     test_framework_skip_if_single);

   TestSuite_AddFull(suite,
                     "/client_side_encryption/explicit_encryption/case2 [lock:live-server]",
                     test_explicit_encryption_case2,
                     NULL /* dtor */,
                     NULL /* ctx */,
                     test_framework_skip_if_no_client_side_encryption,
                     test_framework_skip_if_max_wire_version_less_than_21,
                     test_framework_skip_if_single);

   TestSuite_AddFull(suite,
                     "/client_side_encryption/explicit_encryption/case3 [lock:live-server]",
                     test_explicit_encryption_case3,
                     NULL /* dtor */,
                     NULL /* ctx */,
                     test_framework_skip_if_no_client_side_encryption,
                     test_framework_skip_if_max_wire_version_less_than_21,
                     test_framework_skip_if_single);

   TestSuite_AddFull(suite,
                     "/client_side_encryption/explicit_encryption/case4 [lock:live-server]",
                     test_explicit_encryption_case4,
                     NULL /* dtor */,
                     NULL /* ctx */,
                     test_framework_skip_if_no_client_side_encryption,
                     test_framework_skip_if_max_wire_version_less_than_21,
                     test_framework_skip_if_single);

   TestSuite_AddFull(suite,
                     "/client_side_encryption/explicit_encryption/case5 [lock:live-server]",
                     test_explicit_encryption_case5,
                     NULL /* dtor */,
                     NULL /* ctx */,
                     test_framework_skip_if_no_client_side_encryption,
                     test_framework_skip_if_max_wire_version_less_than_21,
                     test_framework_skip_if_single);

   TestSuite_AddFull(suite,
                     "/client_side_encryption/decryption_events/case1 [lock:live-server]",
                     test_decryption_events_case1,
                     NULL /* dtor */,
                     NULL /* ctx */,
                     test_framework_skip_if_no_client_side_encryption,
                     TestSuite_CheckLive);

   TestSuite_AddFull(suite,
                     "/client_side_encryption/decryption_events/case2 [lock:live-server]",
                     test_decryption_events_case2,
                     NULL /* dtor */,
                     NULL /* ctx */,
                     test_framework_skip_if_no_client_side_encryption,
                     TestSuite_CheckLive);

   TestSuite_AddFull(suite,
                     "/client_side_encryption/decryption_events/case3 [lock:live-server]",
                     test_decryption_events_case3,
                     NULL /* dtor */,
                     NULL /* ctx */,
                     test_framework_skip_if_no_client_side_encryption,
                     TestSuite_CheckLive);


   TestSuite_AddFull(suite,
                     "/client_side_encryption/decryption_events/case4 [lock:live-server]",
                     test_decryption_events_case4,
                     NULL /* dtor */,
                     NULL /* ctx */,
                     test_framework_skip_if_no_client_side_encryption,
                     TestSuite_CheckLive);

   TestSuite_AddFull(suite,
                     "/client_side_encryption/qe_docs_example [lock:live-server]",
                     test_qe_docs_example,
                     NULL /* dtor */,
                     NULL /* ctx */,
                     test_framework_skip_if_no_client_side_encryption,
                     test_framework_skip_if_max_wire_version_less_than_21,
                     test_framework_skip_if_single);

   TestSuite_AddFull(suite,
                     "/client_side_encryption/kms/callback [lock:live-server]",
                     test_kms_callback,
                     NULL, // dtor
                     NULL, // ctx
                     test_framework_skip_if_no_client_side_encryption,
                     TestSuite_CheckLive);

   TestSuite_AddFull(suite,
                     "/client_side_encryption/kms/auto-aws/fail [lock:live-server]",
                     test_auto_aws_fail,
                     NULL,
                     NULL,
                     test_framework_skip_if_no_client_side_encryption,
                     TestSuite_CheckLive,
                     _not_have_aws_creds_env);

   TestSuite_AddFull(suite,
                     "/client_side_encryption/kms/auto-aws/succeed [lock:live-server]",
                     test_auto_aws_succeed,
                     NULL,
                     NULL,
                     test_framework_skip_if_no_client_side_encryption,
                     TestSuite_CheckLive,
                     _have_aws_creds_env);

   TestSuite_AddFull(suite,
                     "/client_side_encryption/drop_qe_null_error [lock:live-server]",
                     test_drop_qe_null_error,
                     NULL,
                     NULL,
                     test_framework_skip_if_no_client_side_encryption,
                     TestSuite_CheckLive);

   TestSuite_AddFull(
      suite, "/client_side_encryption/auto_datakeys [lock:live-server]", test_auto_datakeys, NULL, NULL, NULL);

   TestSuite_AddFull(suite,
                     "/client_side_encryption/createEncryptedCollection/simple [lock:live-server]",
                     test_create_encrypted_collection_simple,
                     NULL,
                     NULL,
                     test_framework_skip_if_no_client_side_encryption,
                     test_framework_skip_if_max_wire_version_less_than_21,
                     test_framework_skip_if_single);

   TestSuite_AddFull(suite,
                     "/client_side_encryption/createEncryptedCollection/"
                     "missing-encryptedFields [lock:live-server]",
                     test_create_encrypted_collection_no_encryptedFields,
                     NULL,
                     NULL,
                     test_framework_skip_if_no_client_side_encryption,
                     test_framework_skip_if_max_wire_version_less_than_21,
                     test_framework_skip_if_single);
   TestSuite_AddFull(suite,
                     "/client_side_encryption/createEncryptedCollection/"
                     "bad-keyId [lock:live-server]",
                     test_create_encrypted_collection_bad_keyId,
                     NULL,
                     NULL,
                     test_framework_skip_if_no_client_side_encryption,
                     test_framework_skip_if_max_wire_version_less_than_21,
                     test_framework_skip_if_single);
   TestSuite_AddFull(suite,
                     "/client_side_encryption/createEncryptedCollection/insert [lock:live-server]",
                     test_create_encrypted_collection_insert,
                     NULL,
                     NULL,
                     test_framework_skip_if_no_client_side_encryption,
                     test_framework_skip_if_max_wire_version_less_than_21,
                     test_framework_skip_if_single);
   TestSuite_AddFull(suite,
                     "/client_side_encryption/bypass_mongocryptd_shared_library [lock:live-server]",
                     test_bypass_mongocryptd_shared_library,
                     NULL,
                     NULL,
                     test_framework_skip_if_no_client_side_encryption,
                     test_framework_skip_if_max_wire_version_less_than_17,
                     _skip_if_no_crypt_shared);

   // Add test cases for prose test: 22. Range Explicit Encryption.
   {
      const char *rangeTypes[] = {
         "DecimalNoPrecision",
         "DecimalPrecision",
         "DoubleNoPrecision",
         "DoublePrecision",
         "Date",
         "Int",
         "Long",
      };

      typedef struct {
         const char *name;
         TestFuncWC fn;
      } rangeCase;

      rangeCase rangeCases[] = {
         {"case1", test_range_explicit_encryption_case1},
         {"case2", test_range_explicit_encryption_case2},
         {"case3", test_range_explicit_encryption_case3},
         {"case4", test_range_explicit_encryption_case4},
         {"case5", test_range_explicit_encryption_case5},
         {"case6", test_range_explicit_encryption_case6},
         {"case7", test_range_explicit_encryption_case7},
         {"case8", test_range_explicit_encryption_case8},
      };

      for (size_t i = 0; i < sizeof rangeTypes / sizeof rangeTypes[0]; i++) {
         for (size_t j = 0; j < sizeof rangeCases / sizeof rangeCases[0]; j++) {
            const char *rangeType = rangeTypes[i];
            rangeCase rc = rangeCases[j];

            char *test_name =
               bson_strdup_printf("/client_side_encryption/range_explicit_encryption/%s/%s", rc.name, rangeType);
            mstr name_with_tags = mstr_copy_cstring(test_name);
            mstr_append(&name_with_tags, mstr_cstring(" [lock:live-server]"));

            // Skip DecimalNoPrecision if not a replica set.
            if (0 == strcmp(rangeType, "DecimalNoPrecision")) {
               TestSuite_AddFull(
                  suite,
                  name_with_tags.data,
                  rc.fn,
                  NULL /* dtor */,
                  (void *)rangeTypes[i] /* ctx */,
                  test_framework_skip_if_no_client_side_encryption,
                  test_framework_skip_if_max_wire_version_less_than_25, /* range queries require MongoDB 8.0+ */
                  test_framework_skip_if_not_replset);
            } else {
               TestSuite_AddFull(
                  suite,
                  name_with_tags.data,
                  rc.fn,
                  NULL /* dtor */,
                  (void *)rangeTypes[i] /* ctx */,
                  test_framework_skip_if_no_client_side_encryption,
                  test_framework_skip_if_max_wire_version_less_than_25, /* range queries require MongoDB 8.0+ */
                  test_framework_skip_if_single);
            }
            mstr_destroy(&name_with_tags);

            bson_free(test_name);
         }
      }

      TestSuite_AddFull(suite,
                        "/client_side_encryption/range_explicit_encryption/applies_defaults [lock:live-server]",
                        test_range_explicit_encryption_applies_defaults,
                        NULL,
                        NULL,
                        // No need to test for server version requirements. Test does not contact server.
                        test_framework_skip_if_no_client_side_encryption);

      TestSuite_AddFull(suite,
                        "/client_side_encryption/test_lookup [lock:live-server]",
                        test_lookup,
                        NULL,
                        NULL,
                        test_framework_skip_if_max_wire_version_less_than_26 /* require server 8.1+ */,
                        test_framework_skip_if_single, /* QE not supported on standalone */
                        test_framework_skip_if_no_client_side_encryption);
      TestSuite_AddFull(suite,
<<<<<<< HEAD
                        "/client_side_encryption/test_lookup/pre-8.1 [lock:live-server]",
=======
                        "/client_side_encryption/test_lookup/post-8.2",
                        test_lookup_post82,
                        NULL,
                        NULL,
                        test_framework_skip_if_max_wire_version_less_than_27, /* require server 8.2+ */
                        skip_if_libmongocrypt_less_than_1_17_0,               /* require libmongocrypt 1.17.0+ */
                        test_framework_skip_if_single,                        /* QE not supported on standalone */
                        test_framework_skip_if_no_client_side_encryption);
      TestSuite_AddFull(suite,
                        "/client_side_encryption/test_lookup/pre-8.1",
>>>>>>> 38e30937
                        test_lookup_pre81,
                        NULL,
                        NULL,
                        test_framework_skip_if_max_wire_version_more_than_25 /* require server < 8.1 */,
                        test_framework_skip_if_max_wire_version_less_than_21 /* require server > 7.0 for QE support */,
                        test_framework_skip_if_single, /* QE not supported on standalone */
                        test_framework_skip_if_no_client_side_encryption);
   }
}<|MERGE_RESOLUTION|>--- conflicted
+++ resolved
@@ -7500,10 +7500,7 @@
                         test_framework_skip_if_single, /* QE not supported on standalone */
                         test_framework_skip_if_no_client_side_encryption);
       TestSuite_AddFull(suite,
-<<<<<<< HEAD
-                        "/client_side_encryption/test_lookup/pre-8.1 [lock:live-server]",
-=======
-                        "/client_side_encryption/test_lookup/post-8.2",
+                        "/client_side_encryption/test_lookup/post-8.2 [lock:live-server]",
                         test_lookup_post82,
                         NULL,
                         NULL,
@@ -7512,8 +7509,7 @@
                         test_framework_skip_if_single,                        /* QE not supported on standalone */
                         test_framework_skip_if_no_client_side_encryption);
       TestSuite_AddFull(suite,
-                        "/client_side_encryption/test_lookup/pre-8.1",
->>>>>>> 38e30937
+                        "/client_side_encryption/test_lookup/pre-8.1 [lock:live-server]",
                         test_lookup_pre81,
                         NULL,
                         NULL,
