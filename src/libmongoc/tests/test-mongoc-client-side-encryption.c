/*
 * Copyright 2019-present MongoDB, Inc.
 *
 * Licensed under the Apache License, Version 2.0 (the "License");
 * you may not use this file except in compliance with the License.
 * You may obtain a copy of the License at
 *
 *   http://www.apache.org/licenses/LICENSE-2.0
 *
 * Unless required by applicable law or agreed to in writing, software
 * distributed under the License is distributed on an "AS IS" BASIS,
 * WITHOUT WARRANTIES OR CONDITIONS OF ANY KIND, either express or implied.
 * See the License for the specific language governing permissions and
 * limitations under the License.
 */

#include "json-test.h"
#include "test-libmongoc.h"

#include "common-b64-private.h"

/* _mongoc_host_list_from_string_with_err */
#include "mongoc/mongoc-host-list-private.h"
#include "mongoc/mongoc-cluster-aws-private.h"

/* MONGOC_SERVER_ERR_NS_NOT_FOUND */
#include "mongoc/mongoc-error-private.h"

#include "mongoc/mongoc-uri.h"

static void
_before_test (json_test_ctx_t *ctx, const bson_t *test)
{
   mongoc_client_t *client;
   mongoc_collection_t *keyvault_coll;
   bson_iter_t iter;
   bson_error_t error;
   bool ret;
   mongoc_write_concern_t *wc;
   bson_t insert_opts;

   BSON_UNUSED (test);

   /* Insert data into the key vault. */
   client = test_framework_new_default_client ();
   wc = mongoc_write_concern_new ();
   mongoc_write_concern_set_wmajority (wc, 1000);
   bson_init (&insert_opts);
   mongoc_write_concern_append (wc, &insert_opts);

   if (bson_iter_init_find (&iter, ctx->config->scenario, "key_vault_data")) {
      keyvault_coll =
         mongoc_client_get_collection (client, "keyvault", "datakeys");

      /* Drop and recreate, inserting data. */
      ret = mongoc_collection_drop (keyvault_coll, &error);
      if (!ret) {
         /* Ignore "namespace does not exist" error. */
         ASSERT_OR_PRINT (error.code == 26, error);
      }

      bson_iter_recurse (&iter, &iter);
      while (bson_iter_next (&iter)) {
         bson_t doc;

         bson_iter_bson (&iter, &doc);
         ret = mongoc_collection_insert_one (
            keyvault_coll, &doc, &insert_opts, NULL /* reply */, &error);
         ASSERT_OR_PRINT (ret, error);
      }
      mongoc_collection_destroy (keyvault_coll);
   }

   bson_destroy (&insert_opts);
   mongoc_write_concern_destroy (wc);
   mongoc_client_destroy (client);
}

static bool
_run_operation (json_test_ctx_t *ctx,
                const bson_t *test,
                const bson_t *operation)
{
   bson_t reply;
   bool res;

   res =
      json_test_operation (ctx, test, operation, ctx->collection, NULL, &reply);

   bson_destroy (&reply);

   return res;
}

static void
test_client_side_encryption_cb (bson_t *scenario)
{
   json_test_config_t config = JSON_TEST_CONFIG_INIT;
   config.before_test_cb = _before_test;
   config.run_operation_cb = _run_operation;
   config.scenario = scenario;
   config.command_started_events_only = true;
   config.command_monitoring_allow_subset = false;
   run_json_general_test (&config);
}

/* This is the hex form of the base64 encoded value:
 * Mng0NCt4ZHVUYUJCa1kxNkVyNUR1QURhZ2h2UzR2d2RrZzh0cFBwM3R6NmdWMDFBMUN3YkQ5aXRRMkhGRGdQV09wOGVNYUMxT2k3NjZKelhaQmRCZGJkTXVyZG9uSjFk
 * From the client side encryption spec.
 */
#define LOCAL_MASTERKEY                                                       \
   "\x32\x78\x34\x34\x2b\x78\x64\x75\x54\x61\x42\x42\x6b\x59\x31\x36\x45\x72" \
   "\x35\x44\x75\x41\x44\x61\x67\x68\x76\x53\x34\x76\x77\x64\x6b\x67\x38\x74" \
   "\x70\x50\x70\x33\x74\x7a\x36\x67\x56\x30\x31\x41\x31\x43\x77\x62\x44\x39" \
   "\x69\x74\x51\x32\x48\x46\x44\x67\x50\x57\x4f\x70\x38\x65\x4d\x61\x43\x31" \
   "\x4f\x69\x37\x36\x36\x4a\x7a\x58\x5a\x42\x64\x42\x64\x62\x64\x4d\x75\x72" \
   "\x64\x6f\x6e\x4a\x31\x64"

static void
_set_extra_bypass (bson_t *extra)
{
   if (test_framework_getenv_bool ("MONGOC_TEST_MONGOCRYPTD_BYPASS_SPAWN")) {
      BSON_APPEND_BOOL (extra, "mongocryptdBypassSpawn", true);
   }
}

static void
_set_extra_crypt_shared (bson_t *extra)
{
   char *const path =
      test_framework_getenv ("MONGOC_TEST_CRYPT_SHARED_LIB_PATH");
   if (path) {
      BSON_APPEND_UTF8 (extra, "cryptSharedLibPath", path);
      bson_free (path);
   }
}

/* Convenience helper to check if spawning mongocryptd should be bypassed */
static void
_check_bypass (mongoc_auto_encryption_opts_t *opts)
{
   bson_t extra = BSON_INITIALIZER;
   _set_extra_bypass (&extra);
   mongoc_auto_encryption_opts_set_extra (opts, &extra);
   bson_destroy (&extra);
}

static bson_t *
_make_aws_kms_provider (bson_t *kms_providers)
{
   char *aws_secret_access_key;
   char *aws_access_key_id;

   aws_secret_access_key =
      test_framework_getenv_required ("MONGOC_TEST_AWS_SECRET_ACCESS_KEY");
   aws_access_key_id =
      test_framework_getenv_required ("MONGOC_TEST_AWS_ACCESS_KEY_ID");

   if (!kms_providers) {
      kms_providers = bson_new ();
   }

   bson_concat (
      kms_providers,
      tmp_bson ("{ 'aws': { 'secretAccessKey': '%s', 'accessKeyId': '%s' }}",
                aws_secret_access_key,
                aws_access_key_id));

   bson_free (aws_secret_access_key);
   bson_free (aws_access_key_id);

   return kms_providers;
}

static bson_t *
_make_azure_kms_provider (bson_t *kms_providers)
{
   char *azure_tenant_id;
   char *azure_client_id;
   char *azure_client_secret;

   azure_tenant_id =
      test_framework_getenv_required ("MONGOC_TEST_AZURE_TENANT_ID");
   azure_client_id =
      test_framework_getenv_required ("MONGOC_TEST_AZURE_CLIENT_ID");
   azure_client_secret =
      test_framework_getenv_required ("MONGOC_TEST_AZURE_CLIENT_SECRET");

   if (!kms_providers) {
      kms_providers = bson_new ();
   }

   bson_concat (kms_providers,
                tmp_bson ("{ 'azure': { 'tenantId': '%s', 'clientId': '%s', "
                          "'clientSecret': '%s' }}",
                          azure_tenant_id,
                          azure_client_id,
                          azure_client_secret));

   bson_free (azure_tenant_id);
   bson_free (azure_client_id);
   bson_free (azure_client_secret);

   return kms_providers;
}

static bson_t *
_make_gcp_kms_provider (bson_t *kms_providers)
{
   char *gcp_email;
   char *gcp_privatekey;


   gcp_email = test_framework_getenv_required ("MONGOC_TEST_GCP_EMAIL");
   gcp_privatekey =
      test_framework_getenv_required ("MONGOC_TEST_GCP_PRIVATEKEY");

   if (!gcp_email || !gcp_privatekey) {
      fprintf (stderr,
               "Set MONGOC_TEST_GCP_EMAIL and MONGOC_TEST_GCP_PRIVATEKEY to "
               "enable CSFLE tests.");
      abort ();
   }

   if (!kms_providers) {
      kms_providers = bson_new ();
   }

   bson_concat (kms_providers,
                tmp_bson ("{ 'gcp': { 'email': '%s', 'privateKey': '%s' }}",
                          gcp_email,
                          gcp_privatekey));

   bson_free (gcp_email);
   bson_free (gcp_privatekey);

   return kms_providers;
}

static bson_t *
_make_local_kms_provider (bson_t *kms_providers)
{
   bson_t *local = BCON_NEW (
      "local", "{", "key", BCON_BIN (0, (uint8_t *) LOCAL_MASTERKEY, 96), "}");

   if (!kms_providers) {
      kms_providers = bson_new ();
   }

   bson_concat (kms_providers, local);
   bson_destroy (local);

   return kms_providers;
}

static bson_t *
_make_kmip_kms_provider (bson_t *kms_providers)
{
   if (!kms_providers) {
      kms_providers = bson_new ();
   }

   bson_concat (kms_providers,
                tmp_bson ("{ 'kmip': { 'endpoint': 'localhost:5698' } }"));


   return kms_providers;
}

/* Convenience helper for creating KMS providers doc */
static bson_t *
_make_kms_providers (bool with_aws, bool with_local)
{
   bson_t *kms_providers = bson_new ();

   if (with_aws) {
      _make_aws_kms_provider (kms_providers);
      _make_azure_kms_provider (kms_providers);
      _make_gcp_kms_provider (kms_providers);
      _make_kmip_kms_provider (kms_providers);
   }

   if (with_local) {
      _make_local_kms_provider (kms_providers);
   }

   return kms_providers;
}

static bson_t *
_make_tls_opts (void)
{
   bson_t *tls_opts = bson_new ();
   char *kmip_tls_ca_file;
   char *kmip_tls_certificate_key_file;

   kmip_tls_ca_file =
      test_framework_getenv_required ("MONGOC_TEST_CSFLE_TLS_CA_FILE");
   kmip_tls_certificate_key_file = test_framework_getenv_required (
      "MONGOC_TEST_CSFLE_TLS_CERTIFICATE_KEY_FILE");

   bson_concat (
      tls_opts,
      tmp_bson (
         "{ 'kmip': {  'tlsCAFile': '%s', 'tlsCertificateKeyFile': '%s' } }",
         kmip_tls_ca_file,
         kmip_tls_certificate_key_file));

   bson_free (kmip_tls_ca_file);
   bson_free (kmip_tls_certificate_key_file);
   return tls_opts;
}

static bson_t *
_make_kms_masterkey (char const *provider)
{
   if (strcmp (provider, "aws") == 0) {
      return BCON_NEW ("region",
                       "us-east-1",
                       "key",
                       "arn:aws:kms:us-east-1:579766882180:key/"
                       "89fcc2c4-08b0-4bd9-9f25-e30687b580d0");
   }

   if (strcmp (provider, "azure") == 0) {
      return BCON_NEW ("keyVaultEndpoint",
                       "key-vault-csfle.vault.azure.net",
                       "keyName",
                       "key-name-csfle");
   }

   if (strcmp (provider, "gcp") == 0) {
      return BCON_NEW ("projectId",
                       "devprod-drivers",
                       "location",
                       "global",
                       "keyRing",
                       "key-ring-csfle",
                       "keyName",
                       "key-name-csfle");
   }

   if (strcmp (provider, "kmip") == 0) {
      return bson_new ();
   }

   if (strcmp (provider, "local") == 0) {
      return bson_new ();
   }

   return NULL;
}

typedef struct {
   int num_inserts;
} limits_apm_ctx_t;

static void
_command_started (const mongoc_apm_command_started_t *event)
{
   limits_apm_ctx_t *ctx;

   ctx = (limits_apm_ctx_t *) mongoc_apm_command_started_get_context (event);
   if (0 ==
       strcmp ("insert", mongoc_apm_command_started_get_command_name (event))) {
      ctx->num_inserts++;
   }
}

/* Prose Test 4: BSON Size Limits and Batch Splitting */
static void
test_bson_size_limits_and_batch_splitting (void *unused)
{
   /* Expect an insert of two documents over 2MiB to split into two inserts but
    * still succeed. */
   mongoc_client_t *client;
   mongoc_auto_encryption_opts_t *opts;
   mongoc_uri_t *uri;
   mongoc_collection_t *coll;
   bson_error_t error;
   bson_t *corpus_schema;
   bson_t *datakey;
   bson_t *cmd;
   bson_t *kms_providers;
   bson_t *docs[2];
   char *as;
   limits_apm_ctx_t ctx = {0};
   mongoc_apm_callbacks_t *callbacks;
   /* Values from the spec to test boundaries. */
   const int size_16mib = 16777216;
   const int size_2mib = 2097152;
   const int exceeds_2mib_after_encryption = size_2mib - 2000;
   const int exceeds_16mib_after_encryption = size_16mib - 2000;

   BSON_UNUSED (unused);

   /* Do the test setup. */

   /* Drop and create db.coll configured with limits-schema.json */
   uri = test_framework_get_uri ();
   client = test_framework_client_new_from_uri (uri, NULL);
   test_framework_set_ssl_opts (client);
   mongoc_client_set_error_api (client, MONGOC_ERROR_API_VERSION_2);
   coll = mongoc_client_get_collection (client, "db", "coll");
   (void) mongoc_collection_drop (coll, NULL);
   corpus_schema = get_bson_from_json_file (
      "./src/libmongoc/tests/client_side_encryption_prose/limits-schema.json");
   cmd = BCON_NEW ("create",
                   "coll",
                   "validator",
                   "{",
                   "$jsonSchema",
                   BCON_DOCUMENT (corpus_schema),
                   "}");
   ASSERT_OR_PRINT (
      mongoc_client_command_simple (
         client, "db", cmd, NULL /* read prefs */, NULL /* reply */, &error),
      error);

   mongoc_collection_destroy (coll);
   /* Drop and create the key vault collection, keyvault.datakeys. */
   {
      mongoc_write_concern_t *wc;

      coll = mongoc_client_get_collection (client, "keyvault", "datakeys");
      (void) mongoc_collection_drop (coll, NULL);
      datakey = get_bson_from_json_file (
         "./src/libmongoc/tests/client_side_encryption_prose/limits-key.json");
      wc = mongoc_write_concern_new ();
      mongoc_write_concern_set_wmajority (wc, 1000);
      mongoc_collection_set_write_concern (coll, wc);
      ASSERT_OR_PRINT (
         mongoc_collection_insert_one (
            coll, datakey, NULL /* opts */, NULL /* reply */, &error),
         error);
      mongoc_write_concern_destroy (wc);
      mongoc_collection_destroy (coll);
   }

   mongoc_client_destroy (client);

   client = test_framework_client_new_from_uri (uri, NULL);
   test_framework_set_ssl_opts (client);
   mongoc_client_set_error_api (client, MONGOC_ERROR_API_VERSION_2);

   kms_providers = _make_kms_providers (false /* aws */, true /* local */);
   opts = mongoc_auto_encryption_opts_new ();
   _check_bypass (opts);
   mongoc_auto_encryption_opts_set_keyvault_namespace (
      opts, "keyvault", "datakeys");
   mongoc_auto_encryption_opts_set_kms_providers (opts, kms_providers);

   ASSERT_OR_PRINT (mongoc_client_enable_auto_encryption (client, opts, &error),
                    error);

   callbacks = mongoc_apm_callbacks_new ();
   mongoc_apm_set_command_started_cb (callbacks, _command_started);
   mongoc_client_set_apm_callbacks (client, callbacks, &ctx);

   coll = mongoc_client_get_collection (client, "db", "coll");
   /* End of setup */

   /* Insert { "_id": "over_2mib_under_16mib", "unencrypted": <the string "a"
    * repeated 2097152 times> } */
   docs[0] = BCON_NEW ("_id", "over_2mib_under_16mib");
   as = bson_malloc (size_16mib);
   memset (as, 'a', size_16mib);
   bson_append_utf8 (docs[0], "unencrypted", -1, as, 2097152);
   ASSERT_OR_PRINT (
      mongoc_collection_insert_one (
         coll, docs[0], NULL /* opts */, NULL /* reply */, &error),
      error);
   bson_destroy (docs[0]);

   /* Insert the document `limits/limits-doc.json <../limits/limits-doc.json>`_
    * concatenated with ``{ "_id": "encryption_exceeds_2mib", "unencrypted": <
    * the string "a" repeated (2097152 - 2000) times > }`` */
   docs[0] = get_bson_from_json_file (
      "./src/libmongoc/tests/client_side_encryption_prose/limits-doc.json");
   bson_append_utf8 (docs[0], "_id", -1, "encryption_exceeds_2mib", -1);
   bson_append_utf8 (
      docs[0], "unencrypted", -1, as, exceeds_2mib_after_encryption);
   ASSERT_OR_PRINT (
      mongoc_collection_insert_one (
         coll, docs[0], NULL /* opts */, NULL /* reply */, &error),
      error);
   bson_destroy (docs[0]);

   /* Insert two documents that each exceed 2MiB but no encryption occurs.
    * Expect the bulk write to succeed and run as two separate inserts.
    */
   docs[0] = BCON_NEW ("_id", "over_2mib_1");
   bson_append_utf8 (docs[0], "unencrypted", -1, as, size_2mib);
   docs[1] = BCON_NEW ("_id", "over_2mib_2");
   bson_append_utf8 (docs[1], "unencrypted", -1, as, size_2mib);
   ctx.num_inserts = 0;
   ASSERT_OR_PRINT (mongoc_collection_insert_many (coll,
                                                   (const bson_t **) docs,
                                                   2,
                                                   NULL /* opts */,
                                                   NULL /* reply */,
                                                   &error),
                    error);
   ASSERT_CMPINT (ctx.num_inserts, ==, 2);
   bson_destroy (docs[0]);
   bson_destroy (docs[1]);

   /* Insert two documents that each exceed 2MiB after encryption occurs. Expect
    * the bulk write to succeed and run as two separate inserts.
    */

   docs[0] = get_bson_from_json_file (
      "./src/libmongoc/tests/client_side_encryption_prose/limits-doc.json");
   bson_append_utf8 (docs[0], "_id", -1, "encryption_exceeds_2mib_1", -1);
   bson_append_utf8 (
      docs[0], "unencrypted", -1, as, exceeds_2mib_after_encryption);
   docs[1] = get_bson_from_json_file (
      "./src/libmongoc/tests/client_side_encryption_prose/limits-doc.json");
   bson_append_utf8 (docs[1], "_id", -1, "encryption_exceeds_2mib_2", -1);
   bson_append_utf8 (
      docs[1], "unencrypted", -1, as, exceeds_2mib_after_encryption);
   ctx.num_inserts = 0;
   ASSERT_OR_PRINT (mongoc_collection_insert_many (coll,
                                                   (const bson_t **) docs,
                                                   2,
                                                   NULL /* opts */,
                                                   NULL /* reply */,
                                                   &error),
                    error);
   ASSERT_CMPINT (ctx.num_inserts, ==, 2);
   bson_destroy (docs[0]);
   bson_destroy (docs[1]);

   /* Check that inserting close to, but not exceeding, 16MiB, passes */
   docs[0] = bson_new ();
   bson_append_utf8 (docs[0], "_id", -1, "under_16mib", -1);
   bson_append_utf8 (
      docs[0], "unencrypted", -1, as, exceeds_16mib_after_encryption);
   ASSERT_OR_PRINT (
      mongoc_collection_insert_one (
         coll, docs[0], NULL /* opts */, NULL /* reply */, &error),
      error);
   bson_destroy (docs[0]);

   /* but.. exceeding 16 MiB fails */
   docs[0] = get_bson_from_json_file (
      "./src/libmongoc/tests/client_side_encryption_prose/limits-doc.json");
   bson_append_utf8 (docs[0], "_id", -1, "under_16mib", -1);
   bson_append_utf8 (
      docs[0], "unencrypted", -1, as, exceeds_16mib_after_encryption);
   BSON_ASSERT (!mongoc_collection_insert_one (
      coll, docs[0], NULL /* opts */, NULL /* reply */, &error));
   ASSERT_ERROR_CONTAINS (error, MONGOC_ERROR_SERVER, 2, "too large");
   bson_destroy (docs[0]);

   bson_free (as);
   bson_destroy (kms_providers);
   bson_destroy (corpus_schema);
   bson_destroy (cmd);
   bson_destroy (datakey);
   mongoc_collection_destroy (coll);
   mongoc_client_destroy (client);
   mongoc_uri_destroy (uri);
   mongoc_apm_callbacks_destroy (callbacks);
   mongoc_auto_encryption_opts_destroy (opts);
}

typedef struct {
   bson_t *last_cmd;
} _datakey_and_double_encryption_ctx_t;

static void
_datakey_and_double_encryption_command_started (
   const mongoc_apm_command_started_t *event)
{
   _datakey_and_double_encryption_ctx_t *ctx;

   ctx = (_datakey_and_double_encryption_ctx_t *)
      mongoc_apm_command_started_get_context (event);
   bson_destroy (ctx->last_cmd);
   ctx->last_cmd = bson_copy (mongoc_apm_command_started_get_command (event));
}

static void
test_datakey_and_double_encryption_creating_and_using (
   mongoc_client_encryption_t *client_encryption,
   mongoc_client_t *client,
   mongoc_client_t *client_encrypted,
   const char *kms_provider,
   _datakey_and_double_encryption_ctx_t *test_ctx)
{
   bson_value_t keyid;
   bson_error_t error;
   bool ret;
   mongoc_client_encryption_datakey_opts_t *opts;
   mongoc_client_encryption_encrypt_opts_t *encrypt_opts;
   char *altname;
   mongoc_collection_t *coll;
   mongoc_cursor_t *cursor;
   bson_t filter;
   const bson_t *doc;
   bson_value_t to_encrypt;
   bson_value_t encrypted;
   bson_value_t encrypted_via_altname;
   bson_t to_insert = BSON_INITIALIZER;
   char *hello;

   opts = mongoc_client_encryption_datakey_opts_new ();

   if (0 == strcmp (kms_provider, "aws")) {
      mongoc_client_encryption_datakey_opts_set_masterkey (
         opts,
         tmp_bson ("{ 'region': 'us-east-1', 'key': "
                   "'arn:aws:kms:us-east-1:579766882180:key/"
                   "89fcc2c4-08b0-4bd9-9f25-e30687b580d0' }"));
   } else if (0 == strcmp (kms_provider, "azure")) {
      mongoc_client_encryption_datakey_opts_set_masterkey (
         opts,
         tmp_bson ("{'keyVaultEndpoint': 'key-vault-csfle.vault.azure.net', "
                   "'keyName': 'key-name-csfle'}"));
   } else if (0 == strcmp (kms_provider, "gcp")) {
      mongoc_client_encryption_datakey_opts_set_masterkey (
         opts,
         tmp_bson ("{'projectId': 'devprod-drivers','location': "
                   "'global','keyRing': 'key-ring-csfle','keyName': "
                   "'key-name-csfle'}"));
   } else if (0 == strcmp (kms_provider, "kmip")) {
      mongoc_client_encryption_datakey_opts_set_masterkey (opts,
                                                           tmp_bson ("{}"));
   }

   altname = bson_strdup_printf ("%s_altname", kms_provider);
   mongoc_client_encryption_datakey_opts_set_keyaltnames (opts, &altname, 1);

   ret = mongoc_client_encryption_create_datakey (
      client_encryption, kms_provider, opts, &keyid, &error);
   ASSERT_OR_PRINT (ret, error);

   /* Expect a BSON binary with subtype 4 to be returned */
   BSON_ASSERT (keyid.value_type == BSON_TYPE_BINARY);
   BSON_ASSERT (keyid.value.v_binary.subtype == BSON_SUBTYPE_UUID);

   /* Check that client captured a command_started event for the insert command
    * containing a majority writeConcern. */
   assert_match_bson (
      test_ctx->last_cmd,
      tmp_bson ("{'insert': 'datakeys', 'writeConcern': { 'w': 'majority' } }"),
      false);

   /* Use client to run a find on keyvault.datakeys */
   coll = mongoc_client_get_collection (client, "keyvault", "datakeys");
   bson_init (&filter);
   BSON_APPEND_VALUE (&filter, "_id", &keyid);
   cursor = mongoc_collection_find_with_opts (
      coll, &filter, NULL /* opts */, NULL /* read prefs */);
   mongoc_collection_destroy (coll);

   /* Expect that exactly one document is returned with the "masterKey.provider"
    * equal to <kms_provider> */
   BSON_ASSERT (mongoc_cursor_next (cursor, &doc));
   BSON_ASSERT (
      0 == strcmp (kms_provider, bson_lookup_utf8 (doc, "masterKey.provider")));
   BSON_ASSERT (!mongoc_cursor_next (cursor, &doc));
   ASSERT_OR_PRINT (!mongoc_cursor_error (cursor, &error), error);
   mongoc_cursor_destroy (cursor);

   /* Call client_encryption.encrypt() with the value "hello <kms provider>" */
   encrypt_opts = mongoc_client_encryption_encrypt_opts_new ();
   mongoc_client_encryption_encrypt_opts_set_algorithm (
      encrypt_opts, MONGOC_AEAD_AES_256_CBC_HMAC_SHA_512_DETERMINISTIC);
   mongoc_client_encryption_encrypt_opts_set_keyid (encrypt_opts, &keyid);

   hello = bson_strdup_printf ("hello %s", kms_provider);

   to_encrypt.value_type = BSON_TYPE_UTF8;
   to_encrypt.value.v_utf8.str = bson_strdup (hello);
   to_encrypt.value.v_utf8.len = strlen (to_encrypt.value.v_utf8.str);

   ret = mongoc_client_encryption_encrypt (
      client_encryption, &to_encrypt, encrypt_opts, &encrypted, &error);
   ASSERT_OR_PRINT (ret, error);
   mongoc_client_encryption_encrypt_opts_destroy (encrypt_opts);

   /* Expect the return value to be a BSON binary subtype 6 */
   BSON_ASSERT (encrypted.value_type == BSON_TYPE_BINARY);
   BSON_ASSERT (encrypted.value.v_binary.subtype == BSON_SUBTYPE_ENCRYPTED);

   /* Use client_encrypted to insert { _id: "<kms provider>", "value":
    * <encrypted> } into db.coll */
   coll = mongoc_client_get_collection (client_encrypted, "db", "coll");
   BSON_APPEND_UTF8 (&to_insert, "_id", kms_provider);
   BSON_APPEND_VALUE (&to_insert, "value", &encrypted);
   ret = mongoc_collection_insert_one (
      coll, &to_insert, NULL /* opts */, NULL /* reply */, &error);
   ASSERT_OR_PRINT (ret, error);

   /* Use client_encrypted to run a find querying with _id of <kms_provider> and
    * expect value to be "hello <kms_provider>". */
   cursor = mongoc_collection_find_with_opts (
      coll,
      tmp_bson ("{ '_id': '%s' }", kms_provider),
      NULL /* opts */,
      NULL /* read prefs */);
   BSON_ASSERT (mongoc_cursor_next (cursor, &doc));
   BSON_ASSERT (0 == strcmp (hello, bson_lookup_utf8 (doc, "value")));
   BSON_ASSERT (!mongoc_cursor_next (cursor, &doc));
   ASSERT_OR_PRINT (!mongoc_cursor_error (cursor, &error), error);
   mongoc_cursor_destroy (cursor);
   mongoc_collection_destroy (coll);

   /* Call client_encryption.encrypt() with the value "hello <kms provider>",
    * the algorithm AEAD_AES_256_CBC_HMAC_SHA_512-Deterministic, and the
    * key_alt_name of <kms provider>_altname. */
   encrypt_opts = mongoc_client_encryption_encrypt_opts_new ();
   mongoc_client_encryption_encrypt_opts_set_algorithm (
      encrypt_opts, MONGOC_AEAD_AES_256_CBC_HMAC_SHA_512_DETERMINISTIC);
   mongoc_client_encryption_encrypt_opts_set_keyaltname (encrypt_opts, altname);

   ret = mongoc_client_encryption_encrypt (client_encryption,
                                           &to_encrypt,
                                           encrypt_opts,
                                           &encrypted_via_altname,
                                           &error);
   ASSERT_OR_PRINT (ret, error);
   mongoc_client_encryption_encrypt_opts_destroy (encrypt_opts);

   /* Expect the return value to be a BSON binary subtype 6. Expect the value to
    * exactly match the value of encrypted. */
   BSON_ASSERT (encrypted_via_altname.value_type == BSON_TYPE_BINARY);
   BSON_ASSERT (encrypted_via_altname.value.v_binary.subtype ==
                BSON_SUBTYPE_ENCRYPTED);
   BSON_ASSERT (encrypted_via_altname.value.v_binary.data_len ==
                encrypted.value.v_binary.data_len);
   BSON_ASSERT (0 == memcmp (encrypted_via_altname.value.v_binary.data,
                             encrypted.value.v_binary.data,
                             encrypted.value.v_binary.data_len));

   bson_value_destroy (&encrypted);
   bson_value_destroy (&encrypted_via_altname);
   bson_free (hello);
   bson_destroy (&to_insert);
   bson_value_destroy (&to_encrypt);
   bson_value_destroy (&keyid);
   bson_free (altname);
   bson_destroy (&filter);
   mongoc_client_encryption_datakey_opts_destroy (opts);
}

/* Prose Test 1: Custom Key Material Test */
static void
test_create_datakey_with_custom_key_material (void *unused)
{
   mongoc_client_t *client = NULL;
   mongoc_client_encryption_t *client_encryption = NULL;
   bson_error_t error;
   bson_t datakey = BSON_INITIALIZER;

   BSON_UNUSED (unused);

   /* Create a MongoClient object (referred to as client). */
   client = test_framework_new_default_client ();

   /* Using client, drop the collection keyvault.datakeys. */
   {
      mongoc_collection_t *const datakeys =
         mongoc_client_get_collection (client, "keyvault", "datakeys");
      (void) mongoc_collection_drop (datakeys, NULL);
      mongoc_collection_destroy (datakeys);
   }

   /* Create a ClientEncryption object (referred to as client_encryption) with
    * client set as the keyVaultClient. */
   {
      mongoc_client_encryption_opts_t *const client_encryption_opts =
         mongoc_client_encryption_opts_new ();
      bson_t *const kms_providers =
         _make_kms_providers (true /* aws */, true /* local */);
      bson_t *const tls_opts = _make_tls_opts ();

      mongoc_client_encryption_opts_set_kms_providers (client_encryption_opts,
                                                       kms_providers);
      mongoc_client_encryption_opts_set_tls_opts (client_encryption_opts,
                                                  tls_opts);
      mongoc_client_encryption_opts_set_keyvault_namespace (
         client_encryption_opts, "keyvault", "datakeys");
      mongoc_client_encryption_opts_set_keyvault_client (client_encryption_opts,
                                                         client);
      client_encryption =
         mongoc_client_encryption_new (client_encryption_opts, &error);
      ASSERT_OR_PRINT (client_encryption, error);

      mongoc_client_encryption_opts_destroy (client_encryption_opts);
      bson_destroy (kms_providers);
      bson_destroy (tls_opts);
   }

   /* Using client_encryption, create a data key with a local KMS provider and
    * the following custom key material: */
   {
      const char key_material[] =
         "xPTAjBRG5JiPm+d3fj6XLi2q5DMXUS/"
         "f1f+SMAlhhwkhDRL0kr8r9GDLIGTAGlvC+HVjSIgdL+"
         "RKwZCvpXSyxTICWSXTUYsWYPyu3IoHbuBZdmw2faM3WhcRIgbMReU5";
      uint8_t data[96];
      mongoc_client_encryption_datakey_opts_t *datakey_opts =
         mongoc_client_encryption_datakey_opts_new ();
      bson_value_t keyid;

      BSON_ASSERT (
         mcommon_b64_pton (key_material, data, sizeof (key_material)) == 96);

      mongoc_client_encryption_datakey_opts_set_keymaterial (
         datakey_opts, data, sizeof (data));

      ASSERT_OR_PRINT (
         mongoc_client_encryption_create_datakey (
            client_encryption, "local", datakey_opts, &keyid, &error),
         error);

      ASSERT (keyid.value_type == BSON_TYPE_BINARY);
      ASSERT (keyid.value.v_binary.subtype == BSON_SUBTYPE_UUID);
      ASSERT (keyid.value.v_binary.data_len != 0);

      mongoc_client_encryption_datakey_opts_destroy (datakey_opts);
      bson_value_destroy (&keyid);
   }

   /* Find the resulting key document in keyvault.datakeys, save a copy of the
    * key document, then remove the key document from the collection. */
   {
      mongoc_collection_t *const datakeys =
         mongoc_client_get_collection (client, "keyvault", "datakeys");
      mongoc_cursor_t *cursor = mongoc_collection_find_with_opts (
         datakeys, tmp_bson ("{}"), NULL /* opts */, NULL /* read prefs */);
      const bson_t *bson;

      ASSERT (mongoc_cursor_next (cursor, &bson));
      bson_copy_to (bson, &datakey);
      mongoc_cursor_destroy (cursor);

      (void) mongoc_collection_drop (datakeys, &error);
      mongoc_collection_destroy (datakeys);
   }

   /* Replace the _id field in the copied key document with a UUID with base64
    * value AAAAAAAAAAAAAAAAAAAAAA== (16 bytes all equal to 0x00) and insert the
    * modified key document into keyvault.datakeys with majority write concern.
    */
   {
      mongoc_collection_t *const datakeys =
         mongoc_client_get_collection (client, "keyvault", "datakeys");
      bson_t modified_datakey = BSON_INITIALIZER;
      uint8_t bytes[16] = {0};
      mongoc_write_concern_t *const wc = mongoc_write_concern_new ();
      bson_t opts = BSON_INITIALIZER;

      bson_copy_to_excluding_noinit (&datakey, &modified_datakey, "_id", NULL);
      BSON_ASSERT (BSON_APPEND_BINARY (
         &modified_datakey, "_id", BSON_SUBTYPE_UUID, bytes, sizeof (bytes)));

      mongoc_write_concern_set_w (wc, MONGOC_WRITE_CONCERN_W_MAJORITY);
      mongoc_write_concern_append (wc, &opts);

      ASSERT_OR_PRINT (mongoc_collection_insert_one (
                          datakeys, &modified_datakey, &opts, NULL, &error),
                       error);

      mongoc_collection_destroy (datakeys);
      bson_destroy (&modified_datakey);
      mongoc_write_concern_destroy (wc);
      bson_destroy (&opts);
   }

   /* Using client_encryption, encrypt the string "test" with the modified data
    * key using the AEAD_AES_256_CBC_HMAC_SHA_512-Deterministic algorithm and
    * assert the resulting value is equal to the following (given as base64): */
   {
      const char expected[] =
         "AQAAAAAAAAAAAAAAAAAAAAACz0ZOLuuhEYi807ZXTdhbqhLaS2/"
         "t9wLifJnnNYwiw79d75QYIZ6M/aYC1h9nCzCjZ7pGUpAuNnkUhnIXM3PjrA==";
      mongoc_client_encryption_encrypt_opts_t *const encrypt_opts =
         mongoc_client_encryption_encrypt_opts_new ();
      bson_value_t keyid = {0};
      bson_value_t to_encrypt = {0};
      bson_value_t ciphertext = {0};

      keyid.value_type = BSON_TYPE_BINARY;
      keyid.value.v_binary.subtype = BSON_SUBTYPE_UUID;
      keyid.value.v_binary.data = bson_malloc0 (16);
      keyid.value.v_binary.data_len = 16u;

      to_encrypt.value_type = BSON_TYPE_UTF8;
      to_encrypt.value.v_utf8.str = bson_strdup ("test");
      to_encrypt.value.v_utf8.len = 4u;

      mongoc_client_encryption_encrypt_opts_set_keyid (encrypt_opts, &keyid);
      mongoc_client_encryption_encrypt_opts_set_algorithm (
         encrypt_opts, MONGOC_AEAD_AES_256_CBC_HMAC_SHA_512_DETERMINISTIC);
      ASSERT_OR_PRINT (
         mongoc_client_encryption_encrypt (
            client_encryption, &to_encrypt, encrypt_opts, &ciphertext, &error),
         error);

      {
         char actual[256];

         /* Need room for null terminator. */
         ASSERT (mcommon_b64_ntop (ciphertext.value.v_binary.data,
                                   ciphertext.value.v_binary.data_len,
                                   actual,
                                   sizeof (actual)) < 255);

         ASSERT_CMPSTR (expected, actual);
      }

      bson_value_destroy (&keyid);
      bson_value_destroy (&ciphertext);
      bson_value_destroy (&to_encrypt);
      mongoc_client_encryption_encrypt_opts_destroy (encrypt_opts);
   }

   mongoc_client_destroy (client);
   mongoc_client_encryption_destroy (client_encryption);
   bson_destroy (&datakey);
}

/* Prose Test 2: Data Key and Double Encryption */
static void
test_datakey_and_double_encryption (void *unused)
{
   mongoc_client_t *client;
   mongoc_client_t *client_encrypted;
   mongoc_client_encryption_t *client_encryption;
   mongoc_apm_callbacks_t *callbacks;
   mongoc_collection_t *coll;
   bson_error_t error;
   bson_t *kms_providers;
   bson_t *tls_opts;
   mongoc_auto_encryption_opts_t *auto_encryption_opts;
   mongoc_client_encryption_opts_t *client_encryption_opts;
   bson_t *schema_map;
   bool ret;
   _datakey_and_double_encryption_ctx_t test_ctx = {0};

   BSON_UNUSED (unused);

   /* Test setup */
   /* Create a MongoClient without encryption enabled (referred to as client).
    * Enable command monitoring to listen for command_started events. */
   client = test_framework_new_default_client ();
   callbacks = mongoc_apm_callbacks_new ();
   mongoc_apm_set_command_started_cb (
      callbacks, _datakey_and_double_encryption_command_started);
   mongoc_client_set_apm_callbacks (client, callbacks, &test_ctx);

   /* Using client, drop the collections keyvault.datakeys and db.coll. */
   coll = mongoc_client_get_collection (client, "keyvault", "datakeys");
   (void) mongoc_collection_drop (coll, NULL);
   mongoc_collection_destroy (coll);
   coll = mongoc_client_get_collection (client, "db", "coll");
   (void) mongoc_collection_drop (coll, NULL);
   mongoc_collection_destroy (coll);

   /* Create a MongoClient configured with auto encryption (referred to as
    * client_encrypted) */
   auto_encryption_opts = mongoc_auto_encryption_opts_new ();
   kms_providers = _make_kms_providers (true /* aws */, true /* local */);
   tls_opts = _make_tls_opts ();
   _check_bypass (auto_encryption_opts);
   mongoc_auto_encryption_opts_set_kms_providers (auto_encryption_opts,
                                                  kms_providers);
   mongoc_auto_encryption_opts_set_tls_opts (auto_encryption_opts, tls_opts);
   mongoc_auto_encryption_opts_set_keyvault_namespace (
      auto_encryption_opts, "keyvault", "datakeys");
   schema_map = get_bson_from_json_file (
      "./src/libmongoc/tests/client_side_encryption_prose/"
      "datakey-and-double-encryption-schemamap.json");
   mongoc_auto_encryption_opts_set_schema_map (auto_encryption_opts,
                                               schema_map);

   client_encrypted = test_framework_new_default_client ();
   ret = mongoc_client_enable_auto_encryption (
      client_encrypted, auto_encryption_opts, &error);
   ASSERT_OR_PRINT (ret, error);

   /* Create a ClientEncryption object (referred to as client_encryption) */
   client_encryption_opts = mongoc_client_encryption_opts_new ();
   mongoc_client_encryption_opts_set_kms_providers (client_encryption_opts,
                                                    kms_providers);
   mongoc_client_encryption_opts_set_tls_opts (client_encryption_opts,
                                               tls_opts);
   mongoc_client_encryption_opts_set_keyvault_namespace (
      client_encryption_opts, "keyvault", "datakeys");
   mongoc_client_encryption_opts_set_keyvault_client (client_encryption_opts,
                                                      client);
   client_encryption =
      mongoc_client_encryption_new (client_encryption_opts, &error);
   ASSERT_OR_PRINT (client_encryption, error);

   test_datakey_and_double_encryption_creating_and_using (
      client_encryption, client, client_encrypted, "local", &test_ctx);
   test_datakey_and_double_encryption_creating_and_using (
      client_encryption, client, client_encrypted, "aws", &test_ctx);
   test_datakey_and_double_encryption_creating_and_using (
      client_encryption, client, client_encrypted, "azure", &test_ctx);
   test_datakey_and_double_encryption_creating_and_using (
      client_encryption, client, client_encrypted, "gcp", &test_ctx);
   test_datakey_and_double_encryption_creating_and_using (
      client_encryption, client, client_encrypted, "kmip", &test_ctx);

   bson_destroy (kms_providers);
   bson_destroy (tls_opts);
   bson_destroy (schema_map);
   mongoc_client_encryption_opts_destroy (client_encryption_opts);
   mongoc_auto_encryption_opts_destroy (auto_encryption_opts);
   mongoc_apm_callbacks_destroy (callbacks);
   mongoc_client_destroy (client);
   mongoc_client_destroy (client_encrypted);
   mongoc_client_encryption_destroy (client_encryption);
   bson_destroy (test_ctx.last_cmd);
}

static void
_test_key_vault (bool with_external_key_vault)
{
   mongoc_client_t *client;
   mongoc_client_t *client_encrypted;
   mongoc_client_t *client_external;
   mongoc_client_encryption_t *client_encryption;
   mongoc_uri_t *external_uri;
   mongoc_collection_t *coll;
   bson_t *datakey;
   bson_t *kms_providers;
   bson_error_t error;
   mongoc_write_concern_t *wc;
   bson_t *schema;
   bson_t *schema_map;
   mongoc_auto_encryption_opts_t *auto_encryption_opts;
   mongoc_client_encryption_opts_t *client_encryption_opts;
   mongoc_client_encryption_encrypt_opts_t *encrypt_opts;
   bool res;
   const bson_value_t *keyid;
   bson_value_t value;
   bson_value_t ciphertext;
   bson_iter_t iter;

   external_uri = test_framework_get_uri ();
   mongoc_uri_set_username (external_uri, "fake-user");
   mongoc_uri_set_password (external_uri, "fake-pwd");
   client_external = test_framework_client_new_from_uri (external_uri, NULL);
   test_framework_set_ssl_opts (client_external);

   /* Using client, drop the collections keyvault.datakeys and db.coll. */
   client = test_framework_new_default_client ();
   coll = mongoc_client_get_collection (client, "db", "coll");
   (void) mongoc_collection_drop (coll, NULL);
   mongoc_collection_destroy (coll);
   coll = mongoc_client_get_collection (client, "keyvault", "datakeys");
   (void) mongoc_collection_drop (coll, NULL);

   /* Insert the document external-key.json into ``keyvault.datakeys``. */
   wc = mongoc_write_concern_new ();
   mongoc_write_concern_set_wmajority (wc, 1000);
   mongoc_collection_set_write_concern (coll, wc);
   datakey = get_bson_from_json_file ("./src/libmongoc/tests/"
                                      "client_side_encryption_prose/external/"
                                      "external-key.json");
   ASSERT_OR_PRINT (
      mongoc_collection_insert_one (coll, datakey, NULL, NULL, &error), error);
   mongoc_collection_destroy (coll);

   /* Create a MongoClient configured with auto encryption. */
   client_encrypted = test_framework_new_default_client ();
   mongoc_client_set_error_api (client_encrypted, MONGOC_ERROR_API_VERSION_2);
   auto_encryption_opts = mongoc_auto_encryption_opts_new ();
   _check_bypass (auto_encryption_opts);
   schema = get_bson_from_json_file ("./src/libmongoc/tests/"
                                     "client_side_encryption_prose/external/"
                                     "external-schema.json");
   schema_map = BCON_NEW ("db.coll", BCON_DOCUMENT (schema));
   kms_providers = _make_kms_providers (false /* aws */, true /* local */);
   mongoc_auto_encryption_opts_set_kms_providers (auto_encryption_opts,
                                                  kms_providers);
   mongoc_auto_encryption_opts_set_keyvault_namespace (
      auto_encryption_opts, "keyvault", "datakeys");
   mongoc_auto_encryption_opts_set_schema_map (auto_encryption_opts,
                                               schema_map);
   if (with_external_key_vault) {
      mongoc_auto_encryption_opts_set_keyvault_client (auto_encryption_opts,
                                                       client_external);
   }
   ASSERT_OR_PRINT (mongoc_client_enable_auto_encryption (
                       client_encrypted, auto_encryption_opts, &error),
                    error);

   /* Create a ClientEncryption object. */
   client_encryption_opts = mongoc_client_encryption_opts_new ();
   mongoc_client_encryption_opts_set_kms_providers (client_encryption_opts,
                                                    kms_providers);
   mongoc_client_encryption_opts_set_keyvault_namespace (
      client_encryption_opts, "keyvault", "datakeys");
   if (with_external_key_vault) {
      mongoc_client_encryption_opts_set_keyvault_client (client_encryption_opts,
                                                         client_external);
   } else {
      mongoc_client_encryption_opts_set_keyvault_client (client_encryption_opts,
                                                         client);
   }
   client_encryption =
      mongoc_client_encryption_new (client_encryption_opts, &error);
   ASSERT_OR_PRINT (client_encryption, error);

   /* Use client_encrypted to insert the document {"encrypted": "test"} into
    * db.coll. */
   coll = mongoc_client_get_collection (client_encrypted, "db", "coll");
   res = mongoc_collection_insert_one (
      coll, tmp_bson ("{'encrypted': 'test'}"), NULL, NULL, &error);
   if (with_external_key_vault) {
      BSON_ASSERT (!res);
      ASSERT_ERROR_CONTAINS (error,
                             MONGOC_ERROR_CLIENT,
                             MONGOC_ERROR_CLIENT_AUTHENTICATE,
                             "Authentication failed");
   } else {
      ASSERT_OR_PRINT (res, error);
   }

   /* Use client_encryption to explicitly encrypt the string "test" with key ID
    * ``LOCALAAAAAAAAAAAAAAAAA==`` and deterministic algorithm. */
   encrypt_opts = mongoc_client_encryption_encrypt_opts_new ();
   mongoc_client_encryption_encrypt_opts_set_algorithm (
      encrypt_opts, MONGOC_AEAD_AES_256_CBC_HMAC_SHA_512_DETERMINISTIC);
   BSON_ASSERT (bson_iter_init_find (&iter, datakey, "_id"));
   keyid = bson_iter_value (&iter);
   mongoc_client_encryption_encrypt_opts_set_keyid (encrypt_opts, keyid);
   value.value_type = BSON_TYPE_UTF8;
   value.value.v_utf8.str = "test";
   value.value.v_utf8.len = 4;
   res = mongoc_client_encryption_encrypt (
      client_encryption, &value, encrypt_opts, &ciphertext, &error);
   if (with_external_key_vault) {
      BSON_ASSERT (!res);
      ASSERT_ERROR_CONTAINS (error,
                             MONGOC_ERROR_CLIENT,
                             MONGOC_ERROR_CLIENT_AUTHENTICATE,
                             "Authentication failed");
   } else {
      ASSERT_OR_PRINT (res, error);
   }

   bson_destroy (schema);
   bson_destroy (schema_map);
   bson_destroy (datakey);
   bson_value_destroy (&ciphertext);
   mongoc_write_concern_destroy (wc);
   bson_destroy (kms_providers);
   mongoc_collection_destroy (coll);
   mongoc_client_destroy (client);
   mongoc_client_destroy (client_encrypted);
   mongoc_client_destroy (client_external);
   mongoc_uri_destroy (external_uri);
   mongoc_auto_encryption_opts_destroy (auto_encryption_opts);
   mongoc_client_encryption_opts_destroy (client_encryption_opts);
   mongoc_client_encryption_destroy (client_encryption);
   mongoc_client_encryption_encrypt_opts_destroy (encrypt_opts);
}

/* Prose Test 3: External Key Vault Test */
static void
test_external_key_vault (void *unused)
{
   BSON_UNUSED (unused);

   _test_key_vault (false /* external */);
   _test_key_vault (true /* external */);
}

/* Prose Test 5: Views Are Prohibited */
static void
test_views_are_prohibited (void *unused)
{
   mongoc_client_t *client;
   mongoc_client_t *client_encrypted;
   mongoc_collection_t *coll;
   bool res;
   bson_error_t error;

   mongoc_auto_encryption_opts_t *auto_encryption_opts;
   bson_t *kms_providers;

   BSON_UNUSED (unused);

   client = test_framework_new_default_client ();

   /* Using client, drop and create a view named db.view with an empty pipeline.
    * E.g. using the command { "create": "view", "viewOn": "coll" }. */
   coll = mongoc_client_get_collection (client, "db", "view");
   (void) mongoc_collection_drop (coll, NULL);
   res = mongoc_client_command_simple (
      client,
      "db",
      tmp_bson ("{'create': 'view', 'viewOn': 'coll'}"),
      NULL,
      NULL,
      &error);
   ASSERT_OR_PRINT (res, error);

   client_encrypted = test_framework_new_default_client ();
   auto_encryption_opts = mongoc_auto_encryption_opts_new ();
   _check_bypass (auto_encryption_opts);
   kms_providers = _make_kms_providers (false /* aws */, true /* local */);
   mongoc_auto_encryption_opts_set_kms_providers (auto_encryption_opts,
                                                  kms_providers);
   mongoc_auto_encryption_opts_set_keyvault_namespace (
      auto_encryption_opts, "keyvault", "datakeys");
   ASSERT_OR_PRINT (mongoc_client_enable_auto_encryption (
                       client_encrypted, auto_encryption_opts, &error),
                    error);

   mongoc_collection_destroy (coll);
   coll = mongoc_client_get_collection (client_encrypted, "db", "view");
   res = mongoc_collection_insert_one (
      coll, tmp_bson ("{'x': 1}"), NULL, NULL, &error);
   BSON_ASSERT (!res);
   ASSERT_ERROR_CONTAINS (error,
                          MONGOC_ERROR_CLIENT_SIDE_ENCRYPTION,
                          1,
                          "cannot auto encrypt a view");

   bson_destroy (kms_providers);
   mongoc_collection_destroy (coll);
   mongoc_auto_encryption_opts_destroy (auto_encryption_opts);
   mongoc_client_destroy (client_encrypted);
   mongoc_client_destroy (client);
}

static void
_endpoint_setup (mongoc_client_t *keyvault_client,
                 mongoc_client_encryption_t **client_encryption,
                 mongoc_client_encryption_t **client_encryption_invalid)
{
   bson_t *tls_opts;
   bson_t *kms_providers;
   bson_t *kms_providers_invalid;
   mongoc_client_encryption_opts_t *client_encryption_opts;
   mongoc_client_encryption_opts_t *client_encryption_opts_invalid;
   bson_error_t error;

   char *mongoc_test_aws_access_key_id =
      test_framework_getenv_required ("MONGOC_TEST_AWS_ACCESS_KEY_ID");
   char *mongoc_test_aws_secret_access_key =
      test_framework_getenv_required ("MONGOC_TEST_AWS_SECRET_ACCESS_KEY");
   char *mongoc_test_azure_tenant_id =
      test_framework_getenv_required ("MONGOC_TEST_AZURE_TENANT_ID");
   char *mongoc_test_azure_client_id =
      test_framework_getenv_required ("MONGOC_TEST_AZURE_CLIENT_ID");
   char *mongoc_test_azure_client_secret =
      test_framework_getenv_required ("MONGOC_TEST_AZURE_CLIENT_SECRET");
   char *mongoc_test_gcp_email =
      test_framework_getenv_required ("MONGOC_TEST_GCP_EMAIL");
   char *mongoc_test_gcp_privatekey =
      test_framework_getenv_required ("MONGOC_TEST_GCP_PRIVATEKEY");
   char *ca_file =
      test_framework_getenv_required ("MONGOC_TEST_CSFLE_TLS_CA_FILE");
   char *certificate_key_file = test_framework_getenv_required (
      "MONGOC_TEST_CSFLE_TLS_CERTIFICATE_KEY_FILE");


   kms_providers =
      tmp_bson ("{'aws': {'accessKeyId': '%s', 'secretAccessKey': '%s'}}",
                mongoc_test_aws_access_key_id,
                mongoc_test_aws_secret_access_key);
   bson_concat (
      kms_providers,
      tmp_bson (
         "{'azure': {'tenantId': '%s', 'clientId': '%s', 'clientSecret': '%s', "
         "'identityPlatformEndpoint': 'login.microsoftonline.com:443'}}",
         mongoc_test_azure_tenant_id,
         mongoc_test_azure_client_id,
         mongoc_test_azure_client_secret));
   bson_concat (kms_providers,
                tmp_bson ("{'gcp': { 'email': '%s', 'privateKey': '%s', "
                          "'endpoint': 'oauth2.googleapis.com:443'}}",
                          mongoc_test_gcp_email,
                          mongoc_test_gcp_privatekey));
   bson_concat (kms_providers,
                tmp_bson ("{'kmip': { 'endpoint': 'localhost:5698' }}"));
   tls_opts = tmp_bson (
      "{'kmip': {  'tlsCAFile': '%s', 'tlsCertificateKeyFile': '%s' }}",
      ca_file,
      certificate_key_file);

   kms_providers_invalid =
      tmp_bson ("{'aws': {'accessKeyId': '%s', 'secretAccessKey': '%s'}}",
                mongoc_test_aws_access_key_id,
                mongoc_test_aws_secret_access_key);
   bson_concat (
      kms_providers_invalid,
      tmp_bson (
         "{'azure': {'tenantId': '%s', 'clientId': '%s', 'clientSecret': '%s', "
         "'identityPlatformEndpoint': 'doesnotexist.invalid:443'}}",
         mongoc_test_azure_tenant_id,
         mongoc_test_azure_client_id,
         mongoc_test_azure_client_secret));
   bson_concat (kms_providers_invalid,
                tmp_bson ("{'gcp': { 'email': '%s', 'privateKey': '%s', "
                          "'endpoint': 'doesnotexist.invalid'}}",
                          mongoc_test_gcp_email,
                          mongoc_test_gcp_privatekey));
   bson_concat (
      kms_providers_invalid,
      tmp_bson ("{'kmip': { 'endpoint': 'doesnotexist.local:5698' }}"));

   client_encryption_opts = mongoc_client_encryption_opts_new ();
   mongoc_client_encryption_opts_set_kms_providers (client_encryption_opts,
                                                    kms_providers);
   mongoc_client_encryption_opts_set_tls_opts (client_encryption_opts,
                                               tls_opts);
   mongoc_client_encryption_opts_set_keyvault_namespace (
      client_encryption_opts, "keyvault", "datakeys");
   mongoc_client_encryption_opts_set_keyvault_client (client_encryption_opts,
                                                      keyvault_client);
   *client_encryption =
      mongoc_client_encryption_new (client_encryption_opts, &error);
   ASSERT_OR_PRINT (client_encryption, error);

   client_encryption_opts_invalid = mongoc_client_encryption_opts_new ();
   mongoc_client_encryption_opts_set_kms_providers (
      client_encryption_opts_invalid, kms_providers_invalid);
   mongoc_client_encryption_opts_set_tls_opts (client_encryption_opts_invalid,
                                               tls_opts);
   mongoc_client_encryption_opts_set_keyvault_namespace (
      client_encryption_opts_invalid, "keyvault", "datakeys");
   mongoc_client_encryption_opts_set_keyvault_client (
      client_encryption_opts_invalid, keyvault_client);
   *client_encryption_invalid =
      mongoc_client_encryption_new (client_encryption_opts_invalid, &error);
   ASSERT_OR_PRINT (client_encryption_invalid, error);

   mongoc_client_encryption_opts_destroy (client_encryption_opts);
   mongoc_client_encryption_opts_destroy (client_encryption_opts_invalid);
   bson_free (mongoc_test_aws_access_key_id);
   bson_free (mongoc_test_aws_secret_access_key);
   bson_free (mongoc_test_azure_tenant_id);
   bson_free (mongoc_test_azure_client_id);
   bson_free (mongoc_test_azure_client_secret);
   bson_free (mongoc_test_gcp_email);
   bson_free (mongoc_test_gcp_privatekey);
   bson_free (ca_file);
   bson_free (certificate_key_file);
}

/* Use the returned UUID of the key to explicitly encrypt and decrypt the
 * string "test" to validate it works. */
#define TEST_ENCRYPT_DECRYPT(keyid, client_encryption, res, error)           \
   do {                                                                      \
      bson_value_t ciphertext;                                               \
      bson_value_t plaintext;                                                \
      bson_value_t test;                                                     \
      mongoc_client_encryption_encrypt_opts_t *encrypt_opts;                 \
                                                                             \
      test.value_type = BSON_TYPE_UTF8;                                      \
      test.value.v_utf8.str = "test";                                        \
      test.value.v_utf8.len = 4;                                             \
                                                                             \
      encrypt_opts = mongoc_client_encryption_encrypt_opts_new ();           \
      mongoc_client_encryption_encrypt_opts_set_algorithm (                  \
         encrypt_opts, MONGOC_AEAD_AES_256_CBC_HMAC_SHA_512_DETERMINISTIC);  \
      mongoc_client_encryption_encrypt_opts_set_keyid (encrypt_opts, keyid); \
      res = mongoc_client_encryption_encrypt (                               \
         client_encryption, &test, encrypt_opts, &ciphertext, &error);       \
      ASSERT_OR_PRINT (res, error);                                          \
      res = mongoc_client_encryption_decrypt (                               \
         client_encryption, &ciphertext, &plaintext, &error);                \
      ASSERT_OR_PRINT (res, error);                                          \
      if (plaintext.value_type != BSON_TYPE_UTF8) {                          \
         test_error (                                                        \
            "expected decrypted result to be value type UTF-8, got %s",      \
            _mongoc_bson_type_to_str (plaintext.value_type));                \
      }                                                                      \
      ASSERT_CMPSTR (plaintext.value.v_utf8.str, test.value.v_utf8.str);     \
      bson_value_destroy (&ciphertext);                                      \
      bson_value_destroy (&plaintext);                                       \
      mongoc_client_encryption_encrypt_opts_destroy (encrypt_opts);          \
   } while (0)

/* Prose Test 7: Custom Endpoint Test */
static void
test_custom_endpoint (void *unused)
{
   mongoc_client_t *keyvault_client;
   mongoc_client_encryption_t *client_encryption = NULL;
   mongoc_client_encryption_t *client_encryption_invalid = NULL;
   mongoc_client_encryption_datakey_opts_t *datakey_opts;
   bson_error_t error;
   bool res;
   bson_t *masterkey;
   bson_value_t keyid;

   BSON_UNUSED (unused);

   keyvault_client = test_framework_new_default_client ();

   datakey_opts = mongoc_client_encryption_datakey_opts_new ();

   /* Case 1: No endpoint, expect to succeed. */
   _endpoint_setup (
      keyvault_client, &client_encryption, &client_encryption_invalid);
   masterkey = BCON_NEW ("region",
                         "us-east-1",
                         "key",
                         "arn:aws:kms:us-east-1:579766882180:key/"
                         "89fcc2c4-08b0-4bd9-9f25-e30687b580d0");
   mongoc_client_encryption_datakey_opts_set_masterkey (datakey_opts,
                                                        masterkey);
   res = mongoc_client_encryption_create_datakey (
      client_encryption, "aws", datakey_opts, &keyid, &error);

   TEST_ENCRYPT_DECRYPT (&keyid, client_encryption, res, error);
   bson_value_destroy (&keyid);
   bson_destroy (masterkey);
   mongoc_client_encryption_destroy (client_encryption);
   mongoc_client_encryption_destroy (client_encryption_invalid);

   /* Case 2: Custom endpoint, with the same as the default. Expect to succeed
    */
   _endpoint_setup (
      keyvault_client, &client_encryption, &client_encryption_invalid);
   masterkey = BCON_NEW ("region",
                         "us-east-1",
                         "key",
                         "arn:aws:kms:us-east-1:579766882180:key/"
                         "89fcc2c4-08b0-4bd9-9f25-e30687b580d0",
                         "endpoint",
                         "kms.us-east-1.amazonaws.com");
   mongoc_client_encryption_datakey_opts_set_masterkey (datakey_opts,
                                                        masterkey);
   res = mongoc_client_encryption_create_datakey (
      client_encryption, "aws", datakey_opts, &keyid, &error);

   TEST_ENCRYPT_DECRYPT (&keyid, client_encryption, res, error);
   bson_value_destroy (&keyid);
   bson_destroy (masterkey);
   mongoc_client_encryption_destroy (client_encryption);
   mongoc_client_encryption_destroy (client_encryption_invalid);

   /* Case 3: Custom endpoint, with the same as the default but port included.
    * Expect to succeed */
   _endpoint_setup (
      keyvault_client, &client_encryption, &client_encryption_invalid);
   masterkey = BCON_NEW ("region",
                         "us-east-1",
                         "key",
                         "arn:aws:kms:us-east-1:579766882180:key/"
                         "89fcc2c4-08b0-4bd9-9f25-e30687b580d0",
                         "endpoint",
                         "kms.us-east-1.amazonaws.com:443");
   mongoc_client_encryption_datakey_opts_set_masterkey (datakey_opts,
                                                        masterkey);
   res = mongoc_client_encryption_create_datakey (
      client_encryption, "aws", datakey_opts, &keyid, &error);

   TEST_ENCRYPT_DECRYPT (&keyid, client_encryption, res, error);
   bson_value_destroy (&keyid);
   bson_destroy (masterkey);
   mongoc_client_encryption_destroy (client_encryption);
   mongoc_client_encryption_destroy (client_encryption_invalid);

   /* Case 4: Custom endpoint, with the same as the default but wrong port
    * included.
    * Expect to fail with socket error */
   _endpoint_setup (
      keyvault_client, &client_encryption, &client_encryption_invalid);
   masterkey = BCON_NEW ("region",
                         "us-east-1",
                         "key",
                         "arn:aws:kms:us-east-1:579766882180:key/"
                         "89fcc2c4-08b0-4bd9-9f25-e30687b580d0",
                         "endpoint",
                         "kms.us-east-1.amazonaws.com:12345");
   mongoc_client_encryption_datakey_opts_set_masterkey (datakey_opts,
                                                        masterkey);
   res = mongoc_client_encryption_create_datakey (
      client_encryption, "aws", datakey_opts, &keyid, &error);
   BSON_ASSERT (!res);
   ASSERT_ERROR_CONTAINS (error,
                          MONGOC_ERROR_STREAM,
                          MONGOC_ERROR_STREAM_CONNECT,
                          "Failed to connect");
   bson_value_destroy (&keyid);
   bson_destroy (masterkey);
   mongoc_client_encryption_destroy (client_encryption);
   mongoc_client_encryption_destroy (client_encryption_invalid);

   /* Case 5: Custom endpoint, but wrong region. */
   _endpoint_setup (
      keyvault_client, &client_encryption, &client_encryption_invalid);
   masterkey = BCON_NEW ("region",
                         "us-east-1",
                         "key",
                         "arn:aws:kms:us-east-1:579766882180:key/"
                         "89fcc2c4-08b0-4bd9-9f25-e30687b580d0",
                         "endpoint",
                         "kms.us-east-2.amazonaws.com");
   mongoc_client_encryption_datakey_opts_set_masterkey (datakey_opts,
                                                        masterkey);
   memset (&error, 0, sizeof (bson_error_t));
   res = mongoc_client_encryption_create_datakey (
      client_encryption, "aws", datakey_opts, &keyid, &error);
   BSON_ASSERT (!res);
   ASSERT_ERROR_CONTAINS (error, MONGOC_ERROR_CLIENT_SIDE_ENCRYPTION, 1, "");
   bson_value_destroy (&keyid);
   bson_destroy (masterkey);
   mongoc_client_encryption_destroy (client_encryption);
   mongoc_client_encryption_destroy (client_encryption_invalid);

   /* Case 6: Custom endpoint to doesnotexist.invalid. */
   _endpoint_setup (
      keyvault_client, &client_encryption, &client_encryption_invalid);
   masterkey = BCON_NEW ("region",
                         "us-east-1",
                         "key",
                         "arn:aws:kms:us-east-1:579766882180:key/"
                         "89fcc2c4-08b0-4bd9-9f25-e30687b580d0",
                         "endpoint",
                         "doesnotexist.invalid");
   mongoc_client_encryption_datakey_opts_set_masterkey (datakey_opts,
                                                        masterkey);
   memset (&error, 0, sizeof (bson_error_t));
   res = mongoc_client_encryption_create_datakey (
      client_encryption, "aws", datakey_opts, &keyid, &error);
   BSON_ASSERT (!res);
   ASSERT_ERROR_CONTAINS (error,
                          MONGOC_ERROR_STREAM,
                          MONGOC_ERROR_STREAM_NAME_RESOLUTION,
                          "Failed to resolve");
   bson_value_destroy (&keyid);
   bson_destroy (masterkey);
   mongoc_client_encryption_destroy (client_encryption);
   mongoc_client_encryption_destroy (client_encryption_invalid);

   /* Case 7: Azure successful case */
   _endpoint_setup (
      keyvault_client, &client_encryption, &client_encryption_invalid);
   masterkey = BCON_NEW ("keyVaultEndpoint",
                         "key-vault-csfle.vault.azure.net",
                         "keyName",
                         "key-name-csfle");
   mongoc_client_encryption_datakey_opts_set_masterkey (datakey_opts,
                                                        masterkey);
   res = mongoc_client_encryption_create_datakey (
      client_encryption, "azure", datakey_opts, &keyid, &error);

   TEST_ENCRYPT_DECRYPT (&keyid, client_encryption, res, error);
   bson_value_destroy (&keyid);
   bson_destroy (masterkey);
   mongoc_client_encryption_destroy (client_encryption);
   mongoc_client_encryption_destroy (client_encryption_invalid);

   /* Azure invalid case. */
   _endpoint_setup (
      keyvault_client, &client_encryption, &client_encryption_invalid);
   res = mongoc_client_encryption_create_datakey (
      client_encryption_invalid, "azure", datakey_opts, &keyid, &error);
   ASSERT_ERROR_CONTAINS (error,
                          MONGOC_ERROR_STREAM,
                          MONGOC_ERROR_STREAM_NAME_RESOLUTION,
                          "Failed to resolve");
   BSON_ASSERT (!res);
   mongoc_client_encryption_destroy (client_encryption);
   mongoc_client_encryption_destroy (client_encryption_invalid);

   /* Case 8: GCP successful case. */
   _endpoint_setup (
      keyvault_client, &client_encryption, &client_encryption_invalid);
   masterkey = BCON_NEW ("projectId",
                         "devprod-drivers",
                         "location",
                         "global",
                         "keyRing",
                         "key-ring-csfle",
                         "keyName",
                         "key-name-csfle",
                         "endpoint",
                         "cloudkms.googleapis.com:443");
   mongoc_client_encryption_datakey_opts_set_masterkey (datakey_opts,
                                                        masterkey);
   res = mongoc_client_encryption_create_datakey (
      client_encryption, "gcp", datakey_opts, &keyid, &error);

   TEST_ENCRYPT_DECRYPT (&keyid, client_encryption, res, error);
   bson_value_destroy (&keyid);
   bson_destroy (masterkey);
   mongoc_client_encryption_destroy (client_encryption);
   mongoc_client_encryption_destroy (client_encryption_invalid);

   /* GCP invalid case. */
   _endpoint_setup (
      keyvault_client, &client_encryption, &client_encryption_invalid);
   res = mongoc_client_encryption_create_datakey (
      client_encryption_invalid, "gcp", datakey_opts, &keyid, &error);
   ASSERT_ERROR_CONTAINS (error,
                          MONGOC_ERROR_STREAM,
                          MONGOC_ERROR_STREAM_NAME_RESOLUTION,
                          "Failed to resolve");
   BSON_ASSERT (!res);
   mongoc_client_encryption_destroy (client_encryption);
   mongoc_client_encryption_destroy (client_encryption_invalid);

   /* Case 9: GCP invalid key endpoint. */
   _endpoint_setup (
      keyvault_client, &client_encryption, &client_encryption_invalid);
   masterkey = BCON_NEW ("projectId",
                         "devprod-drivers",
                         "location",
                         "global",
                         "keyRing",
                         "key-ring-csfle",
                         "keyName",
                         "key-name-csfle",
                         "endpoint",
                         "doesnotexist.invalid:443");
   mongoc_client_encryption_datakey_opts_set_masterkey (datakey_opts,
                                                        masterkey);
   res = mongoc_client_encryption_create_datakey (
      client_encryption, "gcp", datakey_opts, &keyid, &error);
   ASSERT_ERROR_CONTAINS (
      error, MONGOC_ERROR_CLIENT_SIDE_ENCRYPTION, 1, "Invalid KMS response");
   BSON_ASSERT (!res);

   bson_destroy (masterkey);
   mongoc_client_encryption_destroy (client_encryption);
   mongoc_client_encryption_destroy (client_encryption_invalid);

   /* Case 10: KMIP no endpoint. */
   _endpoint_setup (
      keyvault_client, &client_encryption, &client_encryption_invalid);
   masterkey = BCON_NEW ("keyId", "1");
   mongoc_client_encryption_datakey_opts_set_masterkey (datakey_opts,
                                                        masterkey);
   res = mongoc_client_encryption_create_datakey (
      client_encryption, "kmip", datakey_opts, &keyid, &error);
   ASSERT_OR_PRINT (res, error);

   TEST_ENCRYPT_DECRYPT (&keyid, client_encryption, res, error);
   bson_value_destroy (&keyid);

   /* Attempt to use client_encryption_invalid with the same masterKey. Expect
    * an error. */
   res = mongoc_client_encryption_create_datakey (
      client_encryption_invalid, "kmip", datakey_opts, &keyid, &error);
   ASSERT_ERROR_CONTAINS (error,
                          MONGOC_ERROR_STREAM,
                          MONGOC_ERROR_STREAM_NAME_RESOLUTION,
                          "Failed to resolve");
   bson_value_destroy (&keyid);

   bson_destroy (masterkey);
   mongoc_client_encryption_destroy (client_encryption);
   mongoc_client_encryption_destroy (client_encryption_invalid);

   /* Case 11: KMIP overriding with valid endpoint. */
   _endpoint_setup (
      keyvault_client, &client_encryption, &client_encryption_invalid);
   masterkey = BCON_NEW ("keyId", "1", "endpoint", "localhost:5698");
   mongoc_client_encryption_datakey_opts_set_masterkey (datakey_opts,
                                                        masterkey);
   res = mongoc_client_encryption_create_datakey (
      client_encryption, "kmip", datakey_opts, &keyid, &error);
   ASSERT_OR_PRINT (res, error);

   TEST_ENCRYPT_DECRYPT (&keyid, client_encryption, res, error);
   bson_value_destroy (&keyid);

   bson_destroy (masterkey);
   mongoc_client_encryption_destroy (client_encryption);
   mongoc_client_encryption_destroy (client_encryption_invalid);

   /* Case 12: KMIP overriding with invalid endpoint. */
   _endpoint_setup (
      keyvault_client, &client_encryption, &client_encryption_invalid);
   masterkey = BCON_NEW ("keyId", "1", "endpoint", "doesnotexist.local:5698");
   mongoc_client_encryption_datakey_opts_set_masterkey (datakey_opts,
                                                        masterkey);
   res = mongoc_client_encryption_create_datakey (
      client_encryption, "kmip", datakey_opts, &keyid, &error);
   ASSERT_ERROR_CONTAINS (error,
                          MONGOC_ERROR_STREAM,
                          MONGOC_ERROR_STREAM_NAME_RESOLUTION,
                          "Failed to resolve");
   BSON_ASSERT (!res);
   bson_value_destroy (&keyid);

   bson_destroy (masterkey);
   mongoc_client_encryption_destroy (client_encryption);
   mongoc_client_encryption_destroy (client_encryption_invalid);

   mongoc_client_encryption_datakey_opts_destroy (datakey_opts);
   mongoc_client_destroy (keyvault_client);
}

typedef struct {
   const char *kms;
   const char *type;
   const char *algo;
   const char *method;
   const char *identifier;
   bool allowed;
   bson_value_t value; /* a copy */
} corpus_field_t;

static corpus_field_t *
_corpus_field_new (bson_iter_t *top_iter)
{
   bson_iter_t iter;
   corpus_field_t *field;

   field = bson_malloc0 (sizeof (corpus_field_t));
   memset (field, 0, sizeof (*field));
   BSON_ASSERT (BSON_ITER_HOLDS_DOCUMENT (top_iter));
   bson_iter_recurse (top_iter, &iter);
   while (bson_iter_next (&iter)) {
      if (0 == strcmp ("kms", bson_iter_key (&iter))) {
         field->kms = bson_iter_utf8 (&iter, NULL);
      } else if (0 == strcmp ("type", bson_iter_key (&iter))) {
         field->type = bson_iter_utf8 (&iter, NULL);
      } else if (0 == strcmp ("algo", bson_iter_key (&iter))) {
         field->algo = bson_iter_utf8 (&iter, NULL);
      } else if (0 == strcmp ("method", bson_iter_key (&iter))) {
         field->method = bson_iter_utf8 (&iter, NULL);
      } else if (0 == strcmp ("identifier", bson_iter_key (&iter))) {
         field->identifier = bson_iter_utf8 (&iter, NULL);
      } else if (0 == strcmp ("allowed", bson_iter_key (&iter))) {
         field->allowed = bson_iter_bool (&iter);
      } else if (0 == strcmp ("value", bson_iter_key (&iter))) {
         bson_value_copy (bson_iter_value (&iter), &field->value);
      } else {
         fprintf (stderr, "unexpected field: %s\n", bson_iter_key (&iter));
         BSON_ASSERT (false);
      }
   }
   return field;
}

static void
_corpus_field_destroy (corpus_field_t *field)
{
   if (!field) {
      return;
   }
   bson_value_destroy (&field->value);
   bson_free (field);
}

#define LOCAL_UUID \
   "\x2c\xe0\x80\x2c\x00\x00\x00\x00\x00\x00\x00\x00\x00\x00\x00\x00"
#define AWS_UUID \
   "\x01\x64\x80\x00\x00\x00\x00\x00\x00\x00\x00\x00\x00\x00\x00\x00"
#define AZURE_UUID \
   "\x01\x95\x11\x10\x00\x00\x00\x00\x00\x00\x00\x00\x00\x00\x00\x00"
#define GCP_UUID \
   "\x18\x23\xc0\x00\x00\x00\x00\x00\x00\x00\x00\x00\x00\x00\x00\x00"
#define KMIP_UUID \
   "\x28\xc2\x0f\x00\x00\x00\x00\x00\x00\x00\x00\x00\x00\x00\x00\x00"

static void
_corpus_copy_field (mongoc_client_encryption_t *client_encryption,
                    bson_iter_t *iter,
                    bson_t *corpus_copied)
{
   corpus_field_t *field;
   const char *key = bson_iter_key (iter);
   mongoc_client_encryption_encrypt_opts_t *encrypt_opts;
   bson_value_t ciphertext;
   bool res;
   bson_error_t error;

   if (0 == strcmp ("_id", key) || 0 == strcmp ("altname_aws", key) ||
       0 == strcmp ("altname_local", key) ||
       0 == strcmp ("altname_azure", key) || 0 == strcmp ("altname_gcp", key) ||
       0 == strcmp ("altname_kmip", key)) {
      bson_append_value (corpus_copied, key, -1, bson_iter_value (iter));
      return;
   }
   field = _corpus_field_new (iter);

   if (0 == strcmp ("auto", field->method)) {
      bson_append_value (corpus_copied, key, -1, bson_iter_value (iter));
      _corpus_field_destroy (field);
      return;
   }

   /* Otherwise, use explicit encryption. */
   encrypt_opts = mongoc_client_encryption_encrypt_opts_new ();
   if (0 == strcmp ("rand", field->algo)) {
      mongoc_client_encryption_encrypt_opts_set_algorithm (
         encrypt_opts, MONGOC_AEAD_AES_256_CBC_HMAC_SHA_512_RANDOM);
   } else if (0 == strcmp ("det", field->algo)) {
      mongoc_client_encryption_encrypt_opts_set_algorithm (
         encrypt_opts, MONGOC_AEAD_AES_256_CBC_HMAC_SHA_512_DETERMINISTIC);
   }

   if (0 == strcmp ("id", field->identifier)) {
      bson_value_t uuid;
      uuid.value_type = BSON_TYPE_BINARY;
      uuid.value.v_binary.subtype = BSON_SUBTYPE_UUID;
      uuid.value.v_binary.data_len = 16;
      if (0 == strcmp ("local", field->kms)) {
         uuid.value.v_binary.data = (uint8_t *) LOCAL_UUID;
      } else if (0 == strcmp ("aws", field->kms)) {
         uuid.value.v_binary.data = (uint8_t *) AWS_UUID;
      } else if (0 == strcmp ("azure", field->kms)) {
         uuid.value.v_binary.data = (uint8_t *) AZURE_UUID;
      } else if (0 == strcmp ("gcp", field->kms)) {
         uuid.value.v_binary.data = (uint8_t *) GCP_UUID;
      } else if (0 == strcmp ("kmip", field->kms)) {
         uuid.value.v_binary.data = (uint8_t *) KMIP_UUID;
      }
      mongoc_client_encryption_encrypt_opts_set_keyid (encrypt_opts, &uuid);
   } else if (0 == strcmp ("altname", field->identifier)) {
      mongoc_client_encryption_encrypt_opts_set_keyaltname (encrypt_opts,
                                                            field->kms);
   }

   res = mongoc_client_encryption_encrypt (
      client_encryption, &field->value, encrypt_opts, &ciphertext, &error);

   if (field->allowed) {
      bson_t new_field;
      ASSERT_OR_PRINT (res, error);
      bson_append_document_begin (corpus_copied, key, -1, &new_field);
      BSON_APPEND_UTF8 (&new_field, "kms", field->kms);
      BSON_APPEND_UTF8 (&new_field, "type", field->type);
      BSON_APPEND_UTF8 (&new_field, "algo", field->algo);
      BSON_APPEND_UTF8 (&new_field, "method", field->method);
      BSON_APPEND_UTF8 (&new_field, "identifier", field->identifier);
      BSON_APPEND_BOOL (&new_field, "allowed", field->allowed);
      BSON_APPEND_VALUE (&new_field, "value", &ciphertext);
      bson_append_document_end (corpus_copied, &new_field);
   } else {
      BSON_ASSERT (!res);
      bson_append_value (corpus_copied, key, -1, bson_iter_value (iter));
   }

   bson_value_destroy (&ciphertext);
   mongoc_client_encryption_encrypt_opts_destroy (encrypt_opts);
   _corpus_field_destroy (field);
}

static void
_corpus_check_encrypted (mongoc_client_encryption_t *client_encryption,
                         bson_iter_t *expected_iter,
                         bson_iter_t *actual_iter)
{
   corpus_field_t *expected;
   corpus_field_t *actual;
   const char *key;
   bson_error_t error;
   match_ctx_t match_ctx;

   memset (&match_ctx, 0, sizeof (match_ctx));
   key = bson_iter_key (expected_iter);
   if (0 == strcmp ("_id", key) || 0 == strcmp ("altname_aws", key) ||
       0 == strcmp ("altname_local", key) ||
       0 == strcmp ("altname_azure", key) || 0 == strcmp ("altname_gcp", key) ||
       0 == strcmp ("altname_kmip", key)) {
      return;
   }

   expected = _corpus_field_new (expected_iter);
   actual = _corpus_field_new (actual_iter);

   /* If the algo is det, that the value equals the value of the corresponding
    * field
    * in corpus_encrypted_actual.
    */
   if (0 == strcmp (expected->algo, "det")) {
      BSON_ASSERT (
         match_bson_value (&expected->value, &actual->value, &match_ctx));
   }

   /* If the algo is rand and allowed is true, that the value does not equal the
    * value of the corresponding field in corpus_encrypted_actual. */
   if (0 == strcmp (expected->algo, "rand") && expected->allowed) {
      BSON_ASSERT (
         !match_bson_value (&expected->value, &actual->value, &match_ctx));
   }

   /* If allowed is true, decrypt the value with client_encryption. Decrypt the
    * value of the corresponding field of corpus_encrypted and validate that
    * they are both equal */
   if (expected->allowed) {
      bson_value_t expected_decrypted;
      bson_value_t actual_decrypted;
      bool res;

      res = mongoc_client_encryption_decrypt (
         client_encryption, &expected->value, &expected_decrypted, &error);
      ASSERT_OR_PRINT (res, error);

      res = mongoc_client_encryption_decrypt (
         client_encryption, &actual->value, &actual_decrypted, &error);
      ASSERT_OR_PRINT (res, error);

      BSON_ASSERT (
         match_bson_value (&expected_decrypted, &actual_decrypted, &match_ctx));
      bson_value_destroy (&expected_decrypted);
      bson_value_destroy (&actual_decrypted);
   }

   /* If allowed is false, validate the value exactly equals the value of the
    * corresponding field of corpus (neither was encrypted). */
   if (!expected->allowed) {
      BSON_ASSERT (
         match_bson_value (&expected->value, &actual->value, &match_ctx));
   }

   _corpus_field_destroy (expected);
   _corpus_field_destroy (actual);
}

static void
_insert_from_file (mongoc_collection_t *coll, char *path)
{
   bson_t *datakey;
   bool res;
   bson_error_t error;

   datakey = get_bson_from_json_file (path);
   res = mongoc_collection_insert_one (coll, datakey, NULL, NULL, &error);
   ASSERT_OR_PRINT (res, error);
   bson_destroy (datakey);
}

static void
_test_corpus (bool local_schema)
{
   mongoc_client_t *client;
   mongoc_collection_t *coll;
   bson_t *schema;
   bson_t *create_cmd;
   bool res;
   bson_error_t error;
   mongoc_write_concern_t *wc;
   mongoc_client_t *client_encrypted;
   mongoc_auto_encryption_opts_t *auto_encryption_opts;
   bson_t *kms_providers;
   mongoc_client_encryption_t *client_encryption;
   mongoc_client_encryption_opts_t *client_encryption_opts;
   bson_t *corpus;
   bson_t corpus_copied;
   const bson_t *corpus_decrypted;
   bson_t *corpus_encrypted_expected;
   const bson_t *corpus_encrypted_actual;
   bson_iter_t iter;
   mongoc_cursor_t *cursor;
   bson_t *schema_map;
   bson_t *tls_opts;

   /* Create a MongoClient without encryption enabled */
   client = test_framework_new_default_client ();
   coll = mongoc_client_get_collection (client, "db", "coll");
   (void) mongoc_collection_drop (coll, NULL);
   schema = get_bson_from_json_file ("./src/libmongoc/tests/"
                                     "client_side_encryption_prose/corpus/"
                                     "corpus-schema.json");
   schema_map = BCON_NEW ("db.coll", BCON_DOCUMENT (schema));
   create_cmd = BCON_NEW ("create",
                          "coll",
                          "validator",
                          "{",
                          "$jsonSchema",
                          BCON_DOCUMENT (schema),
                          "}");

   if (!local_schema) {
      /* Drop and create the collection db.coll configured with the included
       * JSON schema corpus-schema.json */
      res = mongoc_client_command_simple (
         client, "db", create_cmd, NULL, NULL, &error);
      ASSERT_OR_PRINT (res, error);
   }

   /* Drop the collection keyvault.datakeys. Insert the key documents for each
    * KMS provider. */
   mongoc_collection_destroy (coll);
   coll = mongoc_client_get_collection (client, "keyvault", "datakeys");
   (void) mongoc_collection_drop (coll, NULL);
   wc = mongoc_write_concern_new ();
   mongoc_write_concern_set_wmajority (wc, 1000);
   mongoc_collection_set_write_concern (coll, wc);
   _insert_from_file (coll,
                      "./src/libmongoc/tests/client_side_encryption_prose/"
                      "corpus/corpus-key-aws.json");
   _insert_from_file (coll,
                      "./src/libmongoc/tests/client_side_encryption_prose/"
                      "corpus/corpus-key-azure.json");
   _insert_from_file (coll,
                      "./src/libmongoc/tests/client_side_encryption_prose/"
                      "corpus/corpus-key-gcp.json");
   _insert_from_file (coll,
                      "./src/libmongoc/tests/client_side_encryption_prose/"
                      "corpus/corpus-key-local.json");
   _insert_from_file (coll,
                      "./src/libmongoc/tests/client_side_encryption_prose/"
                      "corpus/corpus-key-kmip.json");

   /* Create a MongoClient configured with auto encryption */
   client_encrypted = test_framework_new_default_client ();
   auto_encryption_opts = mongoc_auto_encryption_opts_new ();
   mongoc_auto_encryption_opts_set_schema_map (auto_encryption_opts,
                                               schema_map);
   _check_bypass (auto_encryption_opts);
   kms_providers = _make_kms_providers (true /* aws */, true /* local */);
   mongoc_auto_encryption_opts_set_kms_providers (auto_encryption_opts,
                                                  kms_providers);
   tls_opts = _make_tls_opts ();
   mongoc_auto_encryption_opts_set_tls_opts (auto_encryption_opts, tls_opts);
   mongoc_auto_encryption_opts_set_keyvault_namespace (
      auto_encryption_opts, "keyvault", "datakeys");
   res = mongoc_client_enable_auto_encryption (
      client_encrypted, auto_encryption_opts, &error);
   ASSERT_OR_PRINT (res, error);

   /* Create a ClientEncryption object */
   client_encryption_opts = mongoc_client_encryption_opts_new ();
   mongoc_client_encryption_opts_set_kms_providers (client_encryption_opts,
                                                    kms_providers);
   mongoc_client_encryption_opts_set_tls_opts (client_encryption_opts,
                                               tls_opts);
   mongoc_client_encryption_opts_set_keyvault_namespace (
      client_encryption_opts, "keyvault", "datakeys");
   mongoc_client_encryption_opts_set_keyvault_client (client_encryption_opts,
                                                      client);
   client_encryption =
      mongoc_client_encryption_new (client_encryption_opts, &error);
   ASSERT_OR_PRINT (client_encryption, error);

   corpus = get_bson_from_json_file (
      "./src/libmongoc/tests/client_side_encryption_prose/corpus/corpus.json");

   /* Try each field individually */
   bson_iter_init (&iter, corpus);
   bson_init (&corpus_copied);
   while (bson_iter_next (&iter)) {
      _corpus_copy_field (client_encryption, &iter, &corpus_copied);
   }

   /* Insert corpus_copied with auto encryption  */
   mongoc_collection_destroy (coll);
   coll = mongoc_client_get_collection (client_encrypted, "db", "coll");
   res =
      mongoc_collection_insert_one (coll, &corpus_copied, NULL, NULL, &error);
   ASSERT_OR_PRINT (res, error);

   /* Get the automatically decrypted corpus */
   cursor =
      mongoc_collection_find_with_opts (coll, tmp_bson ("{}"), NULL, NULL);
   BSON_ASSERT (mongoc_cursor_next (cursor, &corpus_decrypted));

   /* It should exactly match corpus. match_bson does a subset match, so match
    * in  both directions */
   assert_match_bson (corpus, corpus_decrypted, false);
   assert_match_bson (corpus_decrypted, corpus, false);
   mongoc_cursor_destroy (cursor);

   /* Load corpus-encrypted.json */
   corpus_encrypted_expected =
      get_bson_from_json_file ("./src/libmongoc/tests/"
                               "client_side_encryption_prose/"
                               "corpus/corpus-encrypted.json");
   /* Get the actual encrypted document from unencrypted client */
   mongoc_collection_destroy (coll);
   coll = mongoc_client_get_collection (client, "db", "coll");
   cursor =
      mongoc_collection_find_with_opts (coll, tmp_bson ("{}"), NULL, NULL);
   BSON_ASSERT (mongoc_cursor_next (cursor, &corpus_encrypted_actual));

   /* Iterate over corpus_encrypted_expected, and check corpus_encrypted_actual
    */
   bson_iter_init (&iter, corpus_encrypted_expected);
   while (bson_iter_next (&iter)) {
      bson_iter_t actual_iter;

      BSON_ASSERT (bson_iter_init_find (
         &actual_iter, corpus_encrypted_actual, bson_iter_key (&iter)));
      _corpus_check_encrypted (client_encryption, &iter, &actual_iter);
   }

   mongoc_cursor_destroy (cursor);
   bson_destroy (corpus_encrypted_expected);
   bson_destroy (corpus);
   bson_destroy (&corpus_copied);
   mongoc_auto_encryption_opts_destroy (auto_encryption_opts);
   mongoc_client_destroy (client_encrypted);
   mongoc_client_encryption_opts_destroy (client_encryption_opts);
   mongoc_client_encryption_destroy (client_encryption);
   bson_destroy (tls_opts);
   bson_destroy (kms_providers);
   mongoc_write_concern_destroy (wc);
   mongoc_collection_destroy (coll);
   bson_destroy (schema);
   bson_destroy (schema_map);
   bson_destroy (create_cmd);
   mongoc_client_destroy (client);
}

/* Prose Test 6: Corpus Test */
static void
test_corpus (void *unused)
{
   BSON_UNUSED (unused);

   _test_corpus (false /* local schema */);
   _test_corpus (true /* local schema */);
}

/* Begin C driver specific, non-spec tests: */
static void
_reset (mongoc_client_pool_t **pool,
        mongoc_client_t **singled_threaded_client,
        mongoc_client_t **multi_threaded_client,
        mongoc_auto_encryption_opts_t **opts,
        bool recreate)
{
   bson_t *kms_providers;
   mongoc_uri_t *uri;
   bson_t *schema;
   bson_t *schema_map;

   mongoc_auto_encryption_opts_destroy (*opts);
   *opts = mongoc_auto_encryption_opts_new ();
   {
      bson_t extra = BSON_INITIALIZER;
      _set_extra_bypass (&extra);
      _set_extra_crypt_shared (&extra);
      mongoc_auto_encryption_opts_set_extra (*opts, &extra);
      bson_destroy (&extra);
   }
   mongoc_auto_encryption_opts_set_keyvault_namespace (*opts, "db", "keyvault");
   kms_providers = _make_kms_providers (false /* aws */, true /* local */);
   mongoc_auto_encryption_opts_set_kms_providers (*opts, kms_providers);
   schema = get_bson_from_json_file (
      "./src/libmongoc/tests/client_side_encryption_prose/schema.json");
   BSON_ASSERT (schema);
   schema_map = BCON_NEW ("db.coll", BCON_DOCUMENT (schema));
   mongoc_auto_encryption_opts_set_schema_map (*opts, schema_map);

   if (*multi_threaded_client) {
      mongoc_client_pool_push (*pool, *multi_threaded_client);
   }

   mongoc_client_destroy (*singled_threaded_client);
   /* Workaround to hide unnecessary logs per CDRIVER-3322 */
   capture_logs (true);
   mongoc_client_pool_destroy (*pool);
   capture_logs (false);

   if (recreate) {
      mongoc_collection_t *coll;
      bson_t *datakey;
      bson_error_t error;
      mongoc_write_concern_t *wc;

      uri = test_framework_get_uri ();
      *pool = test_framework_client_pool_new_from_uri (uri, NULL);
      test_framework_set_pool_ssl_opts (*pool);
      *singled_threaded_client = test_framework_client_new_from_uri (uri, NULL);
      test_framework_set_ssl_opts (*singled_threaded_client);
      *multi_threaded_client = mongoc_client_pool_pop (*pool);
      mongoc_uri_destroy (uri);

      /* create key */
      coll = mongoc_client_get_collection (
         *singled_threaded_client, "db", "keyvault");
      (void) mongoc_collection_drop (coll, NULL);
      wc = mongoc_write_concern_new ();
      mongoc_write_concern_set_wmajority (wc, 1000);
      mongoc_collection_set_write_concern (coll, wc);
      datakey = get_bson_from_json_file (
         "./src/libmongoc/tests/client_side_encryption_prose/limits-key.json");
      BSON_ASSERT (datakey);
      ASSERT_OR_PRINT (
         mongoc_collection_insert_one (
            coll, datakey, NULL /* opts */, NULL /* reply */, &error),
         error);

      bson_destroy (datakey);
      mongoc_write_concern_destroy (wc);
      mongoc_collection_destroy (coll);
   }
   bson_destroy (schema);
   bson_destroy (schema_map);
   bson_destroy (kms_providers);
}

static void
_perform_op (mongoc_client_t *client_encrypted)
{
   bool ret;
   bson_error_t error;
   mongoc_collection_t *coll;

   coll = mongoc_client_get_collection (client_encrypted, "db", "coll");
   ret = mongoc_collection_insert_one (coll,
                                       tmp_bson ("{'encrypted_string': 'abc'}"),
                                       NULL /* opts */,
                                       NULL /* reply */,
                                       &error);
   ASSERT_OR_PRINT (ret, error);
   mongoc_collection_destroy (coll);
}

static void
_perform_op_pooled (mongoc_client_pool_t *client_pool_encrypted)
{
   mongoc_client_t *client_encrypted;

   client_encrypted = mongoc_client_pool_pop (client_pool_encrypted);
   _perform_op (client_encrypted);
   mongoc_client_pool_push (client_pool_encrypted, client_encrypted);
}

static void
test_invalid_single_and_pool_mismatches (void *unused)
{
   mongoc_client_pool_t *pool = NULL;
   mongoc_client_t *single_threaded_client = NULL;
   mongoc_client_t *multi_threaded_client = NULL;
   mongoc_auto_encryption_opts_t *opts = NULL;
   bson_error_t error;
   bool ret;

   BSON_UNUSED (unused);

   _reset (&pool, &single_threaded_client, &multi_threaded_client, &opts, true);

   /* single threaded client, single threaded setter => ok */
   ret = mongoc_client_enable_auto_encryption (
      single_threaded_client, opts, &error);
   ASSERT_OR_PRINT (ret, error);
   _perform_op (single_threaded_client);

   /* multi threaded client, single threaded setter => bad */
   ret = mongoc_client_enable_auto_encryption (
      multi_threaded_client, opts, &error);
   BSON_ASSERT (!ret);
   ASSERT_ERROR_CONTAINS (error,
                          MONGOC_ERROR_CLIENT,
                          MONGOC_ERROR_CLIENT_INVALID_ENCRYPTION_ARG,
                          "Cannot enable auto encryption on a pooled client");

   /* pool - pool setter */
   ret = mongoc_client_pool_enable_auto_encryption (pool, opts, &error);
   ASSERT_OR_PRINT (ret, error);
   _perform_op_pooled (pool);

   /* single threaded client, single threaded key vault client => ok */
   _reset (&pool, &single_threaded_client, &multi_threaded_client, &opts, true);
   mongoc_auto_encryption_opts_set_keyvault_client (opts,
                                                    single_threaded_client);
   ret = mongoc_client_enable_auto_encryption (
      single_threaded_client, opts, &error);
   ASSERT_OR_PRINT (ret, error);
   _perform_op (single_threaded_client);

   /* single threaded client, multi threaded key vault client => bad */
   _reset (&pool, &single_threaded_client, &multi_threaded_client, &opts, true);
   mongoc_auto_encryption_opts_set_keyvault_client (opts,
                                                    multi_threaded_client);
   ret = mongoc_client_enable_auto_encryption (
      single_threaded_client, opts, &error);
   BSON_ASSERT (!ret);
   ASSERT_ERROR_CONTAINS (error,
                          MONGOC_ERROR_CLIENT,
                          MONGOC_ERROR_CLIENT_INVALID_ENCRYPTION_ARG,
                          "The key vault client must be single threaded, not "
                          "be from a client pool");

   /* single threaded client, pool key vault client => bad */
   _reset (&pool, &single_threaded_client, &multi_threaded_client, &opts, true);
   mongoc_auto_encryption_opts_set_keyvault_client_pool (opts, pool);
   ret = mongoc_client_enable_auto_encryption (
      single_threaded_client, opts, &error);
   BSON_ASSERT (!ret);
   ASSERT_ERROR_CONTAINS (error,
                          MONGOC_ERROR_CLIENT,
                          MONGOC_ERROR_CLIENT_INVALID_ENCRYPTION_ARG,
                          "The key vault client pool only applies to a client "
                          "pool, not a single threaded client");

   /* pool, singled threaded key vault client => bad */
   _reset (&pool, &single_threaded_client, &multi_threaded_client, &opts, true);
   mongoc_auto_encryption_opts_set_keyvault_client (opts,
                                                    single_threaded_client);
   ret = mongoc_client_pool_enable_auto_encryption (pool, opts, &error);
   BSON_ASSERT (!ret);
   ASSERT_ERROR_CONTAINS (error,
                          MONGOC_ERROR_CLIENT,
                          MONGOC_ERROR_CLIENT_INVALID_ENCRYPTION_ARG,
                          "The key vault client only applies to a single "
                          "threaded client not a client pool. Set a "
                          "key vault client pool");

   /* pool, multi threaded key vault client => bad */
   _reset (&pool, &single_threaded_client, &multi_threaded_client, &opts, true);
   mongoc_auto_encryption_opts_set_keyvault_client (opts,
                                                    multi_threaded_client);
   ret = mongoc_client_pool_enable_auto_encryption (pool, opts, &error);
   BSON_ASSERT (!ret);
   ASSERT_ERROR_CONTAINS (error,
                          MONGOC_ERROR_CLIENT,
                          MONGOC_ERROR_CLIENT_INVALID_ENCRYPTION_ARG,
                          "The key vault client only applies to a single "
                          "threaded client not a client pool. Set a "
                          "key vault client pool");

   /* pool, pool key vault client => ok */
   _reset (&pool, &single_threaded_client, &multi_threaded_client, &opts, true);
   mongoc_auto_encryption_opts_set_keyvault_client_pool (opts, pool);
   ret = mongoc_client_pool_enable_auto_encryption (pool, opts, &error);
   ASSERT_OR_PRINT (ret, error);
   _perform_op_pooled (pool);

   /* double enabling */
   _reset (&pool, &single_threaded_client, &multi_threaded_client, &opts, true);
   ret = mongoc_client_enable_auto_encryption (
      single_threaded_client, opts, &error);
   ASSERT_OR_PRINT (ret, error);
   ret = mongoc_client_enable_auto_encryption (
      single_threaded_client, opts, &error);
   BSON_ASSERT (!ret);
   ASSERT_ERROR_CONTAINS (error,
                          MONGOC_ERROR_CLIENT,
                          MONGOC_ERROR_CLIENT_INVALID_ENCRYPTION_STATE,
                          "Automatic encryption already set");
   ret = mongoc_client_pool_enable_auto_encryption (pool, opts, &error);
   ASSERT_OR_PRINT (ret, error);
   ret = mongoc_client_pool_enable_auto_encryption (pool, opts, &error);
   BSON_ASSERT (!ret);
   ASSERT_ERROR_CONTAINS (error,
                          MONGOC_ERROR_CLIENT,
                          MONGOC_ERROR_CLIENT_INVALID_ENCRYPTION_STATE,
                          "Automatic encryption already set");

   /* single threaded, using self as key vault client => redundant, but ok */
   _reset (&pool, &single_threaded_client, &multi_threaded_client, &opts, true);
   mongoc_auto_encryption_opts_set_keyvault_client (opts,
                                                    single_threaded_client);
   ret = mongoc_client_enable_auto_encryption (
      single_threaded_client, opts, &error);
   ASSERT_OR_PRINT (ret, error);
   _perform_op (single_threaded_client);

   /* pool, using self as key vault client pool => redundant, but ok */
   _reset (&pool, &single_threaded_client, &multi_threaded_client, &opts, true);
   mongoc_auto_encryption_opts_set_keyvault_client_pool (opts, pool);
   ret = mongoc_client_pool_enable_auto_encryption (pool, opts, &error);
   ASSERT_OR_PRINT (ret, error);
   _perform_op_pooled (pool);

   _reset (
      &pool, &single_threaded_client, &multi_threaded_client, &opts, false);
   mongoc_auto_encryption_opts_destroy (opts);
}

static BSON_THREAD_FUN (_worker_thread, client_ptr)
{
   mongoc_client_t *client_encrypted;
   mongoc_collection_t *coll;
   mongoc_cursor_t *cursor;
   const bson_t *doc;
   bson_t filter = BSON_INITIALIZER;
   bson_t *to_insert = BCON_NEW ("encrypted_string", "abc");
   int i;
   bool ret;
   bson_error_t error;

   client_encrypted = client_ptr;
   coll = mongoc_client_get_collection (client_encrypted, "db", "coll");

   for (i = 0; i < 100; i++) {
      ret = mongoc_collection_insert_one (
         coll, to_insert, NULL /* opts */, NULL /* reply */, &error);
      ASSERT_OR_PRINT (ret, error);
      cursor = mongoc_collection_find_with_opts (
         coll, &filter, NULL /* opts */, NULL /* read_prefs */);
      mongoc_cursor_next (cursor, &doc);
      mongoc_cursor_destroy (cursor);
   }
   mongoc_collection_destroy (coll);
   bson_destroy (&filter);
   bson_destroy (to_insert);
   BSON_THREAD_RETURN;
}

static void
_test_multi_threaded (bool external_key_vault)
{
   /* Spawn two threads and do repeated encryption/decryption operations. */
   bson_thread_t threads[2];
   mongoc_uri_t *uri;
   mongoc_client_pool_t *pool;
   mongoc_client_t *client;
   mongoc_client_t *client1;
   mongoc_client_t *client2;
   mongoc_auto_encryption_opts_t *opts;
   bson_t *datakey;
   mongoc_collection_t *coll;
   bson_t *schema;
   bson_t *schema_map;
   bool ret;
   bson_error_t error;
   bson_t *kms_providers;
   int r;
   int i;
   mongoc_write_concern_t *wc;

   uri = test_framework_get_uri ();
   pool = test_framework_client_pool_new_from_uri (uri, NULL);
   test_framework_set_pool_ssl_opts (pool);
   client = test_framework_client_new_from_uri (uri, NULL);
   test_framework_set_ssl_opts (client);
   opts = mongoc_auto_encryption_opts_new ();

   /* Do setup: create a data key and configure pool for auto encryption. */
   coll = mongoc_client_get_collection (client, "db", "keyvault");
   (void) mongoc_collection_drop (coll, NULL);
   datakey = get_bson_from_json_file (
      "./src/libmongoc/tests/client_side_encryption_prose/limits-key.json");
   BSON_ASSERT (datakey);
   wc = mongoc_write_concern_new ();
   mongoc_write_concern_set_wmajority (wc, 1000);
   mongoc_collection_set_write_concern (coll, wc);
   ASSERT_OR_PRINT (
      mongoc_collection_insert_one (
         coll, datakey, NULL /* opts */, NULL /* reply */, &error),
      error);

   /* create pool with auto encryption */
   _check_bypass (opts);

   mongoc_auto_encryption_opts_set_keyvault_namespace (opts, "db", "keyvault");
   kms_providers = _make_kms_providers (false /* aws */, true /* local */);
   mongoc_auto_encryption_opts_set_kms_providers (opts, kms_providers);

   if (external_key_vault) {
      mongoc_auto_encryption_opts_set_keyvault_client_pool (opts, pool);
   }

   schema = get_bson_from_json_file (
      "./src/libmongoc/tests/client_side_encryption_prose/schema.json");
   BSON_ASSERT (schema);
   schema_map = BCON_NEW ("db.coll", BCON_DOCUMENT (schema));
   mongoc_auto_encryption_opts_set_schema_map (opts, schema_map);
   ret = mongoc_client_pool_enable_auto_encryption (pool, opts, &error);
   ASSERT_OR_PRINT (ret, error);

   client1 = mongoc_client_pool_pop (pool);
   client2 = mongoc_client_pool_pop (pool);

   r = mcommon_thread_create (threads, _worker_thread, client1);
   BSON_ASSERT (r == 0);

   r = mcommon_thread_create (threads + 1, _worker_thread, client2);
   BSON_ASSERT (r == 0);

   for (i = 0; i < 2; i++) {
      r = mcommon_thread_join (threads[i]);
      BSON_ASSERT (r == 0);
   }

   mongoc_write_concern_destroy (wc);
   mongoc_collection_destroy (coll);
   mongoc_client_destroy (client);
   mongoc_client_pool_push (pool, client1);
   mongoc_client_pool_push (pool, client2);
   mongoc_client_pool_destroy (pool);
   bson_destroy (schema);
   bson_destroy (schema_map);
   bson_destroy (datakey);
   mongoc_auto_encryption_opts_destroy (opts);
   mongoc_uri_destroy (uri);
   bson_destroy (kms_providers);
}

static void
test_multi_threaded (void *ctx_unused)
{
   BSON_UNUSED (ctx_unused);

   _test_multi_threaded (true);
   _test_multi_threaded (false);
}

static void
test_malformed_explicit (void *unused)
{
   mongoc_client_t *client;
   bson_t *kms_providers;
   mongoc_client_encryption_t *client_encryption;
   mongoc_client_encryption_opts_t *client_encryption_opts;
   bson_value_t value;
   bson_value_t ciphertext;
   bool ret;
   bson_error_t error;

   BSON_UNUSED (unused);

   /* Create a MongoClient without encryption enabled */
   client = test_framework_new_default_client ();
   kms_providers = _make_kms_providers (false /* aws */, true /* local */);

   /* Create a ClientEncryption object */
   client_encryption_opts = mongoc_client_encryption_opts_new ();
   mongoc_client_encryption_opts_set_kms_providers (client_encryption_opts,
                                                    kms_providers);
   mongoc_client_encryption_opts_set_keyvault_namespace (
      client_encryption_opts, "keyvault", "datakeys");
   mongoc_client_encryption_opts_set_keyvault_client (client_encryption_opts,
                                                      client);
   client_encryption =
      mongoc_client_encryption_new (client_encryption_opts, &error);
   ASSERT_OR_PRINT (client_encryption, error);

   /* Test attempting to decrypt a malformed value */
   ciphertext.value_type = BSON_TYPE_DOUBLE;
   ciphertext.value.v_double = 1.23;
   ret = mongoc_client_encryption_decrypt (
      client_encryption, &ciphertext, &value, &error);
   BSON_ASSERT (!ret);
   bson_value_destroy (&value);

   mongoc_client_encryption_opts_destroy (client_encryption_opts);
   mongoc_client_encryption_destroy (client_encryption);
   bson_destroy (kms_providers);
   mongoc_client_destroy (client);
}

static void
_check_mongocryptd_not_spawned (void)
{
   mongoc_client_t *client;
   bson_t *cmd;
   bson_error_t error;
   bool ret;

   /* Set up client. */
   {
      mongoc_uri_t *uri = mongoc_uri_new ("mongodb://localhost:27021");
      ASSERT (mongoc_uri_set_option_as_int32 (
         uri, MONGOC_URI_SERVERSELECTIONTIMEOUTMS, 1000));
      /* Set SERVERSELECTIONTRYONCE to false so client will wait for the full
       * second before giving up on server selection. */
      ASSERT (mongoc_uri_set_option_as_bool (
         uri, MONGOC_URI_SERVERSELECTIONTRYONCE, false));

      client = mongoc_client_new_from_uri (uri);
      /* Bypass the 5 second cooldown so attempts to connect are repeated.
       * Single threaded clients wait for 5 second cooldown period after failing
       * to connect to a server before connecting again. If mongocryptd just
       * spawned, it may take time before connections are accepted. */
      _mongoc_topology_bypass_cooldown (client->topology);
      mongoc_uri_destroy (uri);
   }
   cmd = BCON_NEW (HANDSHAKE_CMD_LEGACY_HELLO, BCON_INT32 (1));
   ret = mongoc_client_command_simple (
      client, "keyvault", cmd, NULL /* read prefs */, NULL /* reply */, &error);
   BSON_ASSERT (!ret);
   ASSERT_ERROR_CONTAINS (error,
                          MONGOC_ERROR_SERVER_SELECTION,
                          MONGOC_ERROR_SERVER_SELECTION_FAILURE,
                          "No suitable servers");
   mongoc_client_destroy (client);
   bson_destroy (cmd);
}

/* Prose Test 8: Bypass Spawning mongocryptd - Via mongocryptdBypassSpawn */
static void
test_bypass_spawning_via_mongocryptdBypassSpawn (void *unused)
{
   mongoc_client_t *client_encrypted;
   mongoc_auto_encryption_opts_t *auto_encryption_opts;
   bson_t *kms_providers;
   bson_t *doc_to_insert;
   bson_t *extra;
   bson_t *schema_map;
   bson_t *schema;
   bool ret;
   bson_error_t error;
   mongoc_collection_t *coll;

   BSON_UNUSED (unused);

   auto_encryption_opts = mongoc_auto_encryption_opts_new ();
   kms_providers = _make_kms_providers (false /* aws */, true /* local */);
   mongoc_auto_encryption_opts_set_kms_providers (auto_encryption_opts,
                                                  kms_providers);
   mongoc_auto_encryption_opts_set_keyvault_namespace (
      auto_encryption_opts, "keyvault", "datakeys");
   schema = get_bson_from_json_file ("./src/libmongoc/tests/"
                                     "client_side_encryption_prose/external/"
                                     "external-schema.json");
   schema_map = BCON_NEW ("db.coll", BCON_DOCUMENT (schema));

   /* Create a MongoClient with encryption enabled */
   client_encrypted = test_framework_new_default_client ();
   extra =
      BCON_NEW ("mongocryptdBypassSpawn",
                BCON_BOOL (true),
                "mongocryptdSpawnArgs",
                "[",
                "--pidfilepath=bypass-spawning-mongocryptd.pid",
                "--port=27021",
                "]",
                "mongocryptdURI",
                "mongodb://localhost:27021/?serverSelectionTimeoutMS=1000");
   mongoc_auto_encryption_opts_set_extra (auto_encryption_opts, extra);
   mongoc_auto_encryption_opts_set_schema_map (auto_encryption_opts,
                                               schema_map);
   bson_destroy (extra);
   ret = mongoc_client_enable_auto_encryption (
      client_encrypted, auto_encryption_opts, &error);
   ASSERT_OR_PRINT (ret, error);

   /* Insert { 'encrypt': 'test' }. Should fail with a server selection error.
    */
   coll = mongoc_client_get_collection (client_encrypted, "db", "coll");
   doc_to_insert = BCON_NEW ("encrypt", "test");
   ret = mongoc_collection_insert_one (
      coll, doc_to_insert, NULL /* opts */, NULL /* reply */, &error);
   BSON_ASSERT (!ret);
   ASSERT_ERROR_CONTAINS (error,
                          MONGOC_ERROR_SERVER_SELECTION,
                          MONGOC_ERROR_SERVER_SELECTION_FAILURE,
                          "mongocryptd error: No suitable servers found");

   _check_mongocryptd_not_spawned ();
   bson_destroy (schema_map);
   bson_destroy (schema);
   mongoc_collection_destroy (coll);
   mongoc_client_destroy (client_encrypted);
   bson_destroy (doc_to_insert);
   mongoc_auto_encryption_opts_destroy (auto_encryption_opts);
   bson_destroy (kms_providers);
}

static void
test_bypass_spawning_via_helper (const char *auto_encryption_opt)
{
   mongoc_client_t *client_encrypted;
   mongoc_auto_encryption_opts_t *auto_encryption_opts;
   bson_t *kms_providers;
   bson_t *doc_to_insert;
   bson_t *extra = bson_new ();
   bool ret;
   bson_error_t error;
   bool check_crypt_shared = false;
   mongoc_collection_t *coll;

   auto_encryption_opts = mongoc_auto_encryption_opts_new ();
   kms_providers = _make_kms_providers (false /* aws */, true /* local */);
   mongoc_auto_encryption_opts_set_kms_providers (auto_encryption_opts,
                                                  kms_providers);
   mongoc_auto_encryption_opts_set_keyvault_namespace (
      auto_encryption_opts, "keyvault", "datakeys");
   if (0 == strcmp (auto_encryption_opt, "bypass_auto_encryption")) {
      mongoc_auto_encryption_opts_set_bypass_auto_encryption (
         auto_encryption_opts, true);
   } else if (0 == strcmp (auto_encryption_opt, "bypass_query_analysis")) {
      mongoc_auto_encryption_opts_set_bypass_query_analysis (
         auto_encryption_opts, true);
   } else if (0 == strcmp (auto_encryption_opt, "cryptSharedLibRequired")) {
      check_crypt_shared = true;
      char *env_cryptSharedLibPath =
         test_framework_getenv ("MONGOC_TEST_CRYPT_SHARED_LIB_PATH");
      BSON_ASSERT (env_cryptSharedLibPath);
      BSON_APPEND_UTF8 (extra, "cryptSharedLibPath", env_cryptSharedLibPath);
      BSON_APPEND_BOOL (extra, "cryptSharedLibRequired", true);
      bson_free (env_cryptSharedLibPath);
   } else {
      test_error ("Unexpected 'auto_encryption_opt' argument: %s",
                  auto_encryption_opt);
   }

   /* Create a MongoClient with encryption enabled */
   client_encrypted = test_framework_new_default_client ();
   BCON_APPEND (extra,
                "mongocryptdSpawnArgs",
                "[",
                "--pidfilepath=bypass-spawning-mongocryptd.pid",
                "--port=27021",
                "]");
   mongoc_auto_encryption_opts_set_extra (auto_encryption_opts, extra);
   bson_destroy (extra);
   ret = mongoc_client_enable_auto_encryption (
      client_encrypted, auto_encryption_opts, &error);
   ASSERT_OR_PRINT (ret, error);

   if (check_crypt_shared) {
      BSON_ASSERT (mongoc_client_get_crypt_shared_version (client_encrypted) !=
                   NULL);
   }

   /* Insert { 'encrypt': 'test' }. Should succeed. */
   coll = mongoc_client_get_collection (client_encrypted, "db", "coll");
   doc_to_insert = BCON_NEW ("unencrypted", "test");
   ret = mongoc_collection_insert_one (
      coll, doc_to_insert, NULL /* opts */, NULL /* reply */, &error);
   ASSERT_OR_PRINT (ret, error);

   _check_mongocryptd_not_spawned ();

   mongoc_collection_destroy (coll);
   mongoc_client_destroy (client_encrypted);
   bson_destroy (doc_to_insert);
   mongoc_auto_encryption_opts_destroy (auto_encryption_opts);
   bson_destroy (kms_providers);
}

/* Prose Test 8: Bypass Spawning mongocryptd - Via bypassAutoEncryption */
static void
test_bypass_spawning_via_bypassAutoEncryption (void *unused)
{
   BSON_UNUSED (unused);

   test_bypass_spawning_via_helper ("bypass_auto_encryption");
}

/* Prose Test 8: Bypass Spawning mongocryptd - Via bypassQueryAnalysis */
static void
test_bypass_spawning_via_bypassQueryAnalysis (void *unused)
{
   BSON_UNUSED (unused);

   test_bypass_spawning_via_helper ("bypass_query_analysis");
}

static void
test_bypass_spawning_via_cryptSharedLibRequired (void *unused)
{
   BSON_UNUSED (unused);
   test_bypass_spawning_via_helper ("cryptSharedLibRequired");
}

static int
_skip_if_no_crypt_shared (void)
{
   char *env = test_framework_getenv ("MONGOC_TEST_CRYPT_SHARED_LIB_PATH");
   if (!env) {
      return 0; // Skip!
   }
   bson_free (env);
   return 1; // Do not skip
}

static mongoc_client_encryption_t *
_make_kms_certificate_client_encryption (mongoc_client_t *client,
                                         bson_error_t *error)
{
   mongoc_client_encryption_t *client_encryption;

   mongoc_client_encryption_opts_t *client_encryption_opts =
      mongoc_client_encryption_opts_new ();

   {
      bson_t *kms_providers = _make_aws_kms_provider (NULL);
      mongoc_client_encryption_opts_set_kms_providers (client_encryption_opts,
                                                       kms_providers);
      bson_destroy (kms_providers);
   }

   {
      char *tls_ca_file =
         test_framework_getenv_required ("MONGOC_TEST_CSFLE_TLS_CA_FILE");
      char *tls_cert_key_file = test_framework_getenv_required (
         "MONGOC_TEST_CSFLE_TLS_CERTIFICATE_KEY_FILE");
      bson_t *tls_opts = tmp_bson ("{ 'aws': { '%s': '%s', '%s': '%s' } }",
                                   MONGOC_URI_TLSCAFILE,
                                   tls_ca_file,
                                   MONGOC_URI_TLSCERTIFICATEKEYFILE,
                                   tls_cert_key_file);

      mongoc_client_encryption_opts_set_tls_opts (client_encryption_opts,
                                                  tls_opts);

      bson_free (tls_cert_key_file);
      bson_free (tls_ca_file);
   }

   mongoc_client_encryption_opts_set_keyvault_namespace (
      client_encryption_opts, "keyvault", "datakeys");
   mongoc_client_encryption_opts_set_keyvault_client (client_encryption_opts,
                                                      client);

   client_encryption =
      mongoc_client_encryption_new (client_encryption_opts, error);
   ASSERT_OR_PRINT (client_encryption, (*error));

   mongoc_client_encryption_opts_destroy (client_encryption_opts);
   return client_encryption;
}


static void
test_kms_tls_cert_valid (void *unused)
{
   const int32_t connecttimeoutms = MONGOC_DEFAULT_CONNECTTIMEOUTMS;
   const int is_client = 1;

   bson_error_t error;
   mongoc_host_list_t host;
   mongoc_stream_t *base_stream;
   mongoc_ssl_opt_t ssl_opts;
   mongoc_stream_t *tls_stream;

   char *tls_ca_file =
      test_framework_getenv_required ("MONGOC_TEST_CSFLE_TLS_CA_FILE");
   char *tls_cert_key_file = test_framework_getenv_required (
      "MONGOC_TEST_CSFLE_TLS_CERTIFICATE_KEY_FILE");

   BSON_UNUSED (unused);

#if defined(MONGOC_ENABLE_SSL_SECURE_CHANNEL)
   /* Certificate verification fails with Secure Channel given
    * "127.0.0.1:8999" with error: "hostname doesn't match certificate". */
   ASSERT_OR_PRINT (
      _mongoc_host_list_from_string_with_err (&host, "localhost:8999", &error),
      error);
#else
   ASSERT_OR_PRINT (
      _mongoc_host_list_from_string_with_err (&host, "127.0.0.1:8999", &error),
      error);
#endif

   base_stream = mongoc_client_connect_tcp (connecttimeoutms, &host, &error);
   ASSERT_OR_PRINT (base_stream, error);

   ssl_opts = *test_framework_get_ssl_opts ();
   ssl_opts.ca_file = tls_ca_file;
   ssl_opts.pem_file = tls_cert_key_file;

   tls_stream = mongoc_stream_tls_new_with_hostname (
      base_stream, host.host, &ssl_opts, is_client);

   ASSERT_OR_PRINT (mongoc_stream_tls_handshake_block (
                       tls_stream, host.host, connecttimeoutms, &error),
                    error);

   mongoc_stream_destroy (tls_stream); /* Also destroys base_stream. */

   bson_free (tls_cert_key_file);
   bson_free (tls_ca_file);
}

/* Prose Test 10: KMS TLS Tests - Invalid KMS Certificate */
static void
test_kms_tls_cert_expired (void *unused)
{
   bool ret;

   bson_error_t error;

   bson_value_t keyid;

   mongoc_client_t *client = test_framework_new_default_client ();

   mongoc_client_encryption_t *client_encryption =
      _make_kms_certificate_client_encryption (client, &error);

   mongoc_client_encryption_datakey_opts_t *opts =
      mongoc_client_encryption_datakey_opts_new ();

   BSON_UNUSED (unused);

   mongoc_client_encryption_datakey_opts_set_masterkey (
      opts,
      tmp_bson ("{ 'region': 'us-east-1', 'key': "
                "'arn:aws:kms:us-east-1:579766882180:key/"
                "89fcc2c4-08b0-4bd9-9f25-e30687b580d0', "
                "'endpoint': '127.0.0.1:9000' }"));

   ret = mongoc_client_encryption_create_datakey (
      client_encryption, "aws", opts, &keyid, &error);

   BSON_ASSERT (!ret);

#if defined(MONGOC_ENABLE_SSL_OPENSSL)
   ASSERT_CONTAINS (error.message, "certificate has expired");
#elif defined(MONGOC_ENABLE_SSL_SECURE_TRANSPORT)
   ASSERT_CONTAINS (error.message, "CSSMERR_TP_CERT_EXPIRED");
#elif defined(MONGOC_ENABLE_SSL_SECURE_CHANNEL)
   ASSERT_CONTAINS (error.message, "certificate has expired");
#elif defined(MONGOC_ENABLE_SSL_LIBRESSL)
   ASSERT_CONTAINS (error.message, "certificate has expired");
#endif

   mongoc_client_encryption_datakey_opts_destroy (opts);
   mongoc_client_encryption_destroy (client_encryption);
   mongoc_client_destroy (client);
}


/* Prose Test 10: KMS TLS Tests - Invalid Hostname in KMS Certificate */
static void
test_kms_tls_cert_wrong_host (void *unused)
{
   bool ret;

   bson_error_t error;

   bson_value_t keyid;

   mongoc_client_t *client = test_framework_new_default_client ();

   mongoc_client_encryption_t *client_encryption =
      _make_kms_certificate_client_encryption (client, &error);

   mongoc_client_encryption_datakey_opts_t *opts =
      mongoc_client_encryption_datakey_opts_new ();

   BSON_UNUSED (unused);

   mongoc_client_encryption_datakey_opts_set_masterkey (
      opts,
      tmp_bson ("{ 'region': 'us-east-1', 'key': "
                "'arn:aws:kms:us-east-1:579766882180:key/"
                "89fcc2c4-08b0-4bd9-9f25-e30687b580d0', "
                "'endpoint': '127.0.0.1:9001' }"));

   ret = mongoc_client_encryption_create_datakey (
      client_encryption, "aws", opts, &keyid, &error);

   BSON_ASSERT (!ret);

#if defined(MONGOC_ENABLE_SSL_OPENSSL)
   ASSERT_CONTAINS (error.message, "IP address mismatch");
#elif defined(MONGOC_ENABLE_SSL_SECURE_TRANSPORT)
   ASSERT_CONTAINS (error.message, "Host name mismatch");
#elif defined(MONGOC_ENABLE_SSL_SECURE_CHANNEL)
   ASSERT_CONTAINS (error.message, "hostname doesn't match certificate");
#elif defined(MONGOC_ENABLE_SSL_LIBRESSL)
   ASSERT_CONTAINS (error.message, "not present in server certificate");
#endif

   mongoc_client_encryption_datakey_opts_destroy (opts);
   mongoc_client_encryption_destroy (client_encryption);
   mongoc_client_destroy (client);
}

typedef enum {
   NO_CLIENT_CERT,
   WITH_TLS,
   INVALID_HOSTNAME,
   EXPIRED
} tls_test_ce_t;

static mongoc_client_encryption_t *
_tls_test_make_client_encryption (mongoc_client_t *keyvault_client,
                                  tls_test_ce_t test_ce)
{
   bson_t *kms_providers;
   mongoc_client_encryption_opts_t *client_encryption_opts;
   bson_error_t error = {0};
   mongoc_client_encryption_t *client_encryption;
   bson_t *tls_opts = NULL;

   char *mongoc_test_aws_access_key_id =
      test_framework_getenv_required ("MONGOC_TEST_AWS_ACCESS_KEY_ID");
   char *mongoc_test_aws_secret_access_key =
      test_framework_getenv_required ("MONGOC_TEST_AWS_SECRET_ACCESS_KEY");
   char *mongoc_test_azure_tenant_id =
      test_framework_getenv_required ("MONGOC_TEST_AZURE_TENANT_ID");
   char *mongoc_test_azure_client_id =
      test_framework_getenv_required ("MONGOC_TEST_AZURE_CLIENT_ID");
   char *mongoc_test_azure_client_secret =
      test_framework_getenv_required ("MONGOC_TEST_AZURE_CLIENT_SECRET");
   char *mongoc_test_gcp_email =
      test_framework_getenv_required ("MONGOC_TEST_GCP_EMAIL");
   char *mongoc_test_gcp_privatekey =
      test_framework_getenv_required ("MONGOC_TEST_GCP_PRIVATEKEY");
   char *ca_file =
      test_framework_getenv_required ("MONGOC_TEST_CSFLE_TLS_CA_FILE");
   char *certificate_key_file = test_framework_getenv_required (
      "MONGOC_TEST_CSFLE_TLS_CERTIFICATE_KEY_FILE");

   if (test_ce == WITH_TLS) {
      kms_providers =
         tmp_bson ("{'aws': {'accessKeyId': '%s', 'secretAccessKey': '%s' }}",
                   mongoc_test_aws_access_key_id,
                   mongoc_test_aws_secret_access_key);

      tls_opts = tmp_bson (
         "{'aws': {'tlsCaFile': '%s', 'tlsCertificateKeyFile': '%s' }}",
         ca_file,
         certificate_key_file);
      bson_concat (kms_providers,
                   tmp_bson ("{'azure': {'tenantId': '%s', 'clientId': '%s', "
                             "'clientSecret': '%s', "
                             "'identityPlatformEndpoint': '127.0.0.1:9002' }}",
                             mongoc_test_azure_tenant_id,
                             mongoc_test_azure_client_id,
                             mongoc_test_azure_client_secret));
      bson_concat (
         tls_opts,
         tmp_bson (
            "{'azure': {'tlsCaFile': '%s', 'tlsCertificateKeyFile': '%s' }}",
            ca_file,
            certificate_key_file));

      bson_concat (kms_providers,
                   tmp_bson ("{'gcp': { 'email': '%s', 'privateKey': '%s', "
                             "'endpoint': '127.0.0.1:9002' }}",
                             mongoc_test_gcp_email,
                             mongoc_test_gcp_privatekey));
      bson_concat (
         tls_opts,
         tmp_bson (
            "{'gcp': {'tlsCaFile': '%s', 'tlsCertificateKeyFile': '%s' }}",
            ca_file,
            certificate_key_file));

      bson_concat (kms_providers,
                   tmp_bson ("{'kmip': { 'endpoint': '127.0.0.1:5698'}}"));
      bson_concat (
         tls_opts,
         tmp_bson (
            "{'kmip': {'tlsCaFile': '%s', 'tlsCertificateKeyFile': '%s' }}",
            ca_file,
            certificate_key_file));
   } else if (test_ce == NO_CLIENT_CERT) {
      kms_providers =
         tmp_bson ("{'aws': {'accessKeyId': '%s', 'secretAccessKey': '%s' }}",
                   mongoc_test_aws_access_key_id,
                   mongoc_test_aws_secret_access_key);
      bson_concat (kms_providers,
                   tmp_bson ("{'azure': {'tenantId': '%s', 'clientId': '%s', "
                             "'clientSecret': '%s', "
                             "'identityPlatformEndpoint': '127.0.0.1:9002'}}",
                             mongoc_test_azure_tenant_id,
                             mongoc_test_azure_client_id,
                             mongoc_test_azure_client_secret));
      bson_concat (kms_providers,
                   tmp_bson ("{'gcp': { 'email': '%s', 'privateKey': '%s', "
                             "'endpoint': '127.0.0.1:9002'}}",
                             mongoc_test_gcp_email,
                             mongoc_test_gcp_privatekey));
      bson_concat (kms_providers,
                   tmp_bson ("{'kmip': { 'endpoint': '127.0.0.1:5698' }}"));
   } else if (test_ce == EXPIRED) {
      kms_providers =
         tmp_bson ("{'aws': {'accessKeyId': '%s', 'secretAccessKey': '%s' }}",
                   mongoc_test_aws_access_key_id,
                   mongoc_test_aws_secret_access_key);
      tls_opts = tmp_bson ("{'aws': {'tlsCaFile': '%s'} }", ca_file);

      bson_concat (kms_providers,
                   tmp_bson ("{'azure': {'tenantId': '%s', 'clientId': '%s', "
                             "'clientSecret': '%s', "
                             "'identityPlatformEndpoint': '127.0.0.1:9000'}}",
                             mongoc_test_azure_tenant_id,
                             mongoc_test_azure_client_id,
                             mongoc_test_azure_client_secret));
      bson_concat (tls_opts,
                   tmp_bson ("{'azure': {'tlsCaFile': '%s'} }", ca_file));

      bson_concat (kms_providers,
                   tmp_bson ("{'gcp': { 'email': '%s', 'privateKey': '%s', "
                             "'endpoint': '127.0.0.1:9000'}}",
                             mongoc_test_gcp_email,
                             mongoc_test_gcp_privatekey));
      bson_concat (tls_opts,
                   tmp_bson ("{'gcp': {'tlsCaFile': '%s'} }", ca_file));

      bson_concat (kms_providers,
                   tmp_bson ("{'kmip': { 'endpoint': '127.0.0.1:9000' }}"));
      bson_concat (tls_opts,
                   tmp_bson ("{'kmip': {'tlsCaFile': '%s'} }", ca_file));
   } else if (test_ce == INVALID_HOSTNAME) {
      kms_providers =
         tmp_bson ("{'aws': {'accessKeyId': '%s', 'secretAccessKey': '%s' } }",
                   mongoc_test_aws_access_key_id,
                   mongoc_test_aws_secret_access_key);
      tls_opts = tmp_bson ("{'aws': {'tlsCaFile': '%s'} }", ca_file);

      bson_concat (kms_providers,
                   tmp_bson ("{'azure': {'tenantId': '%s', 'clientId': '%s', "
                             "'clientSecret': '%s', "
                             "'identityPlatformEndpoint': '127.0.0.1:9001' }}",
                             mongoc_test_azure_tenant_id,
                             mongoc_test_azure_client_id,
                             mongoc_test_azure_client_secret));
      bson_concat (tls_opts,
                   tmp_bson ("{'azure': {'tlsCaFile': '%s'} }", ca_file));

      bson_concat (kms_providers,
                   tmp_bson ("{'gcp': { 'email': '%s', 'privateKey': '%s', "
                             "'endpoint': '127.0.0.1:9001' }}",
                             mongoc_test_gcp_email,
                             mongoc_test_gcp_privatekey));
      bson_concat (tls_opts,
                   tmp_bson ("{'gcp': {'tlsCaFile': '%s'} }", ca_file));

      bson_concat (kms_providers,
                   tmp_bson ("{'kmip': { 'endpoint': '127.0.0.1:9001' }}"));
      bson_concat (tls_opts,
                   tmp_bson ("{'kmip': {'tlsCaFile': '%s'} }", ca_file));
   } else {
      BSON_UNREACHABLE ("Invalid value for test_ce");
   }

   client_encryption_opts = mongoc_client_encryption_opts_new ();
   mongoc_client_encryption_opts_set_kms_providers (client_encryption_opts,
                                                    kms_providers);
   mongoc_client_encryption_opts_set_keyvault_namespace (
      client_encryption_opts, "keyvault", "datakeys");
   mongoc_client_encryption_opts_set_keyvault_client (client_encryption_opts,
                                                      keyvault_client);
   mongoc_client_encryption_opts_set_tls_opts (client_encryption_opts,
                                               tls_opts);

   client_encryption =
      mongoc_client_encryption_new (client_encryption_opts, &error);
   ASSERT_OR_PRINT (client_encryption, error);

   mongoc_client_encryption_opts_destroy (client_encryption_opts);
   bson_free (mongoc_test_aws_access_key_id);
   bson_free (mongoc_test_aws_secret_access_key);
   bson_free (mongoc_test_azure_tenant_id);
   bson_free (mongoc_test_azure_client_id);
   bson_free (mongoc_test_azure_client_secret);
   bson_free (mongoc_test_gcp_email);
   bson_free (mongoc_test_gcp_privatekey);
   bson_free (ca_file);
   bson_free (certificate_key_file);

   return client_encryption;
}

#if defined(MONGOC_ENABLE_SSL_OPENSSL)
#define ASSERT_EXPIRED(error) \
   ASSERT_CONTAINS (error.message, "certificate has expired");
#elif defined(MONGOC_ENABLE_SSL_SECURE_TRANSPORT)
#define ASSERT_EXPIRED(error) \
   ASSERT_CONTAINS (error.message, "CSSMERR_TP_CERT_EXPIRED");
#elif defined(MONGOC_ENABLE_SSL_SECURE_CHANNEL)
#define ASSERT_EXPIRED(error) \
   ASSERT_CONTAINS (error.message, "certificate has expired");
#elif defined(MONGOC_ENABLE_SSL_LIBRESSL)
#define ASSERT_EXPIRED(error) \
   ASSERT_CONTAINS (error.message, "certificate has expired");
#else
#define ASSERT_EXPIRED(error)
#endif

#if defined(MONGOC_ENABLE_SSL_OPENSSL)
#define ASSERT_INVALID_HOSTNAME(error) \
   ASSERT_CONTAINS (error.message, "IP address mismatch");
#elif defined(MONGOC_ENABLE_SSL_SECURE_TRANSPORT)
#define ASSERT_INVALID_HOSTNAME(error) \
   ASSERT_CONTAINS (error.message, "Host name mismatch");
#elif defined(MONGOC_ENABLE_SSL_SECURE_CHANNEL)
#define ASSERT_INVALID_HOSTNAME(error) \
   ASSERT_CONTAINS (error.message, "hostname doesn't match certificate");
#elif defined(MONGOC_ENABLE_SSL_LIBRESSL)
#define ASSERT_INVALID_HOSTNAME(error) \
   ASSERT_CONTAINS (error.message, "not present in server certificate");
#else
#define ASSERT_INVALID_HOSTNAME(error)
#endif

/* Prose Test 11: KMS TLS Options Tests */
static void
test_kms_tls_options (void *unused)
{
   mongoc_client_t *keyvault_client;
   mongoc_client_encryption_t *client_encryption_no_client_cert = NULL;
   mongoc_client_encryption_t *client_encryption_with_tls = NULL;
   mongoc_client_encryption_t *client_encryption_expired = NULL;
   mongoc_client_encryption_t *client_encryption_invalid_hostname = NULL;
   bson_value_t keyid;
   mongoc_client_encryption_datakey_opts_t *dkopts;
   bson_error_t error;
   bool res;
   const int mongocrypt_errno =
      1; /* libmongocrypt returns all errors with code 1. */

   BSON_UNUSED (unused);

   keyvault_client = test_framework_new_default_client ();
   client_encryption_no_client_cert =
      _tls_test_make_client_encryption (keyvault_client, NO_CLIENT_CERT);
   client_encryption_with_tls =
      _tls_test_make_client_encryption (keyvault_client, WITH_TLS);
   client_encryption_expired =
      _tls_test_make_client_encryption (keyvault_client, EXPIRED);
   client_encryption_invalid_hostname =
      _tls_test_make_client_encryption (keyvault_client, INVALID_HOSTNAME);

   /* Case 1: AWS - no client cert. */
   memset (&error, 0, sizeof (bson_error_t));
   dkopts = mongoc_client_encryption_datakey_opts_new ();
   mongoc_client_encryption_datakey_opts_set_masterkey (
      dkopts,
      tmp_bson ("{ 'region': 'us-east-1', 'key': "
                "'arn:aws:kms:us-east-1:579766882180:key/"
                "89fcc2c4-08b0-4bd9-9f25-e30687b580d0', 'endpoint': "
                "'127.0.0.1:9002' }"));
   res = mongoc_client_encryption_create_datakey (
      client_encryption_no_client_cert, "aws", dkopts, &keyid, &error);
   ASSERT_ERROR_CONTAINS (
      error, MONGOC_ERROR_STREAM, MONGOC_ERROR_STREAM_SOCKET, "");
   ASSERT (!res);
   mongoc_client_encryption_datakey_opts_destroy (dkopts);

   /* AWS - with TLS. */
   memset (&error, 0, sizeof (bson_error_t));
   dkopts = mongoc_client_encryption_datakey_opts_new ();
   mongoc_client_encryption_datakey_opts_set_masterkey (
      dkopts,
      tmp_bson ("{ 'region': 'us-east-1', 'key': "
                "'arn:aws:kms:us-east-1:579766882180:key/"
                "89fcc2c4-08b0-4bd9-9f25-e30687b580d0', 'endpoint': "
                "'127.0.0.1:9002' }"));
   res = mongoc_client_encryption_create_datakey (
      client_encryption_with_tls, "aws", dkopts, &keyid, &error);
   ASSERT_ERROR_CONTAINS (error,
                          MONGOC_ERROR_CLIENT_SIDE_ENCRYPTION,
                          mongocrypt_errno,
                          "parse error");
   ASSERT (!res);
   mongoc_client_encryption_datakey_opts_destroy (dkopts);

   /* AWS - expired. */
   memset (&error, 0, sizeof (bson_error_t));
   dkopts = mongoc_client_encryption_datakey_opts_new ();
   mongoc_client_encryption_datakey_opts_set_masterkey (
      dkopts,
      tmp_bson ("{ 'region': 'us-east-1', 'key': "
                "'arn:aws:kms:us-east-1:579766882180:key/"
                "89fcc2c4-08b0-4bd9-9f25-e30687b580d0', 'endpoint': "
                "'127.0.0.1:9000' }"));
   res = mongoc_client_encryption_create_datakey (
      client_encryption_expired, "aws", dkopts, &keyid, &error);
   ASSERT_EXPIRED (error);
   ASSERT (!res);
   mongoc_client_encryption_datakey_opts_destroy (dkopts);

   /* AWS - invalid hostname. */
   memset (&error, 0, sizeof (bson_error_t));
   dkopts = mongoc_client_encryption_datakey_opts_new ();
   mongoc_client_encryption_datakey_opts_set_masterkey (
      dkopts,
      tmp_bson ("{ 'region': 'us-east-1', 'key': "
                "'arn:aws:kms:us-east-1:579766882180:key/"
                "89fcc2c4-08b0-4bd9-9f25-e30687b580d0', 'endpoint': "
                "'127.0.0.1:9001' }"));
   res = mongoc_client_encryption_create_datakey (
      client_encryption_invalid_hostname, "aws", dkopts, &keyid, &error);
   ASSERT_INVALID_HOSTNAME (error);
   ASSERT (!res);
   mongoc_client_encryption_datakey_opts_destroy (dkopts);

   /* Case 2: Azure - no client cert. */
   memset (&error, 0, sizeof (bson_error_t));
   dkopts = mongoc_client_encryption_datakey_opts_new ();
   mongoc_client_encryption_datakey_opts_set_masterkey (
      dkopts,
      tmp_bson (
         "{ 'keyVaultEndpoint': 'doesnotexist.local', 'keyName': 'foo' }"));
   res = mongoc_client_encryption_create_datakey (
      client_encryption_no_client_cert, "azure", dkopts, &keyid, &error);
   ASSERT_ERROR_CONTAINS (
      error, MONGOC_ERROR_STREAM, MONGOC_ERROR_STREAM_SOCKET, "");
   ASSERT (!res);
   mongoc_client_encryption_datakey_opts_destroy (dkopts);

   /* Azure - with TLS. */
   memset (&error, 0, sizeof (bson_error_t));
   dkopts = mongoc_client_encryption_datakey_opts_new ();
   mongoc_client_encryption_datakey_opts_set_masterkey (
      dkopts,
      tmp_bson (
         "{ 'keyVaultEndpoint': 'doesnotexist.local', 'keyName': 'foo' }"));
   res = mongoc_client_encryption_create_datakey (
      client_encryption_with_tls, "azure", dkopts, &keyid, &error);
   ASSERT_ERROR_CONTAINS (error,
                          MONGOC_ERROR_CLIENT_SIDE_ENCRYPTION,
                          mongocrypt_errno,
                          "HTTP status=404");
   ASSERT (!res);
   mongoc_client_encryption_datakey_opts_destroy (dkopts);

   /* Azure - expired. */
   memset (&error, 0, sizeof (bson_error_t));
   dkopts = mongoc_client_encryption_datakey_opts_new ();
   mongoc_client_encryption_datakey_opts_set_masterkey (
      dkopts,
      tmp_bson (
         "{ 'keyVaultEndpoint': 'doesnotexist.local', 'keyName': 'foo' }"));
   res = mongoc_client_encryption_create_datakey (
      client_encryption_expired, "azure", dkopts, &keyid, &error);
   ASSERT_EXPIRED (error);
   ASSERT (!res);
   mongoc_client_encryption_datakey_opts_destroy (dkopts);

   /* Azure - invalid hostname. */
   memset (&error, 0, sizeof (bson_error_t));
   dkopts = mongoc_client_encryption_datakey_opts_new ();
   mongoc_client_encryption_datakey_opts_set_masterkey (
      dkopts,
      tmp_bson (
         "{ 'keyVaultEndpoint': 'doesnotexist.local', 'keyName': 'foo' }"));
   res = mongoc_client_encryption_create_datakey (
      client_encryption_invalid_hostname, "azure", dkopts, &keyid, &error);
   ASSERT_INVALID_HOSTNAME (error);
   ASSERT (!res);
   mongoc_client_encryption_datakey_opts_destroy (dkopts);

   /* Case 3: GCP - no client cert. */
   memset (&error, 0, sizeof (bson_error_t));
   dkopts = mongoc_client_encryption_datakey_opts_new ();
   mongoc_client_encryption_datakey_opts_set_masterkey (
      dkopts,
      tmp_bson ("{ 'projectId': 'pid', 'location': 'l', 'keyRing': 'kr', "
                "'keyName': 'kn' }"));
   res = mongoc_client_encryption_create_datakey (
      client_encryption_no_client_cert, "gcp", dkopts, &keyid, &error);
   ASSERT_ERROR_CONTAINS (
      error, MONGOC_ERROR_STREAM, MONGOC_ERROR_STREAM_SOCKET, "");
   ASSERT (!res);
   mongoc_client_encryption_datakey_opts_destroy (dkopts);

   /* GCP - with TLS. */
   memset (&error, 0, sizeof (bson_error_t));
   dkopts = mongoc_client_encryption_datakey_opts_new ();
   mongoc_client_encryption_datakey_opts_set_masterkey (
      dkopts,
      tmp_bson ("{ 'projectId': 'pid', 'location': 'l', 'keyRing': 'kr', "
                "'keyName': 'kn' }"));
   res = mongoc_client_encryption_create_datakey (
      client_encryption_with_tls, "gcp", dkopts, &keyid, &error);
   ASSERT_ERROR_CONTAINS (error,
                          MONGOC_ERROR_CLIENT_SIDE_ENCRYPTION,
                          mongocrypt_errno,
                          "HTTP status=404");
   ASSERT (!res);
   mongoc_client_encryption_datakey_opts_destroy (dkopts);

   /* GCP - expired. */
   memset (&error, 0, sizeof (bson_error_t));
   dkopts = mongoc_client_encryption_datakey_opts_new ();
   mongoc_client_encryption_datakey_opts_set_masterkey (
      dkopts,
      tmp_bson ("{ 'projectId': 'pid', 'location': 'l', 'keyRing': 'kr', "
                "'keyName': 'kn' }"));
   res = mongoc_client_encryption_create_datakey (
      client_encryption_expired, "gcp", dkopts, &keyid, &error);
   ASSERT_EXPIRED (error);
   ASSERT (!res);
   mongoc_client_encryption_datakey_opts_destroy (dkopts);

   /* GCP - invalid hostname. */
   memset (&error, 0, sizeof (bson_error_t));
   dkopts = mongoc_client_encryption_datakey_opts_new ();
   mongoc_client_encryption_datakey_opts_set_masterkey (
      dkopts,
      tmp_bson ("{ 'projectId': 'pid', 'location': 'l', 'keyRing': 'kr', "
                "'keyName': 'kn' }"));
   res = mongoc_client_encryption_create_datakey (
      client_encryption_invalid_hostname, "gcp", dkopts, &keyid, &error);
   ASSERT_INVALID_HOSTNAME (error);
   ASSERT (!res);
   mongoc_client_encryption_datakey_opts_destroy (dkopts);

   /* Case 4: KMIP - no client cert. */
   memset (&error, 0, sizeof (bson_error_t));
   dkopts = mongoc_client_encryption_datakey_opts_new ();
   mongoc_client_encryption_datakey_opts_set_masterkey (dkopts,
                                                        tmp_bson ("{}"));
   res = mongoc_client_encryption_create_datakey (
      client_encryption_no_client_cert, "kmip", dkopts, &keyid, &error);
   ASSERT_ERROR_CONTAINS (
      error, MONGOC_ERROR_STREAM, MONGOC_ERROR_STREAM_SOCKET, "");
   ASSERT (!res);
   mongoc_client_encryption_datakey_opts_destroy (dkopts);

   /* KMIP - with TLS. */
   memset (&error, 0, sizeof (bson_error_t));
   dkopts = mongoc_client_encryption_datakey_opts_new ();
   mongoc_client_encryption_datakey_opts_set_masterkey (dkopts,
                                                        tmp_bson ("{}"));
   res = mongoc_client_encryption_create_datakey (
      client_encryption_with_tls, "kmip", dkopts, &keyid, &error);
   ASSERT_OR_PRINT (res, error);
   bson_value_destroy (&keyid);
   mongoc_client_encryption_datakey_opts_destroy (dkopts);

   /* KMIP - expired. */
   memset (&error, 0, sizeof (bson_error_t));
   dkopts = mongoc_client_encryption_datakey_opts_new ();
   mongoc_client_encryption_datakey_opts_set_masterkey (dkopts,
                                                        tmp_bson ("{}"));
   res = mongoc_client_encryption_create_datakey (
      client_encryption_expired, "kmip", dkopts, &keyid, &error);
   ASSERT_EXPIRED (error);
   ASSERT (!res);
   mongoc_client_encryption_datakey_opts_destroy (dkopts);

   /* KMIP - invalid hostname. */
   memset (&error, 0, sizeof (bson_error_t));
   dkopts = mongoc_client_encryption_datakey_opts_new ();
   mongoc_client_encryption_datakey_opts_set_masterkey (dkopts,
                                                        tmp_bson ("{}"));
   res = mongoc_client_encryption_create_datakey (
      client_encryption_invalid_hostname, "kmip", dkopts, &keyid, &error);
   ASSERT_INVALID_HOSTNAME (error);
   ASSERT (!res);
   mongoc_client_encryption_datakey_opts_destroy (dkopts);

   mongoc_client_encryption_destroy (client_encryption_invalid_hostname);
   mongoc_client_encryption_destroy (client_encryption_expired);
   mongoc_client_encryption_destroy (client_encryption_with_tls);
   mongoc_client_encryption_destroy (client_encryption_no_client_cert);
   mongoc_client_destroy (keyvault_client);
}

static void
test_kms_tls_options_extra_rejected (void *unused)
{
   mongoc_client_encryption_t *ce;
   mongoc_client_encryption_opts_t *ce_opts;
   mongoc_client_t *keyvault_client;
   bson_error_t error;
   bson_t *kms_providers =
      tmp_bson ("{'aws': {'accessKeyId': 'foo', 'secretAccessKey': 'bar'}}");

   BSON_UNUSED (unused);

   keyvault_client = test_framework_new_default_client ();

   /* Test that the "local" KMS provider is rejected. */
   ce_opts = mongoc_client_encryption_opts_new ();
   mongoc_client_encryption_opts_set_keyvault_namespace (
      ce_opts, "keyvault", "datakeys");
   mongoc_client_encryption_opts_set_keyvault_client (ce_opts, keyvault_client);
   mongoc_client_encryption_opts_set_kms_providers (ce_opts, kms_providers);
   mongoc_client_encryption_opts_set_tls_opts (
      ce_opts, tmp_bson ("{'local': {'tlsCaFile': 'ca.pem'}}"));
   ce = mongoc_client_encryption_new (ce_opts, &error);
   ASSERT_ERROR_CONTAINS (
      error,
      MONGOC_ERROR_CLIENT_SIDE_ENCRYPTION,
      MONGOC_ERROR_CLIENT_INVALID_ENCRYPTION_ARG,
      "Cannot configure TLS options for KMS provider: local");
   ASSERT (NULL == ce);
   mongoc_client_encryption_opts_destroy (ce_opts);

   /* Test that insecure TLS options are rejected. */
   memset (&error, 0, sizeof (bson_error_t));
   ce_opts = mongoc_client_encryption_opts_new ();
   mongoc_client_encryption_opts_set_keyvault_namespace (
      ce_opts, "keyvault", "datakeys");
   mongoc_client_encryption_opts_set_keyvault_client (ce_opts, keyvault_client);
   mongoc_client_encryption_opts_set_kms_providers (ce_opts, kms_providers);
   mongoc_client_encryption_opts_set_tls_opts (
      ce_opts, tmp_bson ("{'aws': {'tlsInsecure': true}}"));
   ce = mongoc_client_encryption_new (ce_opts, &error);
   ASSERT_ERROR_CONTAINS (error,
                          MONGOC_ERROR_CLIENT_SIDE_ENCRYPTION,
                          MONGOC_ERROR_CLIENT_INVALID_ENCRYPTION_ARG,
                          "Error setting TLS option tlsInsecure for aws. "
                          "Insecure TLS options prohibited");
   ASSERT (NULL == ce);
   mongoc_client_encryption_opts_destroy (ce_opts);

   /* Test that extra TLS options are rejected. */
   memset (&error, 0, sizeof (bson_error_t));
   ce_opts = mongoc_client_encryption_opts_new ();
   mongoc_client_encryption_opts_set_keyvault_namespace (
      ce_opts, "keyvault", "datakeys");
   mongoc_client_encryption_opts_set_keyvault_client (ce_opts, keyvault_client);
   mongoc_client_encryption_opts_set_kms_providers (ce_opts, kms_providers);
   mongoc_client_encryption_opts_set_tls_opts (
      ce_opts, tmp_bson ("{'aws': {'extra': true}}"));
   ce = mongoc_client_encryption_new (ce_opts, &error);
   ASSERT_ERROR_CONTAINS (error,
                          MONGOC_ERROR_CLIENT_SIDE_ENCRYPTION,
                          MONGOC_ERROR_CLIENT_INVALID_ENCRYPTION_ARG,
                          "Error setting TLS option extra for aws. Insecure "
                          "TLS options prohibited");
   ASSERT (NULL == ce);
   mongoc_client_encryption_opts_destroy (ce_opts);

   /* Test that TLS options for duplicate providers are rejected. */
   memset (&error, 0, sizeof (bson_error_t));
   ce_opts = mongoc_client_encryption_opts_new ();
   mongoc_client_encryption_opts_set_keyvault_namespace (
      ce_opts, "keyvault", "datakeys");
   mongoc_client_encryption_opts_set_keyvault_client (ce_opts, keyvault_client);
   mongoc_client_encryption_opts_set_kms_providers (ce_opts, kms_providers);
   mongoc_client_encryption_opts_set_tls_opts (
      ce_opts,
      tmp_bson (
         "{'aws': {'tlsCAFile': 'foo.pem'}, 'aws': {'tlsCAFile': 'foo.pem'}}"));
   ce = mongoc_client_encryption_new (ce_opts, &error);
   ASSERT_ERROR_CONTAINS (error,
                          MONGOC_ERROR_CLIENT_SIDE_ENCRYPTION,
                          MONGOC_ERROR_CLIENT_INVALID_ENCRYPTION_ARG,
                          "Error parsing duplicate TLS options for aws");
   ASSERT (NULL == ce);
   mongoc_client_encryption_opts_destroy (ce_opts);

   mongoc_client_destroy (keyvault_client);
}

/* ee_fixture is a fixture for the Explicit Encryption prose test. */
typedef struct {
   bson_value_t key1ID;
   mongoc_client_t *keyVaultClient;
   mongoc_client_encryption_t *clientEncryption;
   mongoc_client_t *encryptedClient;
   mongoc_collection_t *encryptedColl;
} ee_fixture;

static ee_fixture *
explicit_encryption_setup (void)
{
   ee_fixture *eef = (ee_fixture *) bson_malloc0 (sizeof (ee_fixture));
   bson_t *encryptedFields = get_bson_from_json_file (
      "./src/libmongoc/tests/client_side_encryption_prose/explicit_encryption/"
      "encryptedFields.json");
   bson_t *key1Document = get_bson_from_json_file (
      "./src/libmongoc/tests/client_side_encryption_prose/explicit_encryption/"
      "key1-document.json");
   mongoc_client_t *setupClient = test_framework_new_default_client ();


   /* Read the ``"_id"`` field of ``key1Document`` as ``key1ID``. */
   {
      bson_iter_t iter;
      const bson_value_t *value;

      ASSERT (bson_iter_init_find (&iter, key1Document, "_id"));
      value = bson_iter_value (&iter);
      bson_value_copy (value, &eef->key1ID);
   }

   /* Drop and create the collection ``db.explicit_encryption`` using
    * ``encryptedFields`` as an option. */
   {
      mongoc_database_t *db = mongoc_client_get_database (setupClient, "db");
      mongoc_collection_t *coll =
         mongoc_database_get_collection (db, "explicit_encryption");
      bson_error_t error;
      bson_t *opts;

      opts = BCON_NEW ("encryptedFields", BCON_DOCUMENT (encryptedFields));

      if (!mongoc_collection_drop_with_opts (coll, opts, &error)) {
         if (error.code != MONGOC_SERVER_ERR_NS_NOT_FOUND) {
            test_error ("unexpected error in drop: %s", error.message);
         }
      }
      mongoc_collection_destroy (coll);

      coll = mongoc_database_create_collection (
         db, "explicit_encryption", opts, &error);
      ASSERT_OR_PRINT (coll, error);

      mongoc_collection_destroy (coll);
      bson_destroy (opts);
      mongoc_database_destroy (db);
   }

   /* Drop and create the collection ``keyvault.datakeys``. */
   {
      mongoc_database_t *db =
         mongoc_client_get_database (setupClient, "keyvault");
      mongoc_collection_t *coll =
         mongoc_database_get_collection (db, "datakeys");
      bson_error_t error;
      bson_t iopts = BSON_INITIALIZER;
      mongoc_write_concern_t *wc;

      if (!mongoc_collection_drop (coll, &error)) {
         if (error.code != MONGOC_SERVER_ERR_NS_NOT_FOUND) {
            test_error ("unexpected error in drop: %s", error.message);
         }
      }
      mongoc_collection_destroy (coll);

      coll = mongoc_database_create_collection (
         db, "datakeys", NULL /* opts */, &error);
      ASSERT_OR_PRINT (coll, error);

      /* Insert keyDocument1 with write concern majority */
      wc = mongoc_write_concern_new ();
      mongoc_write_concern_set_w (wc, MONGOC_WRITE_CONCERN_W_MAJORITY);
      ASSERT (mongoc_write_concern_append (wc, &iopts));
      ASSERT_OR_PRINT (mongoc_collection_insert_one (
                          coll, key1Document, &iopts, NULL /* reply */, &error),
                       error);

      mongoc_write_concern_destroy (wc);
      bson_destroy (&iopts);
      mongoc_collection_destroy (coll);
      mongoc_database_destroy (db);
   }

   eef->keyVaultClient = test_framework_new_default_client ();

   /* Create a ClientEncryption object named ``clientEncryption`` */
   {
      mongoc_client_encryption_opts_t *ceOpts =
         mongoc_client_encryption_opts_new ();
      bson_t *kms_providers = _make_local_kms_provider (NULL);
      bson_error_t error;

      mongoc_client_encryption_opts_set_keyvault_client (ceOpts,
                                                         eef->keyVaultClient);
      mongoc_client_encryption_opts_set_keyvault_namespace (
         ceOpts, "keyvault", "datakeys");
      mongoc_client_encryption_opts_set_kms_providers (ceOpts, kms_providers);

      eef->clientEncryption = mongoc_client_encryption_new (ceOpts, &error);
      ASSERT_OR_PRINT (eef->clientEncryption, error);

      bson_destroy (kms_providers);
      mongoc_client_encryption_opts_destroy (ceOpts);
   }

   /* Create a MongoClient named ``encryptedClient``. */
   {
      mongoc_auto_encryption_opts_t *aeOpts =
         mongoc_auto_encryption_opts_new ();
      bson_t *kms_providers = _make_local_kms_provider (NULL);
      bson_error_t error;

      mongoc_auto_encryption_opts_set_keyvault_namespace (
         aeOpts, "keyvault", "datakeys");
      mongoc_auto_encryption_opts_set_kms_providers (aeOpts, kms_providers);
      mongoc_auto_encryption_opts_set_bypass_query_analysis (aeOpts, true);
      eef->encryptedClient = test_framework_new_default_client ();
      ASSERT_OR_PRINT (mongoc_client_enable_auto_encryption (
                          eef->encryptedClient, aeOpts, &error),
                       error);

      bson_destroy (kms_providers);
      mongoc_auto_encryption_opts_destroy (aeOpts);
      eef->encryptedColl = mongoc_client_get_collection (
         eef->encryptedClient, "db", "explicit_encryption");
   }

   mongoc_client_destroy (setupClient);
   bson_destroy (key1Document);
   bson_destroy (encryptedFields);
   return eef;
}

static void
explicit_encryption_destroy (ee_fixture *eef)
{
   if (!eef) {
      return;
   }

   mongoc_collection_destroy (eef->encryptedColl);
   mongoc_client_destroy (eef->encryptedClient);
   mongoc_client_encryption_destroy (eef->clientEncryption);
   mongoc_client_destroy (eef->keyVaultClient);
   bson_value_destroy (&eef->key1ID);
   bson_free (eef);
}

static void
test_explicit_encryption_case1 (void *unused)
{
   /* Case 1: can insert encrypted indexed and find */
   bson_error_t error;
   bool ok;
   mongoc_client_encryption_encrypt_opts_t *eopts;
   bson_value_t plaintext = {0};
   ee_fixture *eef = explicit_encryption_setup ();

   BSON_UNUSED (unused);

   plaintext.value_type = BSON_TYPE_UTF8;
   plaintext.value.v_utf8.str = "encrypted indexed value";
   plaintext.value.v_utf8.len = (uint32_t) strlen (plaintext.value.v_utf8.str);

   /* Use ``encryptedClient`` to insert the document ``{ "encryptedIndexed":
    * <insertPayload> }``. */
   {
      bson_value_t insertPayload;
      bson_t to_insert = BSON_INITIALIZER;

      eopts = mongoc_client_encryption_encrypt_opts_new ();
      mongoc_client_encryption_encrypt_opts_set_keyid (eopts, &eef->key1ID);
      mongoc_client_encryption_encrypt_opts_set_algorithm (
         eopts, MONGOC_ENCRYPT_ALGORITHM_INDEXED);
      mongoc_client_encryption_encrypt_opts_set_contention_factor (eopts, 0);

      ok = mongoc_client_encryption_encrypt (
         eef->clientEncryption, &plaintext, eopts, &insertPayload, &error);
      ASSERT_OR_PRINT (ok, error);

      ASSERT (
         BSON_APPEND_VALUE (&to_insert, "encryptedIndexed", &insertPayload));

      ok = mongoc_collection_insert_one (eef->encryptedColl,
                                         &to_insert,
                                         NULL /* opts */,
                                         NULL /* reply */,
                                         &error);
      ASSERT_OR_PRINT (ok, error);

      bson_value_destroy (&insertPayload);
      bson_destroy (&to_insert);
      mongoc_client_encryption_encrypt_opts_destroy (eopts);
   }

   /* Use ``encryptedClient`` to run a "find" operation on the
    * ``db.explicit_encryption`` collection with the filter ``{
    * "encryptedIndexed": <findPayload> }``. */
   {
      bson_value_t findPayload;
      mongoc_cursor_t *cursor;
      bson_t filter = BSON_INITIALIZER;
      const bson_t *got;

      eopts = mongoc_client_encryption_encrypt_opts_new ();
      mongoc_client_encryption_encrypt_opts_set_keyid (eopts, &eef->key1ID);
      mongoc_client_encryption_encrypt_opts_set_algorithm (
         eopts, MONGOC_ENCRYPT_ALGORITHM_INDEXED);
      mongoc_client_encryption_encrypt_opts_set_query_type (
         eopts, MONGOC_ENCRYPT_QUERY_TYPE_EQUALITY);
      mongoc_client_encryption_encrypt_opts_set_contention_factor (eopts, 0);

      ok = mongoc_client_encryption_encrypt (
         eef->clientEncryption, &plaintext, eopts, &findPayload, &error);
      ASSERT_OR_PRINT (ok, error);

      ASSERT (BSON_APPEND_VALUE (&filter, "encryptedIndexed", &findPayload));

      cursor = mongoc_collection_find_with_opts (
         eef->encryptedColl, &filter, NULL /* opts */, NULL /* read_prefs */);
      ASSERT (mongoc_cursor_next (cursor, &got));
      ASSERT_OR_PRINT (!mongoc_cursor_error (cursor, &error), error);
      ASSERT_MATCH (got, "{ 'encryptedIndexed': 'encrypted indexed value' }");
      ASSERT (!mongoc_cursor_next (cursor, &got) &&
              "expected one document to be returned, got more than one");

      bson_value_destroy (&findPayload);
      mongoc_cursor_destroy (cursor);
      mongoc_client_encryption_encrypt_opts_destroy (eopts);
      bson_destroy (&filter);
   }

   explicit_encryption_destroy (eef);
}

static void
test_explicit_encryption_case2 (void *unused)
{
   /* Case 2: can insert encrypted indexed and find with non-zero contention */
   bson_error_t error;
   bool ok;
   mongoc_client_encryption_encrypt_opts_t *eopts;
   bson_value_t plaintext = {0};
   int i = 0;
   ee_fixture *eef = explicit_encryption_setup ();

   BSON_UNUSED (unused);

   plaintext.value_type = BSON_TYPE_UTF8;
   plaintext.value.v_utf8.str = "encrypted indexed value";
   plaintext.value.v_utf8.len = (uint32_t) strlen (plaintext.value.v_utf8.str);

   /* Insert 10 documents ``{ "encryptedIndexed": <insertPayload> }`` with
    * contention factor 10. */
   for (i = 0; i < 10; i++) {
      bson_value_t insertPayload;
      bson_t to_insert = BSON_INITIALIZER;

      eopts = mongoc_client_encryption_encrypt_opts_new ();
      mongoc_client_encryption_encrypt_opts_set_keyid (eopts, &eef->key1ID);
      mongoc_client_encryption_encrypt_opts_set_algorithm (
         eopts, MONGOC_ENCRYPT_ALGORITHM_INDEXED);
      mongoc_client_encryption_encrypt_opts_set_contention_factor (eopts, 10);

      ok = mongoc_client_encryption_encrypt (
         eef->clientEncryption, &plaintext, eopts, &insertPayload, &error);
      ASSERT_OR_PRINT (ok, error);

      ASSERT (
         BSON_APPEND_VALUE (&to_insert, "encryptedIndexed", &insertPayload));

      ok = mongoc_collection_insert_one (eef->encryptedColl,
                                         &to_insert,
                                         NULL /* opts */,
                                         NULL /* reply */,
                                         &error);
      ASSERT_OR_PRINT (ok, error);

      bson_value_destroy (&insertPayload);
      bson_destroy (&to_insert);
      mongoc_client_encryption_encrypt_opts_destroy (eopts);
   }

   /* Find with contention factor of 0. Expect < 10 documents returned.
    */
   {
      bson_value_t findPayload;
      mongoc_cursor_t *cursor;
      bson_t filter = BSON_INITIALIZER;
      const bson_t *got;
      int got_count = 0;

      eopts = mongoc_client_encryption_encrypt_opts_new ();
      mongoc_client_encryption_encrypt_opts_set_keyid (eopts, &eef->key1ID);
      mongoc_client_encryption_encrypt_opts_set_algorithm (
         eopts, MONGOC_ENCRYPT_ALGORITHM_INDEXED);
      mongoc_client_encryption_encrypt_opts_set_query_type (
         eopts, MONGOC_ENCRYPT_QUERY_TYPE_EQUALITY);
      mongoc_client_encryption_encrypt_opts_set_contention_factor (eopts, 0);

      ok = mongoc_client_encryption_encrypt (
         eef->clientEncryption, &plaintext, eopts, &findPayload, &error);
      ASSERT_OR_PRINT (ok, error);

      ASSERT (BSON_APPEND_VALUE (&filter, "encryptedIndexed", &findPayload));

      cursor = mongoc_collection_find_with_opts (
         eef->encryptedColl, &filter, NULL /* opts */, NULL /* read_prefs */);

      while (mongoc_cursor_next (cursor, &got)) {
         got_count++;
         ASSERT_MATCH (got,
                       "{ 'encryptedIndexed': 'encrypted indexed value' }");
      }
      ASSERT_OR_PRINT (!mongoc_cursor_error (cursor, &error), error);
      ASSERT_CMPINT (got_count, <, 10);

      bson_value_destroy (&findPayload);
      mongoc_cursor_destroy (cursor);
      mongoc_client_encryption_encrypt_opts_destroy (eopts);
      bson_destroy (&filter);
   }

   /* Find with contention factor of 10. Expect all 10 documents returned. */
   {
      bson_value_t findPayload;
      mongoc_cursor_t *cursor;
      bson_t filter = BSON_INITIALIZER;
      const bson_t *got;
      int got_count = 0;

      eopts = mongoc_client_encryption_encrypt_opts_new ();
      mongoc_client_encryption_encrypt_opts_set_keyid (eopts, &eef->key1ID);
      mongoc_client_encryption_encrypt_opts_set_algorithm (
         eopts, MONGOC_ENCRYPT_ALGORITHM_INDEXED);
      mongoc_client_encryption_encrypt_opts_set_query_type (
         eopts, MONGOC_ENCRYPT_QUERY_TYPE_EQUALITY);
      mongoc_client_encryption_encrypt_opts_set_contention_factor (eopts, 10);

      ok = mongoc_client_encryption_encrypt (
         eef->clientEncryption, &plaintext, eopts, &findPayload, &error);
      ASSERT_OR_PRINT (ok, error);

      ASSERT (BSON_APPEND_VALUE (&filter, "encryptedIndexed", &findPayload));

      cursor = mongoc_collection_find_with_opts (
         eef->encryptedColl, &filter, NULL /* opts */, NULL /* read_prefs */);

      while (mongoc_cursor_next (cursor, &got)) {
         got_count++;
         ASSERT_MATCH (got,
                       "{ 'encryptedIndexed': 'encrypted indexed value' }");
      }
      ASSERT_OR_PRINT (!mongoc_cursor_error (cursor, &error), error);
      ASSERT_CMPINT (got_count, ==, 10);

      bson_value_destroy (&findPayload);
      mongoc_cursor_destroy (cursor);
      mongoc_client_encryption_encrypt_opts_destroy (eopts);
      bson_destroy (&filter);
   }

   explicit_encryption_destroy (eef);
}

static void
test_explicit_encryption_case3 (void *unused)
{
   /* Case 3: can insert encrypted unindexed */
   bson_error_t error;
   bool ok;
   mongoc_client_encryption_encrypt_opts_t *eopts;
   bson_value_t plaintext = {0};
   ee_fixture *eef = explicit_encryption_setup ();

   BSON_UNUSED (unused);

   plaintext.value_type = BSON_TYPE_UTF8;
   plaintext.value.v_utf8.str = "encrypted unindexed value";
   plaintext.value.v_utf8.len = (uint32_t) strlen (plaintext.value.v_utf8.str);

   /* Use ``encryptedClient`` to insert the document ``{ "_id": 1,
    * "encryptedUnindexed": <insertPayload> }``. */
   {
      bson_value_t insertPayload;
      bson_t to_insert = BSON_INITIALIZER;

      eopts = mongoc_client_encryption_encrypt_opts_new ();
      mongoc_client_encryption_encrypt_opts_set_keyid (eopts, &eef->key1ID);
      mongoc_client_encryption_encrypt_opts_set_algorithm (
         eopts, MONGOC_ENCRYPT_ALGORITHM_UNINDEXED);

      ok = mongoc_client_encryption_encrypt (
         eef->clientEncryption, &plaintext, eopts, &insertPayload, &error);
      ASSERT_OR_PRINT (ok, error);

      ASSERT (BSON_APPEND_INT32 (&to_insert, "_id", 1));
      ASSERT (
         BSON_APPEND_VALUE (&to_insert, "encryptedUnindexed", &insertPayload));

      ok = mongoc_collection_insert_one (eef->encryptedColl,
                                         &to_insert,
                                         NULL /* opts */,
                                         NULL /* reply */,
                                         &error);
      ASSERT_OR_PRINT (ok, error);

      bson_value_destroy (&insertPayload);
      bson_destroy (&to_insert);
      mongoc_client_encryption_encrypt_opts_destroy (eopts);
   }

   /* Use ``encryptedClient`` to run a "find" operation on the
    * ``db.explicit_encryption`` collection with the filter ``{ "_id": 1 }``. */
   {
      mongoc_cursor_t *cursor;
      bson_t filter = BSON_INITIALIZER;
      const bson_t *got;

      ASSERT (BSON_APPEND_INT32 (&filter, "_id", 1));

      cursor = mongoc_collection_find_with_opts (
         eef->encryptedColl, &filter, NULL /* opts */, NULL /* read_prefs */);
      ASSERT (mongoc_cursor_next (cursor, &got));
      ASSERT_OR_PRINT (!mongoc_cursor_error (cursor, &error), error);
      ASSERT_MATCH (got,
                    "{ 'encryptedUnindexed': 'encrypted unindexed value' }");
      ASSERT (!mongoc_cursor_next (cursor, &got) &&
              "expected one document to be returned, got more than one");

      mongoc_cursor_destroy (cursor);
      bson_destroy (&filter);
   }

   explicit_encryption_destroy (eef);
}

static void
test_explicit_encryption_case4 (void *unused)
{
   /* Case 4: can roundtrip encrypted indexed */
   bson_error_t error;
   bool ok;
   mongoc_client_encryption_encrypt_opts_t *eopts;
   bson_value_t plaintext = {0};
   bson_value_t payload;
   ee_fixture *eef = explicit_encryption_setup ();

   BSON_UNUSED (unused);

   plaintext.value_type = BSON_TYPE_UTF8;
   plaintext.value.v_utf8.str = "encrypted indexed value";
   plaintext.value.v_utf8.len = (uint32_t) strlen (plaintext.value.v_utf8.str);

   /* Use ``clientEncryption`` to encrypt the value "encrypted indexed value".
    */
   {
      eopts = mongoc_client_encryption_encrypt_opts_new ();
      mongoc_client_encryption_encrypt_opts_set_keyid (eopts, &eef->key1ID);
      mongoc_client_encryption_encrypt_opts_set_algorithm (
         eopts, MONGOC_ENCRYPT_ALGORITHM_INDEXED);
      mongoc_client_encryption_encrypt_opts_set_contention_factor (eopts, 0);

      ok = mongoc_client_encryption_encrypt (
         eef->clientEncryption, &plaintext, eopts, &payload, &error);
      ASSERT_OR_PRINT (ok, error);

      mongoc_client_encryption_encrypt_opts_destroy (eopts);
   }

   /* Use ``clientEncryption`` to decrypt ``payload`` */
   {
      bson_value_t got;

      ok = mongoc_client_encryption_decrypt (
         eef->clientEncryption, &payload, &got, &error);
      ASSERT_OR_PRINT (ok, error);
      ASSERT (got.value_type == BSON_TYPE_UTF8);
      ASSERT_CMPSTR (got.value.v_utf8.str, "encrypted indexed value");
      bson_value_destroy (&got);
   }

   bson_value_destroy (&payload);
   explicit_encryption_destroy (eef);
}

static void
test_explicit_encryption_case5 (void *unused)
{
   /* Case 5: can roundtrip encrypted unindexed */
   bson_error_t error;
   bool ok;
   mongoc_client_encryption_encrypt_opts_t *eopts;
   bson_value_t plaintext = {0};
   bson_value_t payload;
   ee_fixture *eef = explicit_encryption_setup ();

   BSON_UNUSED (unused);

   plaintext.value_type = BSON_TYPE_UTF8;
   plaintext.value.v_utf8.str = "encrypted unindexed value";
   plaintext.value.v_utf8.len = (uint32_t) strlen (plaintext.value.v_utf8.str);

   /* Use ``clientEncryption`` to encrypt the value "encrypted unindexed value".
    */
   {
      eopts = mongoc_client_encryption_encrypt_opts_new ();
      mongoc_client_encryption_encrypt_opts_set_keyid (eopts, &eef->key1ID);
      mongoc_client_encryption_encrypt_opts_set_algorithm (
         eopts, MONGOC_ENCRYPT_ALGORITHM_UNINDEXED);

      ok = mongoc_client_encryption_encrypt (
         eef->clientEncryption, &plaintext, eopts, &payload, &error);
      ASSERT_OR_PRINT (ok, error);

      mongoc_client_encryption_encrypt_opts_destroy (eopts);
   }

   /* Use ``clientEncryption`` to decrypt ``payload`` */
   {
      bson_value_t got;

      ok = mongoc_client_encryption_decrypt (
         eef->clientEncryption, &payload, &got, &error);
      ASSERT_OR_PRINT (ok, error);
      ASSERT (got.value_type == BSON_TYPE_UTF8);
      ASSERT_CMPSTR (got.value.v_utf8.str, "encrypted unindexed value");
      bson_value_destroy (&got);
   }

   bson_value_destroy (&payload);
   explicit_encryption_destroy (eef);
}

static void
_test_unique_index_on_keyaltnames_setup (
   void (*test_case) (mongoc_client_encryption_t *, const bson_value_t *keyid))
{
   mongoc_client_t *client = NULL;
   mongoc_database_t *keyvault = NULL;
   mongoc_client_encryption_t *client_encryption = NULL;
   bson_value_t existing_key;
   bson_error_t error;

   /* Create a MongoClient object (referred to as client). */
   client = test_framework_new_default_client ();
   keyvault = mongoc_client_get_database (client, "keyvault");

   /* Using client, drop the collection keyvault.datakeys. */
   {
      mongoc_collection_t *const datakeys =
         mongoc_database_get_collection (keyvault, "datakeys");
      mongoc_collection_drop (datakeys, &error);
      mongoc_collection_destroy (datakeys);
   }

   /* Using client, create a unique index on keyAltNames with a partial index
    * filter for only documents where keyAltNames exists. */
   {
      bson_t *const command = BCON_NEW ("createIndexes",
                                        "datakeys",
                                        "indexes",
                                        "[",
                                        "{",
                                        "key",
                                        "{",
                                        "keyAltNames",
                                        BCON_INT32 (1),
                                        "}",
                                        "name",
                                        "keyAltNames_1",
                                        "unique",
                                        BCON_BOOL (true),
                                        "partialFilterExpression",
                                        "{",
                                        "keyAltNames",
                                        "{",
                                        "$exists",
                                        BCON_BOOL (true),
                                        "}",
                                        "}",
                                        "}",
                                        "]",
                                        "writeConcern",
                                        "{",
                                        "w",
                                        "majority",
                                        "}");

      ASSERT_OR_PRINT (mongoc_database_write_command_with_opts (
                          keyvault, command, NULL, NULL, &error),
                       error);

      bson_destroy (command);
   }

   /* Create a ClientEncryption object (referred to as client_encryption) with
    * client set as the keyVaultClient. */
   {
      mongoc_client_encryption_opts_t *const client_encryption_opts =
         mongoc_client_encryption_opts_new ();
      bson_t *const kms_providers =
         _make_kms_providers (true /* aws */, true /* local */);
      bson_t *const tls_opts = _make_tls_opts ();

      mongoc_client_encryption_opts_set_kms_providers (client_encryption_opts,
                                                       kms_providers);
      mongoc_client_encryption_opts_set_tls_opts (client_encryption_opts,
                                                  tls_opts);
      mongoc_client_encryption_opts_set_keyvault_namespace (
         client_encryption_opts, "keyvault", "datakeys");
      mongoc_client_encryption_opts_set_keyvault_client (client_encryption_opts,
                                                         client);
      client_encryption =
         mongoc_client_encryption_new (client_encryption_opts, &error);
      ASSERT_OR_PRINT (client_encryption, error);

      mongoc_client_encryption_opts_destroy (client_encryption_opts);
      bson_destroy (kms_providers);
      bson_destroy (tls_opts);
   }

   /* Using client_encryption, create a data key with a local KMS provider
    * and the keyAltName "def" (referred to as "the existing key"). */
   {
      mongoc_client_encryption_datakey_opts_t *const opts =
         mongoc_client_encryption_datakey_opts_new ();
      const char *const keyaltname[] = {"def"};

      mongoc_client_encryption_datakey_opts_set_keyaltnames (
         opts, (char **) keyaltname, 1u);

      ASSERT_OR_PRINT (
         mongoc_client_encryption_create_datakey (
            client_encryption, "local", opts, &existing_key, &error),
         error);

      mongoc_client_encryption_datakey_opts_destroy (opts);
   }

   test_case (client_encryption, &existing_key);

   mongoc_client_destroy (client);
   mongoc_database_destroy (keyvault);
   mongoc_client_encryption_destroy (client_encryption);
   bson_value_destroy (&existing_key);
}

static void
_test_unique_index_on_keyaltnames_case_1 (
   mongoc_client_encryption_t *client_encryption,
   const bson_value_t *existing_key)
{
   bson_error_t error;

   BSON_UNUSED (existing_key);

   /* Step 1: Use client_encryption to create a new local data key with a
    * keyAltName "abc" and assert the operation does not fail. */
   {
      mongoc_client_encryption_datakey_opts_t *const opts =
         mongoc_client_encryption_datakey_opts_new ();
      const char *const keyaltname[] = {"abc"};
      bson_value_t keyid;

      mongoc_client_encryption_datakey_opts_set_keyaltnames (
         opts, (char **) keyaltname, 1u);

      ASSERT_OR_PRINT (mongoc_client_encryption_create_datakey (
                          client_encryption, "local", opts, &keyid, &error),
                       error);

      mongoc_client_encryption_datakey_opts_destroy (opts);
      bson_value_destroy (&keyid);
   }

   /* Step 2: Repeat Step 1 and assert the operation fails due to a duplicate
    * key server error (error code 11000). */
   {
      mongoc_client_encryption_datakey_opts_t *const opts =
         mongoc_client_encryption_datakey_opts_new ();
      const char *const keyaltname[] = {"abc"};
      bson_value_t keyid;

      mongoc_client_encryption_datakey_opts_set_keyaltnames (
         opts, (char **) keyaltname, 1u);

      ASSERT (!mongoc_client_encryption_create_datakey (
         client_encryption, "local", opts, &keyid, &error));
      ASSERT_ERROR_CONTAINS (error,
                             MONGOC_ERROR_COLLECTION,
                             MONGOC_ERROR_DUPLICATE_KEY,
                             "keyAltNames: \"abc\"");

      mongoc_client_encryption_datakey_opts_destroy (opts);
      bson_value_destroy (&keyid);
   }

   /* Step 3: Use client_encryption to create a new local data key with a
    * keyAltName "def" and assert the operation fails due to a duplicate key
    * server error (error code 11000). */
   {
      mongoc_client_encryption_datakey_opts_t *const opts =
         mongoc_client_encryption_datakey_opts_new ();
      const char *const keyaltname[] = {"def"};
      bson_value_t keyid;

      mongoc_client_encryption_datakey_opts_set_keyaltnames (
         opts, (char **) keyaltname, 1u);

      ASSERT (!mongoc_client_encryption_create_datakey (
         client_encryption, "local", opts, &keyid, &error));
      ASSERT_ERROR_CONTAINS (error,
                             MONGOC_ERROR_COLLECTION,
                             MONGOC_ERROR_DUPLICATE_KEY,
                             "keyAltNames: \"def\"");

      mongoc_client_encryption_datakey_opts_destroy (opts);
      bson_value_destroy (&keyid);
   }
}

static void
_test_unique_index_on_keyaltnames_case_2 (
   mongoc_client_encryption_t *client_encryption,
   const bson_value_t *existing_key)
{
   bson_value_t new_key;
   bson_error_t error;
   mongoc_client_encryption_datakey_opts_t *const opts =
      mongoc_client_encryption_datakey_opts_new ();

   /* Step 1: Use client_encryption to create a new local data key and assert
    * the operation does not fail. */
   ASSERT_OR_PRINT (mongoc_client_encryption_create_datakey (
                       client_encryption, "local", opts, &new_key, &error),
                    error);

   /* Step 2: Use client_encryption to add a keyAltName "abc" to the key created
    * in Step 1 and assert the operation does not fail. */
   {
      bson_t key_doc;
      ASSERT_OR_PRINT (mongoc_client_encryption_add_key_alt_name (
                          client_encryption, &new_key, "abc", &key_doc, &error),
                       error);
      bson_destroy (&key_doc);
   }

   /* Step 3: Repeat Step 2, assert the operation does not fail, and assert the
    * returned key document contains the keyAltName "abc" added in Step 2. */
   {
      bson_t key_doc;
      ASSERT_OR_PRINT (mongoc_client_encryption_add_key_alt_name (
                          client_encryption, &new_key, "abc", &key_doc, &error),
                       error);
      ASSERT (
         match_bson (&key_doc, tmp_bson ("{'keyAltNames': ['abc']}"), false));
      bson_destroy (&key_doc);
   }

   /* Step 4: Use client_encryption to add a keyAltName "def" to the key created
    * in Step 1 and assert the operation fails due to a duplicate key server
    * error (error code 11000). */
   {
      bson_t key_doc;
      ASSERT (!mongoc_client_encryption_add_key_alt_name (
         client_encryption, &new_key, "def", &key_doc, &error));
      ASSERT_ERROR_CONTAINS (error,
                             MONGOC_ERROR_QUERY,
                             MONGOC_ERROR_DUPLICATE_KEY,
                             "keyAltNames: \"def\"");
      bson_destroy (&key_doc);
   }

   /* Step 5: Use client_encryption to add a keyAltName "def" to the existing
    * key, assert the operation does not fail, and assert the returned key
    * document contains the keyAltName "def" added during Setup. */
   {
      bson_t key_doc;
      ASSERT_OR_PRINT (
         mongoc_client_encryption_add_key_alt_name (
            client_encryption, existing_key, "def", &key_doc, &error),
         error);
      ASSERT (
         match_bson (&key_doc, tmp_bson ("{'keyAltNames': ['def']}"), false));
      bson_destroy (&key_doc);
   }

   bson_value_destroy (&new_key);
   mongoc_client_encryption_datakey_opts_destroy (opts);
}

/* Prose Test 13: Unique Index on keyAltNames */
static void
test_unique_index_on_keyaltnames (void *unused)
{
   BSON_UNUSED (unused);

   _test_unique_index_on_keyaltnames_setup (
      _test_unique_index_on_keyaltnames_case_1);

   _test_unique_index_on_keyaltnames_setup (
      _test_unique_index_on_keyaltnames_case_2);
}

typedef struct {
   mongoc_client_t *setupClient;
   mongoc_client_t *encryptedClient;
   mongoc_collection_t *encryptedColl;
   bson_value_t ciphertext;
   bson_value_t malformedCiphertext;
   /* aggEvent is the CommandSucceeded or CommandFailed event observed for the
    * 'aggregate' command run in the test. */
   struct {
      const char *gotType; /* "none", "succeeded", or "failed" */
      bson_error_t gotFailedError;
      bson_t *gotSucceededReply;
   } aggEvent;
} decryption_events_fixture;

static void
decryption_events_succeeded_cb (const mongoc_apm_command_succeeded_t *event)
{
<<<<<<< HEAD
   install_json_test_suite_with_check (
      suite,
      JSON_DIR,
      "client_side_encryption/legacy",
      test_client_side_encryption_cb,
      test_framework_skip_if_no_client_side_encryption);
   /* Prose tests from the spec. */
   TestSuite_AddFull (
      suite,
      "/client_side_encryption/create_key_with_custom_key_material",
      test_create_key_with_custom_key_material,
      NULL,
      NULL,
      test_framework_skip_if_no_client_side_encryption,
      test_framework_skip_if_max_wire_version_less_than_8,
      test_framework_skip_if_offline /* requires AWS */);
   TestSuite_AddFull (suite,
                      "/client_side_encryption/datakey_and_double_encryption",
                      "",
                      test_datakey_and_double_encryption,
                      NULL,
                      NULL,
                      test_framework_skip_if_no_client_side_encryption,
                      test_framework_skip_if_max_wire_version_less_than_8,
                      test_framework_skip_if_offline /* requires AWS */);
   TestSuite_AddFull (
      suite,
      "/client_side_encryption/external_key_vault",
      "",
      test_external_key_vault,
      NULL,
      NULL,
      test_framework_skip_if_no_client_side_encryption,
      test_framework_skip_if_max_wire_version_less_than_8,
      test_framework_skip_if_no_auth /* requires auth for error check */);
   TestSuite_AddFull (
      suite,
      "/client_side_encryption/bson_size_limits_and_batch_splitting",
      "",
      test_bson_size_limits_and_batch_splitting,
      NULL,
      NULL,
      test_framework_skip_if_no_client_side_encryption,
      test_framework_skip_if_max_wire_version_less_than_8);
   TestSuite_AddFull (suite,
                      "/client_side_encryption/views_are_prohibited",
                      "",
                      test_views_are_prohibited,
                      NULL,
                      NULL,
                      test_framework_skip_if_no_client_side_encryption,
                      test_framework_skip_if_max_wire_version_less_than_8);
   TestSuite_AddFull (suite,
                      "/client_side_encryption/corpus",
                      "",
                      test_corpus,
                      NULL,
                      NULL,
                      test_framework_skip_if_no_client_side_encryption,
                      test_framework_skip_if_max_wire_version_less_than_8,
                      test_framework_skip_if_offline /* requires AWS */);
   TestSuite_AddFull (
      suite,
      "/client_side_encryption/custom_endpoint",
      "",
      test_custom_endpoint,
      NULL,
      NULL,
      test_framework_skip_if_no_client_side_encryption,
      test_framework_skip_if_max_wire_version_less_than_8,
      test_framework_skip_if_offline /* requires AWS, Azure, and GCP */);
   TestSuite_AddFull (suite,
                      "/client_side_encryption/bypass_spawning_mongocryptd/"
                      "mongocryptdBypassSpawn",
                      "",
                      test_bypass_spawning_via_mongocryptdBypassSpawn,
                      NULL,
                      NULL,
                      test_framework_skip_if_no_client_side_encryption,
                      test_framework_skip_if_max_wire_version_less_than_8);
   TestSuite_AddFull (suite,
                      "/client_side_encryption/bypass_spawning_mongocryptd/"
                      "bypassAutoEncryption",
                      "",
                      test_bypass_spawning_via_bypassAutoEncryption,
                      NULL,
                      NULL,
                      test_framework_skip_if_no_client_side_encryption,
                      test_framework_skip_if_max_wire_version_less_than_8);
   TestSuite_AddFull (suite,
                      "/client_side_encryption/bypass_spawning_mongocryptd/"
                      "bypassQueryAnalysis",
                      test_bypass_spawning_via_bypassQueryAnalysis,
                      NULL,
                      NULL,
                      test_framework_skip_if_no_client_side_encryption,
                      test_framework_skip_if_max_wire_version_less_than_8);
   TestSuite_AddFull (suite,
                      "/client_side_encryption/kms_tls/valid",
                      "",
                      test_kms_tls_cert_valid,
                      NULL,
                      NULL,
                      test_framework_skip_if_no_client_side_encryption,
                      test_framework_skip_if_max_wire_version_less_than_8);
   TestSuite_AddFull (suite,
                      "/client_side_encryption/kms_tls/expired",
                      "",
                      test_kms_tls_cert_expired,
                      NULL,
                      NULL,
                      test_framework_skip_if_no_client_side_encryption,
                      test_framework_skip_if_max_wire_version_less_than_8);
   TestSuite_AddFull (suite,
                      "/client_side_encryption/kms_tls/wrong_host",
                      "",
                      test_kms_tls_cert_wrong_host,
                      NULL,
                      NULL,
                      test_framework_skip_if_no_client_side_encryption,
                      test_framework_skip_if_max_wire_version_less_than_8);
   TestSuite_AddFull (suite,
                      "/client_side_encryption/unique_index_on_keyaltnames",
                      test_unique_index_on_keyaltnames,
                      NULL,
                      NULL,
                      test_framework_skip_if_no_client_side_encryption,
                      test_framework_skip_if_max_wire_version_less_than_8);

   /* Other, C driver specific, tests. */
   TestSuite_AddFull (suite,
                      "/client_side_encryption/single_and_pool_mismatches",
                      "",
                      test_invalid_single_and_pool_mismatches,
                      NULL,
                      NULL,
                      test_framework_skip_if_no_client_side_encryption,
                      test_framework_skip_if_max_wire_version_less_than_8);
   TestSuite_AddFull (suite,
                      "/client_side_encryption/multi_threaded",
                      "",
                      test_multi_threaded,
                      NULL,
                      NULL,
                      test_framework_skip_if_no_client_side_encryption,
                      test_framework_skip_if_max_wire_version_less_than_8);
   TestSuite_AddFull (suite,
                      "/client_side_encryption/malformed_explicit",
                      "",
                      test_malformed_explicit,
                      NULL,
                      NULL,
                      test_framework_skip_if_no_client_side_encryption,
                      test_framework_skip_if_max_wire_version_less_than_8);
   TestSuite_AddFull (
      suite,
      "/client_side_encryption/kms_tls_options",
      "",
      test_kms_tls_options,
      NULL,
      NULL,
      test_framework_skip_if_no_client_side_encryption,
      test_framework_skip_if_max_wire_version_less_than_8,
      test_framework_skip_if_offline /* requires AWS, Azure, and GCP */,
      /* Do not run on Windows due to CDRIVER-4181. Tests use a literal IP with
         a TLS connection. */
      test_framework_skip_if_windows);

   TestSuite_AddFull (suite,
                      "/client_side_encryption/kms_tls_options/extra_rejected",
                      "",
=======
   decryption_events_fixture *def =
      (decryption_events_fixture *) mongoc_apm_command_succeeded_get_context (
         event);
   /* Only match the 'aggregate' command. */
   if (0 != strcmp (mongoc_apm_command_succeeded_get_command_name (event),
                    "aggregate")) {
      return;
   }
   ASSERT_CMPSTR (def->aggEvent.gotType, "none");
   def->aggEvent.gotType = "succeeded";
   def->aggEvent.gotSucceededReply =
      bson_copy (mongoc_apm_command_succeeded_get_reply (event));
}

static void
decryption_events_failed_cb (const mongoc_apm_command_failed_t *event)
{
   decryption_events_fixture *def =
      (decryption_events_fixture *) mongoc_apm_command_failed_get_context (
         event);

   /* Only match the 'aggregate' command. */
   if (0 != strcmp (mongoc_apm_command_failed_get_command_name (event),
                    "aggregate")) {
      return;
   }
   ASSERT_CMPSTR (def->aggEvent.gotType, "none");
   def->aggEvent.gotType = "failed";
   mongoc_apm_command_failed_get_error (event, &def->aggEvent.gotFailedError);
}

decryption_events_fixture *
decryption_events_setup (void)
{
   decryption_events_fixture *def = (decryption_events_fixture *) bson_malloc0 (
      sizeof (decryption_events_fixture));
   mongoc_client_encryption_t *clientEncryption;
   bson_value_t keyID;

   def->setupClient = test_framework_new_default_client ();
   def->aggEvent.gotType = "none";

   /* Drop and create the collection ``db.decryption_events`` */
   {
      mongoc_collection_t *coll = mongoc_client_get_collection (
         def->setupClient, "db", "decryption_events");
      bson_error_t error;

      if (!mongoc_collection_drop (coll, &error)) {
         if (error.code != MONGOC_SERVER_ERR_NS_NOT_FOUND) {
            test_error ("unexpected error in drop: %s", error.message);
         }
      }
      mongoc_collection_destroy (coll);
   }

   /* Create a ClientEncryption object */
   {
      mongoc_client_encryption_opts_t *ceOpts =
         mongoc_client_encryption_opts_new ();
      bson_t *kms_providers = _make_local_kms_provider (NULL);
      bson_error_t error;

      mongoc_client_encryption_opts_set_keyvault_client (ceOpts,
                                                         def->setupClient);
      mongoc_client_encryption_opts_set_keyvault_namespace (
         ceOpts, "keyvault", "datakeys");
      mongoc_client_encryption_opts_set_kms_providers (ceOpts, kms_providers);

      clientEncryption = mongoc_client_encryption_new (ceOpts, &error);
      ASSERT_OR_PRINT (clientEncryption, error);

      bson_destroy (kms_providers);
      mongoc_client_encryption_opts_destroy (ceOpts);
   }

   /* Create a data key. */
   {
      mongoc_client_encryption_datakey_opts_t *dkOpts;
      bson_error_t error;
      bool res;

      dkOpts = mongoc_client_encryption_datakey_opts_new ();

      res = mongoc_client_encryption_create_datakey (
         clientEncryption, "local", dkOpts, &keyID, &error);
      ASSERT_OR_PRINT (res, error);

      mongoc_client_encryption_datakey_opts_destroy (dkOpts);
   }

   /* Create a valid ciphertext. */
   {
      mongoc_client_encryption_encrypt_opts_t *eOpts;
      bson_error_t error;
      bson_value_t plaintext;

      eOpts = mongoc_client_encryption_encrypt_opts_new ();
      plaintext.value_type = BSON_TYPE_UTF8;
      plaintext.value.v_utf8.str = "hello";
      plaintext.value.v_utf8.len = strlen (plaintext.value.v_utf8.str);

      mongoc_client_encryption_encrypt_opts_set_algorithm (
         eOpts, MONGOC_AEAD_AES_256_CBC_HMAC_SHA_512_DETERMINISTIC);
      mongoc_client_encryption_encrypt_opts_set_keyid (eOpts, &keyID);

      ASSERT_OR_PRINT (
         mongoc_client_encryption_encrypt (
            clientEncryption, &plaintext, eOpts, &def->ciphertext, &error),
         error);

      mongoc_client_encryption_encrypt_opts_destroy (eOpts);
   }

   /* Create a malformed ciphertext. */
   {
      bson_value_copy (&def->ciphertext, &def->malformedCiphertext);
      ASSERT (def->ciphertext.value_type == BSON_TYPE_BINARY);
      /* Change the last data byte to make malformed. The last data byte is
       * part of the HMAC tag. */
      def->malformedCiphertext.value.v_binary
         .data[def->malformedCiphertext.value.v_binary.data_len - 1]++;
   }

   /* Create a MongoClient with automatic decryption. */
   {
      mongoc_auto_encryption_opts_t *aeOpts =
         mongoc_auto_encryption_opts_new ();
      bson_t *kms_providers = _make_local_kms_provider (NULL);
      bson_error_t error;
      mongoc_uri_t *uri;

      mongoc_auto_encryption_opts_set_keyvault_namespace (
         aeOpts, "keyvault", "datakeys");
      mongoc_auto_encryption_opts_set_kms_providers (aeOpts, kms_providers);
      uri = test_framework_get_uri ();
      /* disable retryable reads so only one event is emitted on failure. */
      mongoc_uri_set_option_as_bool (uri, MONGOC_URI_RETRYREADS, false);
      def->encryptedClient =
         test_framework_client_new_from_uri (uri, NULL /* api */);
      test_framework_set_ssl_opts (def->encryptedClient);

      ASSERT (mongoc_client_set_error_api (def->encryptedClient,
                                           MONGOC_ERROR_API_VERSION_2));
      ASSERT_OR_PRINT (mongoc_client_enable_auto_encryption (
                          def->encryptedClient, aeOpts, &error),
                       error);

      def->encryptedColl = mongoc_client_get_collection (
         def->encryptedClient, "db", "decryption_events");

      bson_destroy (kms_providers);
      mongoc_auto_encryption_opts_destroy (aeOpts);
      mongoc_uri_destroy (uri);
   }

   /* Monitor for CommandSucceeded and CommandFailed events. */
   {
      mongoc_apm_callbacks_t *cbs = mongoc_apm_callbacks_new ();
      mongoc_apm_set_command_succeeded_cb (cbs, decryption_events_succeeded_cb);
      mongoc_apm_set_command_failed_cb (cbs, decryption_events_failed_cb);
      mongoc_client_set_apm_callbacks (def->encryptedClient, cbs, def);
      mongoc_apm_callbacks_destroy (cbs);
   }

   mongoc_client_encryption_destroy (clientEncryption);
   bson_value_destroy (&keyID);
   return def;
}

static void
decryption_events_fixture_destroy (decryption_events_fixture *def)
{
   mongoc_client_destroy (def->setupClient);
   mongoc_client_destroy (def->encryptedClient);
   mongoc_collection_destroy (def->encryptedColl);
   bson_value_destroy (&def->ciphertext);
   bson_value_destroy (&def->malformedCiphertext);
   bson_destroy (def->aggEvent.gotSucceededReply);
   bson_free (def);
}

/* Prose test 14: Case 1: Command Error */
/* test_decryption_events_command_error is a regression test for CDRIVER-4401.
 * Send a command on an encrypted client resulting in a { 'ok': 0 } reply.
 * Expect an error returned and a CommandFailed event to be emitted. */
static void
test_decryption_events_case1 (void *unused)
{
   bool got;
   bson_error_t error;
   decryption_events_fixture *def = decryption_events_setup ();
   const bson_t *found;
   mongoc_cursor_t *cursor;

   BSON_UNUSED (unused);

   got = mongoc_client_command_simple (
      def->setupClient,
      "admin",
      tmp_bson ("{'configureFailPoint': 'failCommand', 'mode': {'times': 1}, "
                "'data': {'errorCode': 123, 'failCommands': ['aggregate']}}"),
      NULL /* read prefs */,
      NULL /* reply */,
      &error);
   ASSERT_OR_PRINT (got, error);

   cursor = mongoc_collection_aggregate (def->encryptedColl,
                                         MONGOC_QUERY_NONE,
                                         tmp_bson ("{}"),
                                         NULL /* opts */,
                                         NULL /* read prefs */);

   got = mongoc_cursor_next (cursor, &found);
   ASSERT_WITH_MSG (!got,
                    "Expected error in mongoc_cursor_next, but got success");

   ASSERT (mongoc_cursor_error (cursor, &error));

   ASSERT_ERROR_CONTAINS (error, MONGOC_ERROR_SERVER, 123, "failpoint");

   ASSERT_CMPSTR (def->aggEvent.gotType, "failed");
   ASSERT_ERROR_CONTAINS (
      def->aggEvent.gotFailedError, MONGOC_ERROR_SERVER, 123, "failpoint");
   ASSERT (!got);
   mongoc_cursor_destroy (cursor);
   decryption_events_fixture_destroy (def);
}

/* Prose test 14: Case 2: Network Error */
/* test_decryption_events_network_error is a regression test for CDRIVER-4401.
 * Send a command on an encrypted client resulting in a network error.
 * Expect an error returned and a CommandFailed event to be emitted. */
static void
test_decryption_events_case2 (void *unused)

{
   bool got;
   bson_error_t error;
   decryption_events_fixture *def = decryption_events_setup ();
   const bson_t *found;
   mongoc_cursor_t *cursor;

   BSON_UNUSED (unused);

   got = mongoc_client_command_simple (
      def->setupClient,
      "admin",
      tmp_bson ("{'configureFailPoint': 'failCommand', 'mode': {'times': 1}, "
                "'data': {'errorCode': 123, 'closeConnection': true, "
                "'failCommands': ['aggregate']}}"),
      NULL /* read prefs */,
      NULL /* reply */,
      &error);
   ASSERT_OR_PRINT (got, error);

   cursor = mongoc_collection_aggregate (def->encryptedColl,
                                         MONGOC_QUERY_NONE,
                                         tmp_bson ("{}"),
                                         NULL /* opts */,
                                         NULL /* read prefs */);
   got = mongoc_cursor_next (cursor, &found);
   ASSERT_WITH_MSG (!got,
                    "Expected error in mongoc_cursor_next, but got success");
   ASSERT (mongoc_cursor_error (cursor, &error));
   ASSERT_ERROR_CONTAINS (
      error, MONGOC_ERROR_STREAM, MONGOC_ERROR_STREAM_SOCKET, "socket error");

   ASSERT_CMPSTR (def->aggEvent.gotType, "failed");
   ASSERT_ERROR_CONTAINS (def->aggEvent.gotFailedError,
                          MONGOC_ERROR_STREAM,
                          MONGOC_ERROR_STREAM_SOCKET,
                          "socket error");
   ASSERT (!got);
   mongoc_cursor_destroy (cursor);
   decryption_events_fixture_destroy (def);
}

/* Prose test 14: Case 3: Decrypt Error. */
/* test_decryption_events_decrypt_error is a regression test for CDRIVER-4401.
 * Decrypt a reply with a malformed ciphertext.
 * Expect an error returned and a CommandSucceeded event to be emitted with
 * ciphertext. */
static void
test_decryption_events_case3 (void *unused)
{
   bool got;
   bson_error_t error;
   decryption_events_fixture *def = decryption_events_setup ();
   bson_t to_insert = BSON_INITIALIZER;
   const bson_t *found;
   mongoc_cursor_t *cursor;

   BSON_UNUSED (unused);

   BSON_APPEND_VALUE (&to_insert, "encrypted", &def->malformedCiphertext);

   got = mongoc_collection_insert_one (def->encryptedColl,
                                       &to_insert,
                                       NULL /* opts */,
                                       NULL /* reply */,
                                       &error);
   ASSERT_OR_PRINT (got, error);

   cursor = mongoc_collection_aggregate (def->encryptedColl,
                                         MONGOC_QUERY_NONE,
                                         tmp_bson ("{}"),
                                         NULL /* opts */,
                                         NULL /* read prefs */);
   got = mongoc_cursor_next (cursor, &found);
   ASSERT_WITH_MSG (!got,
                    "Expected error in mongoc_cursor_next, but got success");

   ASSERT (mongoc_cursor_error (cursor, &error));

   ASSERT_ERROR_CONTAINS (
      error, MONGOC_ERROR_CLIENT_SIDE_ENCRYPTION, 1, "HMAC validation failure");

   ASSERT_CMPSTR (def->aggEvent.gotType, "succeeded");
   ASSERT_MATCH (def->aggEvent.gotSucceededReply,
                 "{ 'cursor' : { 'firstBatch' : [ { 'encrypted': { "
                 "'$$type': 'binData' }} ] } }");

   mongoc_cursor_destroy (cursor);
   bson_destroy (&to_insert);
   decryption_events_fixture_destroy (def);
}

/* Prose test 14: Case 4: Decrypt Success. */
/* test_decryption_events_decrypt_success is a regression test for CDRIVER-4401.
 * Decrypt a reply with a valid ciphertext.
 * Expect a successful return and a CommandSucceeded event to be emitted with
 * ciphertext. */
static void
test_decryption_events_case4 (void *unused)
{
   bool got;
   bson_error_t error;
   decryption_events_fixture *def = decryption_events_setup ();
   bson_t to_insert = BSON_INITIALIZER;
   const bson_t *found;
   mongoc_cursor_t *cursor;

   BSON_UNUSED (unused);

   BSON_APPEND_VALUE (&to_insert, "encrypted", &def->ciphertext);

   got = mongoc_collection_insert_one (def->encryptedColl,
                                       &to_insert,
                                       NULL /* opts */,
                                       NULL /* reply */,
                                       &error);
   ASSERT_OR_PRINT (got, error);

   cursor = mongoc_collection_aggregate (def->encryptedColl,
                                         MONGOC_QUERY_NONE,
                                         tmp_bson ("{}"),
                                         NULL /* opts */,
                                         NULL /* read prefs */);
   got = mongoc_cursor_next (cursor, &found);
   ASSERT_OR_PRINT (!mongoc_cursor_error (cursor, &error), error);
   ASSERT (got);

   ASSERT_CMPSTR (def->aggEvent.gotType, "succeeded");

   ASSERT_MATCH (def->aggEvent.gotSucceededReply,
                 "{ 'cursor' : { 'firstBatch' : [ { 'encrypted': { "
                 "'$$type': 'binData' }} ] } }");

   mongoc_cursor_destroy (cursor);
   bson_destroy (&to_insert);
   decryption_events_fixture_destroy (def);
}

static void
_test_rewrap_with_separate_client_encryption (const char *src_provider,
                                              const char *dst_provider)
{
   mongoc_uri_t *const uri = test_framework_get_uri ();
   mongoc_client_encryption_opts_t *const ce_opts =
      mongoc_client_encryption_opts_new ();
   mongoc_client_t *const src_client =
      test_framework_client_new_from_uri (uri, NULL);
   mongoc_client_t *const dst_client =
      test_framework_client_new_from_uri (uri, NULL);

   bson_error_t error = {0};
   bson_value_t keyid = {0};

   BSON_ASSERT (uri);
   BSON_ASSERT (ce_opts);
   BSON_ASSERT (src_client);
   BSON_ASSERT (dst_client);

   test_framework_set_ssl_opts (src_client);
   test_framework_set_ssl_opts (dst_client);

   {
      mongoc_client_encryption_opts_set_keyvault_client (ce_opts, src_client);
      mongoc_client_encryption_opts_set_keyvault_namespace (
         ce_opts, "keyvault", "datakeys");

      {
         bson_t *const kms_providers = _make_kms_providers (true, true);
         BSON_ASSERT (kms_providers);
         mongoc_client_encryption_opts_set_kms_providers (ce_opts,
                                                          kms_providers);
         bson_destroy (kms_providers);
      }

      {
         bson_t *const tls_opts = _make_tls_opts ();
         BSON_ASSERT (tls_opts);
         mongoc_client_encryption_opts_set_tls_opts (ce_opts, tls_opts);
         bson_destroy (tls_opts);
      }
   }


   // 1. Drop the collection keyvault.datakeys.
   {
      mongoc_collection_t *datakeys =
         mongoc_client_get_collection (src_client, "keyvault", "datakeys");
      ASSERT (datakeys);
      (void) mongoc_collection_drop (datakeys, NULL);
      mongoc_collection_destroy (datakeys);
   }

   // 2. Create a ClientEncryption object named clientEncryption1 with these
   // options: (see ce_opts).
   mongoc_client_encryption_t *clientEncryption1 =
      mongoc_client_encryption_new (ce_opts, &error);
   ASSERT_OR_PRINT (clientEncryption1, error);

   // 3. Call clientEncryption1.createDataKey with srcProvider and these
   // options: (see below).
   {
      mongoc_client_encryption_datakey_opts_t *dk_opts =
         mongoc_client_encryption_datakey_opts_new ();

      {
         bson_t *const src_masterkey = _make_kms_masterkey (src_provider);
         BSON_ASSERT (src_masterkey);
         mongoc_client_encryption_datakey_opts_set_masterkey (dk_opts,
                                                              src_masterkey);
         bson_destroy (src_masterkey);
      }

      ASSERT_OR_PRINT (
         mongoc_client_encryption_create_datakey (
            clientEncryption1, src_provider, dk_opts, &keyid, &error),
         error);

      mongoc_client_encryption_datakey_opts_destroy (dk_opts);
   }

   bson_value_t ciphertext = {0};

   // 4. Call clientEncryption1.encrypt with the value "test" and these options:
   // (see below).
   {
      char message[] = "test";

      bson_value_t bson_value;

      bson_value.value_type = BSON_TYPE_UTF8;
      bson_value.value.v_utf8.str = message;
      bson_value.value.v_utf8.len =
         (uint32_t) strlen (bson_value.value.v_utf8.str);

      mongoc_client_encryption_encrypt_opts_t *const e_opts =
         mongoc_client_encryption_encrypt_opts_new ();
      mongoc_client_encryption_encrypt_opts_set_keyid (e_opts, &keyid);
      mongoc_client_encryption_encrypt_opts_set_algorithm (
         e_opts, MONGOC_AEAD_AES_256_CBC_HMAC_SHA_512_DETERMINISTIC);
      ASSERT_OR_PRINT (
         mongoc_client_encryption_encrypt (
            clientEncryption1, &bson_value, e_opts, &ciphertext, &error),
         error);
      mongoc_client_encryption_encrypt_opts_destroy (e_opts);
   }

   // 5. Create a ClientEncryption object named clientEncryption2 with these
   // options: (see ce_opts).
   mongoc_client_encryption_t *clientEncryption2 =
      mongoc_client_encryption_new (ce_opts, &error);
   ASSERT_OR_PRINT (clientEncryption2, error);

   mongoc_client_encryption_rewrap_many_datakey_result_t *const result =
      mongoc_client_encryption_rewrap_many_datakey_result_new ();
   BSON_ASSERT (result);

   // 6. Call clientEncryption2.rewrapManyDataKey with an empty filter and these
   // options: (see below).
   {
      {
         bson_t *const dst_masterkey = _make_kms_masterkey (dst_provider);
         BSON_ASSERT (dst_masterkey);
         ASSERT_OR_PRINT (
            mongoc_client_encryption_rewrap_many_datakey (clientEncryption2,
                                                          NULL,
                                                          dst_provider,
                                                          dst_masterkey,
                                                          result,
                                                          &error),
            error);
         bson_destroy (dst_masterkey);
      }

      // Assert that the returned
      // RewrapManyDataKeyResult.bulkWriteResult.modifiedCount is 1.
      const bson_t *const bulk_write_result =
         mongoc_client_encryption_rewrap_many_datakey_result_get_bulk_write_result (
            result);
      ASSERT (bulk_write_result);
      ASSERT_WITH_MSG (
         match_bson (bulk_write_result, tmp_bson ("{'nModified': 1}"), false),
         "'%s' does not match expected value",
         tmp_json (bulk_write_result));
   }

   // 7. Call clientEncryption1.decrypt with the ciphertext. Assert the return
   // value is "test".
   {
      bson_value_t decrypted = {0};

      ASSERT (mongoc_client_encryption_decrypt (
         clientEncryption1, &ciphertext, &decrypted, &error));

      ASSERT (decrypted.value_type == BSON_TYPE_UTF8);
      ASSERT (decrypted.value.v_utf8.len != 0u);
      ASSERT_CMPSTR (decrypted.value.v_utf8.str, "test");

      bson_value_destroy (&decrypted);
   }

   // 8. Call clientEncryption2.decrypt with the ciphertext. Assert the return
   // value is "test".
   {
      bson_value_t decrypted = {0};

      ASSERT (mongoc_client_encryption_decrypt (
         clientEncryption2, &ciphertext, &decrypted, &error));

      ASSERT (decrypted.value_type == BSON_TYPE_UTF8);
      ASSERT (decrypted.value.v_utf8.len != 0u);
      ASSERT_CMPSTR (decrypted.value.v_utf8.str, "test");

      bson_value_destroy (&decrypted);
   }

   mongoc_client_encryption_rewrap_many_datakey_result_destroy (result);
   mongoc_client_encryption_destroy (clientEncryption2);
   bson_value_destroy (&ciphertext);
   bson_value_destroy (&keyid);
   mongoc_client_encryption_destroy (clientEncryption1);
   mongoc_client_encryption_opts_destroy (ce_opts);
   mongoc_uri_destroy (uri);
   mongoc_client_destroy (dst_client);
   mongoc_client_destroy (src_client);
}

/* Prose Test 16: Rewrap with separate ClientEncryption */
static void
test_rewrap_with_separate_client_encryption (void *unused)
{
   BSON_UNUSED (unused);

   const char *const providers[] = {"aws", "azure", "gcp", "kmip", "local"};
   const size_t providers_len = sizeof (providers) / sizeof (*providers);

   for (size_t src_idx = 0u; src_idx < providers_len; ++src_idx) {
      for (size_t dst_idx = 0u; dst_idx < providers_len; ++dst_idx) {
         const char *const src = providers[src_idx];
         const char *const dst = providers[dst_idx];

         if (test_suite_debug_output ()) {
            printf ("  - %s -> %s\n", src, dst);
            fflush (stdout);
         }

         _test_rewrap_with_separate_client_encryption (src, dst);
      }
   }
}

/* test_qe_docs_example tests the documentation example requested in
 * CDRIVER-4379. */
static void
test_qe_docs_example (void *unused)
{
   bson_error_t error;
   mongoc_client_t *const client = test_framework_new_default_client ();
   bson_t *const kmsProviders =
      _make_kms_providers (false /* with aws */, true /* with local */);
   bson_value_t key1ID;
   bson_value_t key2ID;
   bson_t *encryptedFieldsMap;
   mongoc_client_t *encryptedClient;
   mongoc_collection_t *encryptedColl;

   BSON_UNUSED (unused);

   /* Drop data from prior test runs. */
   {
      mongoc_database_t *db;
      mongoc_collection_t *coll;

      coll = mongoc_client_get_collection (client, "keyvault", "datakeys");
      if (!mongoc_collection_drop (coll, &error)) {
         bool ignored_error = NULL != strstr (error.message, "ns not found");
         ASSERT_OR_PRINT (ignored_error, error);
      }
      mongoc_collection_destroy (coll);

      db = mongoc_client_get_database (client, "docsExamples");
      ASSERT_OR_PRINT (mongoc_database_drop (db, &error), error);
      mongoc_database_destroy (db);
   }

   /* Create two data keys. */
   {
      mongoc_client_encryption_opts_t *ceOpts;
      mongoc_client_encryption_t *ce;
      mongoc_client_encryption_datakey_opts_t *dkOpts;

      ceOpts = mongoc_client_encryption_opts_new ();
      mongoc_client_encryption_opts_set_kms_providers (ceOpts, kmsProviders);
      mongoc_client_encryption_opts_set_keyvault_namespace (
         ceOpts, "keyvault", "datakeys");
      mongoc_client_encryption_opts_set_keyvault_client (ceOpts, client);
      ce = mongoc_client_encryption_new (ceOpts, &error);
      ASSERT_OR_PRINT (ce, error);

      dkOpts = mongoc_client_encryption_datakey_opts_new ();
      ASSERT_OR_PRINT (mongoc_client_encryption_create_datakey (
                          ce, "local", dkOpts, &key1ID, &error),
                       error);
      ASSERT_OR_PRINT (mongoc_client_encryption_create_datakey (
                          ce, "local", dkOpts, &key2ID, &error),
                       error);

      mongoc_client_encryption_datakey_opts_destroy (dkOpts);
      mongoc_client_encryption_destroy (ce);
      mongoc_client_encryption_opts_destroy (ceOpts);
   }

   /* Create an encryptedFieldsMap. */
   /* clang-format off */
   encryptedFieldsMap = BCON_NEW (
      "docsExamples.encrypted", "{",
         "fields", "[",
            "{",
               "path", "encryptedIndexed",
               "bsonType", "string",
               "keyId", BCON_BIN (key1ID.value.v_binary.subtype,
                                  key1ID.value.v_binary.data,
                                  key1ID.value.v_binary.data_len),
               "queries", "[", "{", "queryType", "equality", "}", "]",
            "}",
            "{",
               "path", "encryptedUnindexed",
               "bsonType", "string",
               "keyId", BCON_BIN (key2ID.value.v_binary.subtype,
                                  key2ID.value.v_binary.data,
                                  key2ID.value.v_binary.data_len),
            "}",
         "]",
      "}"
   );
   /* clang-format on */

   /* Create an Queryable Encryption collection. */
   {
      mongoc_auto_encryption_opts_t *aeOpts;
      mongoc_database_t *db;

      encryptedClient = test_framework_new_default_client ();
      aeOpts = mongoc_auto_encryption_opts_new ();
      mongoc_auto_encryption_opts_set_kms_providers (aeOpts, kmsProviders);
      mongoc_auto_encryption_opts_set_keyvault_namespace (
         aeOpts, "keyvault", "datakeys");
      mongoc_auto_encryption_opts_set_encrypted_fields_map (aeOpts,
                                                            encryptedFieldsMap);
      ASSERT_OR_PRINT (
         mongoc_client_enable_auto_encryption (encryptedClient, aeOpts, &error),
         error);
      /* Create the Queryable Encryption collection docsExample.encrypted. */
      db = mongoc_client_get_database (encryptedClient, "docsExamples");
      /* Because docsExample.encrypted is in encryptedFieldsMap, it is created
       * with Queryable Encryption support. */
      encryptedColl = mongoc_database_create_collection (
         db, "encrypted", NULL /* opts */, &error);
      ASSERT_OR_PRINT (encryptedColl, error);

      mongoc_database_destroy (db);
      mongoc_auto_encryption_opts_destroy (aeOpts);
   }

   /* Auto encrypt an insert and find. */
   {
      /* Encrypt an insert. */
      bson_t *to_insert;
      bson_t *filter;
      const bson_t *got;
      mongoc_cursor_t *cursor;
      bool found;
      bson_iter_t iter;

      to_insert = BCON_NEW ("_id",
                            BCON_INT32 (1),
                            "encryptedIndexed",
                            "indexedValue",
                            "encryptedUnindexed",
                            "unindexedValue");

      ASSERT_OR_PRINT (mongoc_collection_insert_one (encryptedColl,
                                                     to_insert,
                                                     NULL /* opts */,
                                                     NULL /* reply */,
                                                     &error),
                       error);

      filter = BCON_NEW ("encryptedIndexed", "indexedValue");
      cursor = mongoc_collection_find_with_opts (
         encryptedColl, filter, NULL /* opts */, NULL /* read prefs */);
      found = mongoc_cursor_next (cursor, &got);
      ASSERT_OR_PRINT (!mongoc_cursor_error (cursor, &error), error);
      ASSERT (found);
      ASSERT (bson_iter_init_find (&iter, got, "encryptedIndexed"));
      ASSERT (BSON_ITER_HOLDS_UTF8 (&iter));
      ASSERT_CMPSTR (bson_iter_utf8 (&iter, NULL /* length */), "indexedValue");
      ASSERT (bson_iter_init_find (&iter, got, "encryptedUnindexed"));
      ASSERT (BSON_ITER_HOLDS_UTF8 (&iter));
      ASSERT_CMPSTR (bson_iter_utf8 (&iter, NULL /* length */),
                     "unindexedValue");

      mongoc_cursor_destroy (cursor);
      bson_destroy (filter);
      bson_destroy (to_insert);
   }

   /* Find documents without decryption. */
   {
      mongoc_collection_t *unencryptedColl;
      bson_t *filter;
      const bson_t *got;
      mongoc_cursor_t *cursor;
      bool found;
      bson_iter_t iter;

      unencryptedColl =
         mongoc_client_get_collection (client, "docsExamples", "encrypted");
      filter = BCON_NEW ("_id", BCON_INT32 (1));
      cursor = mongoc_collection_find_with_opts (
         unencryptedColl, filter, NULL /* opts */, NULL /* read prefs */);
      found = mongoc_cursor_next (cursor, &got);
      ASSERT_OR_PRINT (!mongoc_cursor_error (cursor, &error), error);
      ASSERT (found);
      ASSERT (bson_iter_init_find (&iter, got, "encryptedIndexed"));
      ASSERT (BSON_ITER_HOLDS_BINARY (&iter));
      ASSERT (bson_iter_init_find (&iter, got, "encryptedUnindexed"));
      ASSERT (BSON_ITER_HOLDS_BINARY (&iter));

      mongoc_cursor_destroy (cursor);
      bson_destroy (filter);
      mongoc_collection_destroy (unencryptedColl);
   }

   mongoc_collection_destroy (encryptedColl);
   mongoc_client_destroy (encryptedClient);
   bson_destroy (encryptedFieldsMap);
   bson_value_destroy (&key2ID);
   bson_value_destroy (&key1ID);
   bson_destroy (kmsProviders);
   mongoc_client_destroy (client);
}

struct kms_callback_data {
   int value;
   const char *set_error;
   bool provide_creds;
};

static bool
_kms_callback (void *userdata,
               const bson_t *params,
               bson_t *out,
               bson_error_t *error)
{
   struct kms_callback_data *ctx = userdata;

   BSON_UNUSED (params);

   ctx->value = 42;
   if (ctx->set_error) {
      bson_set_error (error,
                      MONGOC_ERROR_CLIENT_SIDE_ENCRYPTION,
                      1729,
                      "%s",
                      ctx->set_error);
      return false;
   }
   if (ctx->provide_creds) {
      uint8_t keydata[96] = {0};
      BCON_APPEND (out,
                   "local",
                   "{",
                   "key",
                   BCON_BIN (BSON_SUBTYPE_BINARY, keydata, sizeof keydata),
                   "}");
   }
   return true;
}

static void
test_kms_callback (void *unused)
{
   // No interesting datakey options
   mongoc_client_encryption_datakey_opts_t *dk_opts =
      mongoc_client_encryption_datakey_opts_new ();

   // Create a client encryption object
   mongoc_client_encryption_opts_t *opts = mongoc_client_encryption_opts_new ();
   mongoc_client_t *cl = test_framework_new_default_client ();
   mongoc_client_encryption_opts_set_keyvault_client (opts, cl);

   BSON_UNUSED (unused);

   // Given it an on-demand 'local' provider
   bson_t *empty_local = tmp_bson ("{'local': {}}");
   mongoc_client_encryption_opts_set_kms_providers (opts, empty_local);
   mongoc_client_encryption_opts_set_keyvault_namespace (
      opts, "testing", "testing");

   {
      // Attempting to create a key from 'local' will fail immediately
      // Create a client encryption object for it.
      bson_error_t error;
      mongoc_client_encryption_t *enc =
         mongoc_client_encryption_new (opts, &error);
      ASSERT_OR_PRINT (enc, error);

      bson_value_t keyid;
      mongoc_client_encryption_create_datakey (
         enc, "local", dk_opts, &keyid, &error);
      mongoc_client_encryption_destroy (enc);

      ASSERT_ERROR_CONTAINS (
         error, MONGOC_ERROR_CLIENT_SIDE_ENCRYPTION, 1, "no kms provider set");
   }


   {
      // Now attach a callback
      struct kms_callback_data callback_data = {0};
      mongoc_client_encryption_opts_set_kms_credential_provider_callback (
         opts, _kms_callback, &callback_data);
      BSON_ASSERT (callback_data.value == 0);

      bson_error_t error;
      mongoc_client_encryption_t *enc =
         mongoc_client_encryption_new (opts, &error);
      ASSERT_OR_PRINT (enc, error);

      bson_value_t keyid;

      {
         mongoc_client_encryption_create_datakey (
            enc, "local", dk_opts, &keyid, &error);

         // The callback will have set a value when it was called
         BSON_ASSERT (callback_data.value == 42);

         // But we still get an error, because we didn't fill in 'local'
         ASSERT_ERROR_CONTAINS (error,
                                MONGOC_ERROR_CLIENT_SIDE_ENCRYPTION,
                                1,
                                "no kms provider set");
      }

      {
         // Now actually provide a key
         callback_data.provide_creds = true;
         ASSERT_OR_PRINT (mongoc_client_encryption_create_datakey (
                             enc, "local", dk_opts, &keyid, &error),
                          error);

         // The callback will have set a value when it was called
         BSON_ASSERT (callback_data.value == 42);
         bson_value_destroy (&keyid);
      }

      // Clear the value and tell the callback to set its own error
      callback_data.value = 0;
      callback_data.set_error =
         "This is the error that should appear from the callback";

      {
         mongoc_client_encryption_create_datakey (
            enc, "local", dk_opts, &keyid, &error);
         // It was called again:
         BSON_ASSERT (callback_data.value == 42);

         // This time the callback provided an error
         ASSERT_ERROR_CONTAINS (
            error,
            MONGOC_ERROR_CLIENT_SIDE_ENCRYPTION,
            1729,
            "This is the error that should appear from the callback");
      }

      mongoc_client_encryption_destroy (enc);
   }

   mongoc_client_encryption_datakey_opts_destroy (dk_opts);
   mongoc_client_encryption_opts_destroy (opts);
   mongoc_client_destroy (cl);
}

static void
_test_auto_aws (bool should_succeed)
{
   // Datakey options for AWS
   mongoc_client_encryption_datakey_opts_t *dk_opts =
      mongoc_client_encryption_datakey_opts_new ();
   mongoc_client_encryption_datakey_opts_set_masterkey (
      dk_opts,
      tmp_bson ("{ 'region': 'us-east-1', 'key': "
                "'arn:aws:kms:us-east-1:579766882180:key/"
                "89fcc2c4-08b0-4bd9-9f25-e30687b580d0' }"));

   // Create a client encryption object
   mongoc_client_encryption_opts_t *opts = mongoc_client_encryption_opts_new ();
   mongoc_client_t *cl = test_framework_new_default_client ();
   mongoc_client_encryption_opts_set_keyvault_client (opts, cl);

   // Given it an on-demand 'aws' provider
   bson_t *empty_aws = tmp_bson ("{'aws': {}}");
   mongoc_client_encryption_opts_set_kms_providers (opts, empty_aws);
   mongoc_client_encryption_opts_set_keyvault_namespace (
      opts, "testing", "testing");

   {
      // Attempting to create a key from 'aws' will require credentials in the
      // environment immediately. Create a client encryption object for it.
      bson_error_t error;
      mongoc_client_encryption_t *enc =
         mongoc_client_encryption_new (opts, &error);
      ASSERT_OR_PRINT (enc, error);

      bson_value_t keyid;
      mongoc_client_encryption_create_datakey (
         enc, "aws", dk_opts, &keyid, &error);
      mongoc_client_encryption_destroy (enc);

      if (should_succeed) {
         bson_value_destroy (&keyid);
         ASSERT_OR_PRINT (error.code == 0, error);
      } else {
         // We should encounter an error while attempting to connect to the EC2
         // metadata server.
         ASSERT_ERROR_CONTAINS (
            error, MONGOC_ERROR_CLIENT, MONGOC_ERROR_CLIENT_AUTHENTICATE, "");
      }
   }

   mongoc_client_encryption_datakey_opts_destroy (dk_opts);
   mongoc_client_encryption_opts_destroy (opts);
   mongoc_client_destroy (cl);
}

static void
test_auto_aws_fail (void *unused)
{
   BSON_UNUSED (unused);
   _test_auto_aws (false);
}

static void
test_auto_aws_succeed (void *unused)
{
   BSON_UNUSED (unused);
   _test_auto_aws (true);
}

static int
_have_aws_creds_env (void *unused)
{
   BSON_UNUSED (unused);

   // State variable:
   //    Zero: Haven't checked yet
   //    One: We have AWS creds
   //    Two = We do not have AWS creds
   static int creds_check_state = 0;
   if (creds_check_state == 0) {
      // We need to do a check
      _mongoc_aws_credentials_t creds = {0};
      bson_error_t error;
      bool got_creds = _mongoc_aws_credentials_obtain (NULL, &creds, &error);
      _mongoc_aws_credentials_cleanup (&creds);
      if (got_creds) {
         creds_check_state = 1;
      } else {
         creds_check_state = 2;
      }
   }
   return creds_check_state == 1;
}

static int
_not_have_aws_creds_env (void *unused)
{
   return !_have_aws_creds_env (unused);
}

void
test_client_side_encryption_install (TestSuite *suite)
{
   install_json_test_suite_with_check (
      suite,
      JSON_DIR,
      "client_side_encryption/legacy",
      test_client_side_encryption_cb,
      test_framework_skip_if_no_client_side_encryption);
   /* Prose tests from the spec. */
   TestSuite_AddFull (
      suite,
      "/client_side_encryption/create_datakey_with_custom_key_material",
      test_create_datakey_with_custom_key_material,
      NULL,
      NULL,
      test_framework_skip_if_no_client_side_encryption,
      test_framework_skip_if_max_wire_version_less_than_8,
      test_framework_skip_if_offline /* requires AWS */);
   TestSuite_AddFull (suite,
                      "/client_side_encryption/datakey_and_double_encryption",
                      test_datakey_and_double_encryption,
                      NULL,
                      NULL,
                      test_framework_skip_if_no_client_side_encryption,
                      test_framework_skip_if_max_wire_version_less_than_8,
                      test_framework_skip_if_offline /* requires AWS */);
   TestSuite_AddFull (
      suite,
      "/client_side_encryption/external_key_vault",
      test_external_key_vault,
      NULL,
      NULL,
      test_framework_skip_if_no_client_side_encryption,
      test_framework_skip_if_max_wire_version_less_than_8,
      test_framework_skip_if_no_auth /* requires auth for error check */);
   TestSuite_AddFull (
      suite,
      "/client_side_encryption/bson_size_limits_and_batch_splitting",
      test_bson_size_limits_and_batch_splitting,
      NULL,
      NULL,
      test_framework_skip_if_no_client_side_encryption,
      test_framework_skip_if_max_wire_version_less_than_8);
   TestSuite_AddFull (suite,
                      "/client_side_encryption/views_are_prohibited",
                      test_views_are_prohibited,
                      NULL,
                      NULL,
                      test_framework_skip_if_no_client_side_encryption,
                      test_framework_skip_if_max_wire_version_less_than_8);
   TestSuite_AddFull (suite,
                      "/client_side_encryption/corpus",
                      test_corpus,
                      NULL,
                      NULL,
                      test_framework_skip_if_no_client_side_encryption,
                      test_framework_skip_if_max_wire_version_less_than_8,
                      test_framework_skip_if_offline /* requires AWS */);
   TestSuite_AddFull (
      suite,
      "/client_side_encryption/custom_endpoint",
      test_custom_endpoint,
      NULL,
      NULL,
      test_framework_skip_if_no_client_side_encryption,
      test_framework_skip_if_max_wire_version_less_than_8,
      test_framework_skip_if_offline /* requires AWS, Azure, and GCP */);
   TestSuite_AddFull (suite,
                      "/client_side_encryption/bypass_spawning_mongocryptd/"
                      "mongocryptdBypassSpawn",
                      test_bypass_spawning_via_mongocryptdBypassSpawn,
                      NULL,
                      NULL,
                      test_framework_skip_if_no_client_side_encryption,
                      test_framework_skip_if_max_wire_version_less_than_8);
   TestSuite_AddFull (suite,
                      "/client_side_encryption/bypass_spawning_mongocryptd/"
                      "bypassAutoEncryption",
                      test_bypass_spawning_via_bypassAutoEncryption,
                      NULL,
                      NULL,
                      test_framework_skip_if_no_client_side_encryption,
                      test_framework_skip_if_max_wire_version_less_than_8);
   TestSuite_AddFull (suite,
                      "/client_side_encryption/bypass_spawning_mongocryptd/"
                      "bypassQueryAnalysis",
                      test_bypass_spawning_via_bypassQueryAnalysis,
                      NULL,
                      NULL,
                      test_framework_skip_if_no_client_side_encryption,
                      test_framework_skip_if_max_wire_version_less_than_8);
   TestSuite_AddFull (suite,
                      "/client_side_encryption/bypass_spawning_mongocryptd/"
                      "cryptSharedLibRequired",
                      test_bypass_spawning_via_cryptSharedLibRequired,
                      NULL,
                      NULL,
                      test_framework_skip_if_no_client_side_encryption,
                      test_framework_skip_if_max_wire_version_less_than_8,
                      _skip_if_no_crypt_shared);
   TestSuite_AddFull (suite,
                      "/client_side_encryption/kms_tls/valid",
                      test_kms_tls_cert_valid,
                      NULL,
                      NULL,
                      test_framework_skip_if_no_client_side_encryption,
                      test_framework_skip_if_max_wire_version_less_than_8);
   TestSuite_AddFull (suite,
                      "/client_side_encryption/kms_tls/expired",
                      test_kms_tls_cert_expired,
                      NULL,
                      NULL,
                      test_framework_skip_if_no_client_side_encryption,
                      test_framework_skip_if_max_wire_version_less_than_8);
   TestSuite_AddFull (suite,
                      "/client_side_encryption/kms_tls/wrong_host",
                      test_kms_tls_cert_wrong_host,
                      NULL,
                      NULL,
                      test_framework_skip_if_no_client_side_encryption,
                      test_framework_skip_if_max_wire_version_less_than_8);
   TestSuite_AddFull (suite,
                      "/client_side_encryption/unique_index_on_keyaltnames",
                      test_unique_index_on_keyaltnames,
                      NULL,
                      NULL,
                      test_framework_skip_if_no_client_side_encryption,
                      test_framework_skip_if_max_wire_version_less_than_8);
   TestSuite_AddFull (suite,
                      "/client_side_encryption/prose_test_16",
                      test_rewrap_with_separate_client_encryption,
                      NULL,
                      NULL,
                      test_framework_skip_if_no_client_side_encryption,
                      test_framework_skip_if_max_wire_version_less_than_8,
                      test_framework_skip_if_slow);

   /* Other, C driver specific, tests. */
   TestSuite_AddFull (suite,
                      "/client_side_encryption/single_and_pool_mismatches",
                      test_invalid_single_and_pool_mismatches,
                      NULL,
                      NULL,
                      test_framework_skip_if_no_client_side_encryption,
                      test_framework_skip_if_max_wire_version_less_than_8);
   TestSuite_AddFull (suite,
                      "/client_side_encryption/multi_threaded",
                      test_multi_threaded,
                      NULL,
                      NULL,
                      test_framework_skip_if_no_client_side_encryption,
                      test_framework_skip_if_max_wire_version_less_than_8);
   TestSuite_AddFull (suite,
                      "/client_side_encryption/malformed_explicit",
                      test_malformed_explicit,
                      NULL,
                      NULL,
                      test_framework_skip_if_no_client_side_encryption,
                      test_framework_skip_if_max_wire_version_less_than_8);
   TestSuite_AddFull (
      suite,
      "/client_side_encryption/kms_tls_options",
      test_kms_tls_options,
      NULL,
      NULL,
      test_framework_skip_if_no_client_side_encryption,
      test_framework_skip_if_max_wire_version_less_than_8,
      test_framework_skip_if_offline /* requires AWS, Azure, and GCP */,
      /* Do not run on Windows due to CDRIVER-4181. Tests use a literal IP with
         a TLS connection. */
      test_framework_skip_if_windows);

   TestSuite_AddFull (suite,
                      "/client_side_encryption/kms_tls_options/extra_rejected",
>>>>>>> 313a5f6a
                      test_kms_tls_options_extra_rejected,
                      NULL,
                      NULL,
                      test_framework_skip_if_no_client_side_encryption);

   TestSuite_AddFull (suite,
                      "/client_side_encryption/explicit_encryption/case1",
                      test_explicit_encryption_case1,
                      NULL /* dtor */,
                      NULL /* ctx */,
                      test_framework_skip_if_no_client_side_encryption,
                      test_framework_skip_if_max_wire_version_less_than_17,
                      test_framework_skip_if_single);

   TestSuite_AddFull (suite,
                      "/client_side_encryption/explicit_encryption/case2",
                      test_explicit_encryption_case2,
                      NULL /* dtor */,
                      NULL /* ctx */,
                      test_framework_skip_if_no_client_side_encryption,
                      test_framework_skip_if_max_wire_version_less_than_17,
                      test_framework_skip_if_single);

   TestSuite_AddFull (suite,
                      "/client_side_encryption/explicit_encryption/case3",
                      test_explicit_encryption_case3,
                      NULL /* dtor */,
                      NULL /* ctx */,
                      test_framework_skip_if_no_client_side_encryption,
                      test_framework_skip_if_max_wire_version_less_than_17,
                      test_framework_skip_if_single);

   TestSuite_AddFull (suite,
                      "/client_side_encryption/explicit_encryption/case4",
                      test_explicit_encryption_case4,
                      NULL /* dtor */,
                      NULL /* ctx */,
                      test_framework_skip_if_no_client_side_encryption,
                      test_framework_skip_if_max_wire_version_less_than_17,
                      test_framework_skip_if_single);

   TestSuite_AddFull (suite,
                      "/client_side_encryption/explicit_encryption/case5",
                      test_explicit_encryption_case5,
                      NULL /* dtor */,
                      NULL /* ctx */,
                      test_framework_skip_if_no_client_side_encryption,
                      test_framework_skip_if_max_wire_version_less_than_17,
                      test_framework_skip_if_single);

   TestSuite_AddFull (suite,
                      "/client_side_encryption/decryption_events/case1",
                      test_decryption_events_case1,
                      NULL /* dtor */,
                      NULL /* ctx */,
                      test_framework_skip_if_no_client_side_encryption,
                      test_framework_skip_if_max_wire_version_less_than_8);

   TestSuite_AddFull (suite,
                      "/client_side_encryption/decryption_events/case2",
                      test_decryption_events_case2,
                      NULL /* dtor */,
                      NULL /* ctx */,
                      test_framework_skip_if_no_client_side_encryption,
                      test_framework_skip_if_max_wire_version_less_than_8);

   TestSuite_AddFull (suite,
                      "/client_side_encryption/decryption_events/case3",
                      test_decryption_events_case3,
                      NULL /* dtor */,
                      NULL /* ctx */,
                      test_framework_skip_if_no_client_side_encryption,
                      test_framework_skip_if_max_wire_version_less_than_8);


   TestSuite_AddFull (suite,
                      "/client_side_encryption/decryption_events/case4",
                      test_decryption_events_case4,
                      NULL /* dtor */,
                      NULL /* ctx */,
                      test_framework_skip_if_no_client_side_encryption,
                      test_framework_skip_if_max_wire_version_less_than_8);

   TestSuite_AddFull (suite,
                      "/client_side_encryption/qe_docs_example",
                      test_qe_docs_example,
                      NULL /* dtor */,
                      NULL /* ctx */,
                      test_framework_skip_if_no_client_side_encryption,
                      test_framework_skip_if_max_wire_version_less_than_17,
                      test_framework_skip_if_single);

   TestSuite_AddFull (suite,
                      "/client_side_encryption/kms/callback",
                      test_kms_callback,
                      NULL, // dtor
                      NULL, // ctx
                      test_framework_skip_if_no_client_side_encryption,
                      test_framework_skip_if_max_wire_version_less_than_8);

   TestSuite_AddFull (suite,
                      "/client_side_encryption/kms/auto-aws/fail",
                      test_auto_aws_fail,
                      NULL,
                      NULL,
                      test_framework_skip_if_no_client_side_encryption,
                      test_framework_skip_if_max_wire_version_less_than_8,
                      _not_have_aws_creds_env);

   TestSuite_AddFull (suite,
                      "/client_side_encryption/kms/auto-aws/succeed",
                      test_auto_aws_succeed,
                      NULL,
                      NULL,
                      test_framework_skip_if_no_client_side_encryption,
                      test_framework_skip_if_max_wire_version_less_than_8,
                      _have_aws_creds_env);
}<|MERGE_RESOLUTION|>--- conflicted
+++ resolved
@@ -4348,7 +4348,1026 @@
 static void
 decryption_events_succeeded_cb (const mongoc_apm_command_succeeded_t *event)
 {
-<<<<<<< HEAD
+   decryption_events_fixture *def =
+      (decryption_events_fixture *) mongoc_apm_command_succeeded_get_context (
+         event);
+   /* Only match the 'aggregate' command. */
+   if (0 != strcmp (mongoc_apm_command_succeeded_get_command_name (event),
+                    "aggregate")) {
+      return;
+   }
+   ASSERT_CMPSTR (def->aggEvent.gotType, "none");
+   def->aggEvent.gotType = "succeeded";
+   def->aggEvent.gotSucceededReply =
+      bson_copy (mongoc_apm_command_succeeded_get_reply (event));
+}
+
+static void
+decryption_events_failed_cb (const mongoc_apm_command_failed_t *event)
+{
+   decryption_events_fixture *def =
+      (decryption_events_fixture *) mongoc_apm_command_failed_get_context (
+         event);
+
+   /* Only match the 'aggregate' command. */
+   if (0 != strcmp (mongoc_apm_command_failed_get_command_name (event),
+                    "aggregate")) {
+      return;
+   }
+   ASSERT_CMPSTR (def->aggEvent.gotType, "none");
+   def->aggEvent.gotType = "failed";
+   mongoc_apm_command_failed_get_error (event, &def->aggEvent.gotFailedError);
+}
+
+decryption_events_fixture *
+decryption_events_setup (void)
+{
+   decryption_events_fixture *def = (decryption_events_fixture *) bson_malloc0 (
+      sizeof (decryption_events_fixture));
+   mongoc_client_encryption_t *clientEncryption;
+   bson_value_t keyID;
+
+   def->setupClient = test_framework_new_default_client ();
+   def->aggEvent.gotType = "none";
+
+   /* Drop and create the collection ``db.decryption_events`` */
+   {
+      mongoc_collection_t *coll = mongoc_client_get_collection (
+         def->setupClient, "db", "decryption_events");
+      bson_error_t error;
+
+      if (!mongoc_collection_drop (coll, &error)) {
+         if (error.code != MONGOC_SERVER_ERR_NS_NOT_FOUND) {
+            test_error ("unexpected error in drop: %s", error.message);
+         }
+      }
+      mongoc_collection_destroy (coll);
+   }
+
+   /* Create a ClientEncryption object */
+   {
+      mongoc_client_encryption_opts_t *ceOpts =
+         mongoc_client_encryption_opts_new ();
+      bson_t *kms_providers = _make_local_kms_provider (NULL);
+      bson_error_t error;
+
+      mongoc_client_encryption_opts_set_keyvault_client (ceOpts,
+                                                         def->setupClient);
+      mongoc_client_encryption_opts_set_keyvault_namespace (
+         ceOpts, "keyvault", "datakeys");
+      mongoc_client_encryption_opts_set_kms_providers (ceOpts, kms_providers);
+
+      clientEncryption = mongoc_client_encryption_new (ceOpts, &error);
+      ASSERT_OR_PRINT (clientEncryption, error);
+
+      bson_destroy (kms_providers);
+      mongoc_client_encryption_opts_destroy (ceOpts);
+   }
+
+   /* Create a data key. */
+   {
+      mongoc_client_encryption_datakey_opts_t *dkOpts;
+      bson_error_t error;
+      bool res;
+
+      dkOpts = mongoc_client_encryption_datakey_opts_new ();
+
+      res = mongoc_client_encryption_create_datakey (
+         clientEncryption, "local", dkOpts, &keyID, &error);
+      ASSERT_OR_PRINT (res, error);
+
+      mongoc_client_encryption_datakey_opts_destroy (dkOpts);
+   }
+
+   /* Create a valid ciphertext. */
+   {
+      mongoc_client_encryption_encrypt_opts_t *eOpts;
+      bson_error_t error;
+      bson_value_t plaintext;
+
+      eOpts = mongoc_client_encryption_encrypt_opts_new ();
+      plaintext.value_type = BSON_TYPE_UTF8;
+      plaintext.value.v_utf8.str = "hello";
+      plaintext.value.v_utf8.len = strlen (plaintext.value.v_utf8.str);
+
+      mongoc_client_encryption_encrypt_opts_set_algorithm (
+         eOpts, MONGOC_AEAD_AES_256_CBC_HMAC_SHA_512_DETERMINISTIC);
+      mongoc_client_encryption_encrypt_opts_set_keyid (eOpts, &keyID);
+
+      ASSERT_OR_PRINT (
+         mongoc_client_encryption_encrypt (
+            clientEncryption, &plaintext, eOpts, &def->ciphertext, &error),
+         error);
+
+      mongoc_client_encryption_encrypt_opts_destroy (eOpts);
+   }
+
+   /* Create a malformed ciphertext. */
+   {
+      bson_value_copy (&def->ciphertext, &def->malformedCiphertext);
+      ASSERT (def->ciphertext.value_type == BSON_TYPE_BINARY);
+      /* Change the last data byte to make malformed. The last data byte is
+       * part of the HMAC tag. */
+      def->malformedCiphertext.value.v_binary
+         .data[def->malformedCiphertext.value.v_binary.data_len - 1]++;
+   }
+
+   /* Create a MongoClient with automatic decryption. */
+   {
+      mongoc_auto_encryption_opts_t *aeOpts =
+         mongoc_auto_encryption_opts_new ();
+      bson_t *kms_providers = _make_local_kms_provider (NULL);
+      bson_error_t error;
+      mongoc_uri_t *uri;
+
+      mongoc_auto_encryption_opts_set_keyvault_namespace (
+         aeOpts, "keyvault", "datakeys");
+      mongoc_auto_encryption_opts_set_kms_providers (aeOpts, kms_providers);
+      uri = test_framework_get_uri ();
+      /* disable retryable reads so only one event is emitted on failure. */
+      mongoc_uri_set_option_as_bool (uri, MONGOC_URI_RETRYREADS, false);
+      def->encryptedClient =
+         test_framework_client_new_from_uri (uri, NULL /* api */);
+      test_framework_set_ssl_opts (def->encryptedClient);
+
+      ASSERT (mongoc_client_set_error_api (def->encryptedClient,
+                                           MONGOC_ERROR_API_VERSION_2));
+      ASSERT_OR_PRINT (mongoc_client_enable_auto_encryption (
+                          def->encryptedClient, aeOpts, &error),
+                       error);
+
+      def->encryptedColl = mongoc_client_get_collection (
+         def->encryptedClient, "db", "decryption_events");
+
+      bson_destroy (kms_providers);
+      mongoc_auto_encryption_opts_destroy (aeOpts);
+      mongoc_uri_destroy (uri);
+   }
+
+   /* Monitor for CommandSucceeded and CommandFailed events. */
+   {
+      mongoc_apm_callbacks_t *cbs = mongoc_apm_callbacks_new ();
+      mongoc_apm_set_command_succeeded_cb (cbs, decryption_events_succeeded_cb);
+      mongoc_apm_set_command_failed_cb (cbs, decryption_events_failed_cb);
+      mongoc_client_set_apm_callbacks (def->encryptedClient, cbs, def);
+      mongoc_apm_callbacks_destroy (cbs);
+   }
+
+   mongoc_client_encryption_destroy (clientEncryption);
+   bson_value_destroy (&keyID);
+   return def;
+}
+
+static void
+decryption_events_fixture_destroy (decryption_events_fixture *def)
+{
+   mongoc_client_destroy (def->setupClient);
+   mongoc_client_destroy (def->encryptedClient);
+   mongoc_collection_destroy (def->encryptedColl);
+   bson_value_destroy (&def->ciphertext);
+   bson_value_destroy (&def->malformedCiphertext);
+   bson_destroy (def->aggEvent.gotSucceededReply);
+   bson_free (def);
+}
+
+/* Prose test 14: Case 1: Command Error */
+/* test_decryption_events_command_error is a regression test for CDRIVER-4401.
+ * Send a command on an encrypted client resulting in a { 'ok': 0 } reply.
+ * Expect an error returned and a CommandFailed event to be emitted. */
+static void
+test_decryption_events_case1 (void *unused)
+{
+   bool got;
+   bson_error_t error;
+   decryption_events_fixture *def = decryption_events_setup ();
+   const bson_t *found;
+   mongoc_cursor_t *cursor;
+
+   BSON_UNUSED (unused);
+
+   got = mongoc_client_command_simple (
+      def->setupClient,
+      "admin",
+      tmp_bson ("{'configureFailPoint': 'failCommand', 'mode': {'times': 1}, "
+                "'data': {'errorCode': 123, 'failCommands': ['aggregate']}}"),
+      NULL /* read prefs */,
+      NULL /* reply */,
+      &error);
+   ASSERT_OR_PRINT (got, error);
+
+   cursor = mongoc_collection_aggregate (def->encryptedColl,
+                                         MONGOC_QUERY_NONE,
+                                         tmp_bson ("{}"),
+                                         NULL /* opts */,
+                                         NULL /* read prefs */);
+
+   got = mongoc_cursor_next (cursor, &found);
+   ASSERT_WITH_MSG (!got,
+                    "Expected error in mongoc_cursor_next, but got success");
+
+   ASSERT (mongoc_cursor_error (cursor, &error));
+
+   ASSERT_ERROR_CONTAINS (error, MONGOC_ERROR_SERVER, 123, "failpoint");
+
+   ASSERT_CMPSTR (def->aggEvent.gotType, "failed");
+   ASSERT_ERROR_CONTAINS (
+      def->aggEvent.gotFailedError, MONGOC_ERROR_SERVER, 123, "failpoint");
+   ASSERT (!got);
+   mongoc_cursor_destroy (cursor);
+   decryption_events_fixture_destroy (def);
+}
+
+/* Prose test 14: Case 2: Network Error */
+/* test_decryption_events_network_error is a regression test for CDRIVER-4401.
+ * Send a command on an encrypted client resulting in a network error.
+ * Expect an error returned and a CommandFailed event to be emitted. */
+static void
+test_decryption_events_case2 (void *unused)
+
+{
+   bool got;
+   bson_error_t error;
+   decryption_events_fixture *def = decryption_events_setup ();
+   const bson_t *found;
+   mongoc_cursor_t *cursor;
+
+   BSON_UNUSED (unused);
+
+   got = mongoc_client_command_simple (
+      def->setupClient,
+      "admin",
+      tmp_bson ("{'configureFailPoint': 'failCommand', 'mode': {'times': 1}, "
+                "'data': {'errorCode': 123, 'closeConnection': true, "
+                "'failCommands': ['aggregate']}}"),
+      NULL /* read prefs */,
+      NULL /* reply */,
+      &error);
+   ASSERT_OR_PRINT (got, error);
+
+   cursor = mongoc_collection_aggregate (def->encryptedColl,
+                                         MONGOC_QUERY_NONE,
+                                         tmp_bson ("{}"),
+                                         NULL /* opts */,
+                                         NULL /* read prefs */);
+   got = mongoc_cursor_next (cursor, &found);
+   ASSERT_WITH_MSG (!got,
+                    "Expected error in mongoc_cursor_next, but got success");
+   ASSERT (mongoc_cursor_error (cursor, &error));
+   ASSERT_ERROR_CONTAINS (
+      error, MONGOC_ERROR_STREAM, MONGOC_ERROR_STREAM_SOCKET, "socket error");
+
+   ASSERT_CMPSTR (def->aggEvent.gotType, "failed");
+   ASSERT_ERROR_CONTAINS (def->aggEvent.gotFailedError,
+                          MONGOC_ERROR_STREAM,
+                          MONGOC_ERROR_STREAM_SOCKET,
+                          "socket error");
+   ASSERT (!got);
+   mongoc_cursor_destroy (cursor);
+   decryption_events_fixture_destroy (def);
+}
+
+/* Prose test 14: Case 3: Decrypt Error. */
+/* test_decryption_events_decrypt_error is a regression test for CDRIVER-4401.
+ * Decrypt a reply with a malformed ciphertext.
+ * Expect an error returned and a CommandSucceeded event to be emitted with
+ * ciphertext. */
+static void
+test_decryption_events_case3 (void *unused)
+{
+   bool got;
+   bson_error_t error;
+   decryption_events_fixture *def = decryption_events_setup ();
+   bson_t to_insert = BSON_INITIALIZER;
+   const bson_t *found;
+   mongoc_cursor_t *cursor;
+
+   BSON_UNUSED (unused);
+
+   BSON_APPEND_VALUE (&to_insert, "encrypted", &def->malformedCiphertext);
+
+   got = mongoc_collection_insert_one (def->encryptedColl,
+                                       &to_insert,
+                                       NULL /* opts */,
+                                       NULL /* reply */,
+                                       &error);
+   ASSERT_OR_PRINT (got, error);
+
+   cursor = mongoc_collection_aggregate (def->encryptedColl,
+                                         MONGOC_QUERY_NONE,
+                                         tmp_bson ("{}"),
+                                         NULL /* opts */,
+                                         NULL /* read prefs */);
+   got = mongoc_cursor_next (cursor, &found);
+   ASSERT_WITH_MSG (!got,
+                    "Expected error in mongoc_cursor_next, but got success");
+
+   ASSERT (mongoc_cursor_error (cursor, &error));
+
+   ASSERT_ERROR_CONTAINS (
+      error, MONGOC_ERROR_CLIENT_SIDE_ENCRYPTION, 1, "HMAC validation failure");
+
+   ASSERT_CMPSTR (def->aggEvent.gotType, "succeeded");
+   ASSERT_MATCH (def->aggEvent.gotSucceededReply,
+                 "{ 'cursor' : { 'firstBatch' : [ { 'encrypted': { "
+                 "'$$type': 'binData' }} ] } }");
+
+   mongoc_cursor_destroy (cursor);
+   bson_destroy (&to_insert);
+   decryption_events_fixture_destroy (def);
+}
+
+/* Prose test 14: Case 4: Decrypt Success. */
+/* test_decryption_events_decrypt_success is a regression test for CDRIVER-4401.
+ * Decrypt a reply with a valid ciphertext.
+ * Expect a successful return and a CommandSucceeded event to be emitted with
+ * ciphertext. */
+static void
+test_decryption_events_case4 (void *unused)
+{
+   bool got;
+   bson_error_t error;
+   decryption_events_fixture *def = decryption_events_setup ();
+   bson_t to_insert = BSON_INITIALIZER;
+   const bson_t *found;
+   mongoc_cursor_t *cursor;
+
+   BSON_UNUSED (unused);
+
+   BSON_APPEND_VALUE (&to_insert, "encrypted", &def->ciphertext);
+
+   got = mongoc_collection_insert_one (def->encryptedColl,
+                                       &to_insert,
+                                       NULL /* opts */,
+                                       NULL /* reply */,
+                                       &error);
+   ASSERT_OR_PRINT (got, error);
+
+   cursor = mongoc_collection_aggregate (def->encryptedColl,
+                                         MONGOC_QUERY_NONE,
+                                         tmp_bson ("{}"),
+                                         NULL /* opts */,
+                                         NULL /* read prefs */);
+   got = mongoc_cursor_next (cursor, &found);
+   ASSERT_OR_PRINT (!mongoc_cursor_error (cursor, &error), error);
+   ASSERT (got);
+
+   ASSERT_CMPSTR (def->aggEvent.gotType, "succeeded");
+
+   ASSERT_MATCH (def->aggEvent.gotSucceededReply,
+                 "{ 'cursor' : { 'firstBatch' : [ { 'encrypted': { "
+                 "'$$type': 'binData' }} ] } }");
+
+   mongoc_cursor_destroy (cursor);
+   bson_destroy (&to_insert);
+   decryption_events_fixture_destroy (def);
+}
+
+static void
+_test_rewrap_with_separate_client_encryption (const char *src_provider,
+                                              const char *dst_provider)
+{
+   mongoc_uri_t *const uri = test_framework_get_uri ();
+   mongoc_client_encryption_opts_t *const ce_opts =
+      mongoc_client_encryption_opts_new ();
+   mongoc_client_t *const src_client =
+      test_framework_client_new_from_uri (uri, NULL);
+   mongoc_client_t *const dst_client =
+      test_framework_client_new_from_uri (uri, NULL);
+
+   bson_error_t error = {0};
+   bson_value_t keyid = {0};
+
+   BSON_ASSERT (uri);
+   BSON_ASSERT (ce_opts);
+   BSON_ASSERT (src_client);
+   BSON_ASSERT (dst_client);
+
+   test_framework_set_ssl_opts (src_client);
+   test_framework_set_ssl_opts (dst_client);
+
+   {
+      mongoc_client_encryption_opts_set_keyvault_client (ce_opts, src_client);
+      mongoc_client_encryption_opts_set_keyvault_namespace (
+         ce_opts, "keyvault", "datakeys");
+
+      {
+         bson_t *const kms_providers = _make_kms_providers (true, true);
+         BSON_ASSERT (kms_providers);
+         mongoc_client_encryption_opts_set_kms_providers (ce_opts,
+                                                          kms_providers);
+         bson_destroy (kms_providers);
+      }
+
+      {
+         bson_t *const tls_opts = _make_tls_opts ();
+         BSON_ASSERT (tls_opts);
+         mongoc_client_encryption_opts_set_tls_opts (ce_opts, tls_opts);
+         bson_destroy (tls_opts);
+      }
+   }
+
+
+   // 1. Drop the collection keyvault.datakeys.
+   {
+      mongoc_collection_t *datakeys =
+         mongoc_client_get_collection (src_client, "keyvault", "datakeys");
+      ASSERT (datakeys);
+      (void) mongoc_collection_drop (datakeys, NULL);
+      mongoc_collection_destroy (datakeys);
+   }
+
+   // 2. Create a ClientEncryption object named clientEncryption1 with these
+   // options: (see ce_opts).
+   mongoc_client_encryption_t *clientEncryption1 =
+      mongoc_client_encryption_new (ce_opts, &error);
+   ASSERT_OR_PRINT (clientEncryption1, error);
+
+   // 3. Call clientEncryption1.createDataKey with srcProvider and these
+   // options: (see below).
+   {
+      mongoc_client_encryption_datakey_opts_t *dk_opts =
+         mongoc_client_encryption_datakey_opts_new ();
+
+      {
+         bson_t *const src_masterkey = _make_kms_masterkey (src_provider);
+         BSON_ASSERT (src_masterkey);
+         mongoc_client_encryption_datakey_opts_set_masterkey (dk_opts,
+                                                              src_masterkey);
+         bson_destroy (src_masterkey);
+      }
+
+      ASSERT_OR_PRINT (
+         mongoc_client_encryption_create_datakey (
+            clientEncryption1, src_provider, dk_opts, &keyid, &error),
+         error);
+
+      mongoc_client_encryption_datakey_opts_destroy (dk_opts);
+   }
+
+   bson_value_t ciphertext = {0};
+
+   // 4. Call clientEncryption1.encrypt with the value "test" and these options:
+   // (see below).
+   {
+      char message[] = "test";
+
+      bson_value_t bson_value;
+
+      bson_value.value_type = BSON_TYPE_UTF8;
+      bson_value.value.v_utf8.str = message;
+      bson_value.value.v_utf8.len =
+         (uint32_t) strlen (bson_value.value.v_utf8.str);
+
+      mongoc_client_encryption_encrypt_opts_t *const e_opts =
+         mongoc_client_encryption_encrypt_opts_new ();
+      mongoc_client_encryption_encrypt_opts_set_keyid (e_opts, &keyid);
+      mongoc_client_encryption_encrypt_opts_set_algorithm (
+         e_opts, MONGOC_AEAD_AES_256_CBC_HMAC_SHA_512_DETERMINISTIC);
+      ASSERT_OR_PRINT (
+         mongoc_client_encryption_encrypt (
+            clientEncryption1, &bson_value, e_opts, &ciphertext, &error),
+         error);
+      mongoc_client_encryption_encrypt_opts_destroy (e_opts);
+   }
+
+   // 5. Create a ClientEncryption object named clientEncryption2 with these
+   // options: (see ce_opts).
+   mongoc_client_encryption_t *clientEncryption2 =
+      mongoc_client_encryption_new (ce_opts, &error);
+   ASSERT_OR_PRINT (clientEncryption2, error);
+
+   mongoc_client_encryption_rewrap_many_datakey_result_t *const result =
+      mongoc_client_encryption_rewrap_many_datakey_result_new ();
+   BSON_ASSERT (result);
+
+   // 6. Call clientEncryption2.rewrapManyDataKey with an empty filter and these
+   // options: (see below).
+   {
+      {
+         bson_t *const dst_masterkey = _make_kms_masterkey (dst_provider);
+         BSON_ASSERT (dst_masterkey);
+         ASSERT_OR_PRINT (
+            mongoc_client_encryption_rewrap_many_datakey (clientEncryption2,
+                                                          NULL,
+                                                          dst_provider,
+                                                          dst_masterkey,
+                                                          result,
+                                                          &error),
+            error);
+         bson_destroy (dst_masterkey);
+      }
+
+      // Assert that the returned
+      // RewrapManyDataKeyResult.bulkWriteResult.modifiedCount is 1.
+      const bson_t *const bulk_write_result =
+         mongoc_client_encryption_rewrap_many_datakey_result_get_bulk_write_result (
+            result);
+      ASSERT (bulk_write_result);
+      ASSERT_WITH_MSG (
+         match_bson (bulk_write_result, tmp_bson ("{'nModified': 1}"), false),
+         "'%s' does not match expected value",
+         tmp_json (bulk_write_result));
+   }
+
+   // 7. Call clientEncryption1.decrypt with the ciphertext. Assert the return
+   // value is "test".
+   {
+      bson_value_t decrypted = {0};
+
+      ASSERT (mongoc_client_encryption_decrypt (
+         clientEncryption1, &ciphertext, &decrypted, &error));
+
+      ASSERT (decrypted.value_type == BSON_TYPE_UTF8);
+      ASSERT (decrypted.value.v_utf8.len != 0u);
+      ASSERT_CMPSTR (decrypted.value.v_utf8.str, "test");
+
+      bson_value_destroy (&decrypted);
+   }
+
+   // 8. Call clientEncryption2.decrypt with the ciphertext. Assert the return
+   // value is "test".
+   {
+      bson_value_t decrypted = {0};
+
+      ASSERT (mongoc_client_encryption_decrypt (
+         clientEncryption2, &ciphertext, &decrypted, &error));
+
+      ASSERT (decrypted.value_type == BSON_TYPE_UTF8);
+      ASSERT (decrypted.value.v_utf8.len != 0u);
+      ASSERT_CMPSTR (decrypted.value.v_utf8.str, "test");
+
+      bson_value_destroy (&decrypted);
+   }
+
+   mongoc_client_encryption_rewrap_many_datakey_result_destroy (result);
+   mongoc_client_encryption_destroy (clientEncryption2);
+   bson_value_destroy (&ciphertext);
+   bson_value_destroy (&keyid);
+   mongoc_client_encryption_destroy (clientEncryption1);
+   mongoc_client_encryption_opts_destroy (ce_opts);
+   mongoc_uri_destroy (uri);
+   mongoc_client_destroy (dst_client);
+   mongoc_client_destroy (src_client);
+}
+
+/* Prose Test 16: Rewrap with separate ClientEncryption */
+static void
+test_rewrap_with_separate_client_encryption (void *unused)
+{
+   BSON_UNUSED (unused);
+
+   const char *const providers[] = {"aws", "azure", "gcp", "kmip", "local"};
+   const size_t providers_len = sizeof (providers) / sizeof (*providers);
+
+   for (size_t src_idx = 0u; src_idx < providers_len; ++src_idx) {
+      for (size_t dst_idx = 0u; dst_idx < providers_len; ++dst_idx) {
+         const char *const src = providers[src_idx];
+         const char *const dst = providers[dst_idx];
+
+         if (test_suite_debug_output ()) {
+            printf ("  - %s -> %s\n", src, dst);
+            fflush (stdout);
+         }
+
+         _test_rewrap_with_separate_client_encryption (src, dst);
+      }
+   }
+}
+
+/* test_qe_docs_example tests the documentation example requested in
+ * CDRIVER-4379. */
+static void
+test_qe_docs_example (void *unused)
+{
+   bson_error_t error;
+   mongoc_client_t *const client = test_framework_new_default_client ();
+   bson_t *const kmsProviders =
+      _make_kms_providers (false /* with aws */, true /* with local */);
+   bson_value_t key1ID;
+   bson_value_t key2ID;
+   bson_t *encryptedFieldsMap;
+   mongoc_client_t *encryptedClient;
+   mongoc_collection_t *encryptedColl;
+
+   BSON_UNUSED (unused);
+
+   /* Drop data from prior test runs. */
+   {
+      mongoc_database_t *db;
+      mongoc_collection_t *coll;
+
+      coll = mongoc_client_get_collection (client, "keyvault", "datakeys");
+      if (!mongoc_collection_drop (coll, &error)) {
+         bool ignored_error = NULL != strstr (error.message, "ns not found");
+         ASSERT_OR_PRINT (ignored_error, error);
+      }
+      mongoc_collection_destroy (coll);
+
+      db = mongoc_client_get_database (client, "docsExamples");
+      ASSERT_OR_PRINT (mongoc_database_drop (db, &error), error);
+      mongoc_database_destroy (db);
+   }
+
+   /* Create two data keys. */
+   {
+      mongoc_client_encryption_opts_t *ceOpts;
+      mongoc_client_encryption_t *ce;
+      mongoc_client_encryption_datakey_opts_t *dkOpts;
+
+      ceOpts = mongoc_client_encryption_opts_new ();
+      mongoc_client_encryption_opts_set_kms_providers (ceOpts, kmsProviders);
+      mongoc_client_encryption_opts_set_keyvault_namespace (
+         ceOpts, "keyvault", "datakeys");
+      mongoc_client_encryption_opts_set_keyvault_client (ceOpts, client);
+      ce = mongoc_client_encryption_new (ceOpts, &error);
+      ASSERT_OR_PRINT (ce, error);
+
+      dkOpts = mongoc_client_encryption_datakey_opts_new ();
+      ASSERT_OR_PRINT (mongoc_client_encryption_create_datakey (
+                          ce, "local", dkOpts, &key1ID, &error),
+                       error);
+      ASSERT_OR_PRINT (mongoc_client_encryption_create_datakey (
+                          ce, "local", dkOpts, &key2ID, &error),
+                       error);
+
+      mongoc_client_encryption_datakey_opts_destroy (dkOpts);
+      mongoc_client_encryption_destroy (ce);
+      mongoc_client_encryption_opts_destroy (ceOpts);
+   }
+
+   /* Create an encryptedFieldsMap. */
+   /* clang-format off */
+   encryptedFieldsMap = BCON_NEW (
+      "docsExamples.encrypted", "{",
+         "fields", "[",
+            "{",
+               "path", "encryptedIndexed",
+               "bsonType", "string",
+               "keyId", BCON_BIN (key1ID.value.v_binary.subtype,
+                                  key1ID.value.v_binary.data,
+                                  key1ID.value.v_binary.data_len),
+               "queries", "[", "{", "queryType", "equality", "}", "]",
+            "}",
+            "{",
+               "path", "encryptedUnindexed",
+               "bsonType", "string",
+               "keyId", BCON_BIN (key2ID.value.v_binary.subtype,
+                                  key2ID.value.v_binary.data,
+                                  key2ID.value.v_binary.data_len),
+            "}",
+         "]",
+      "}"
+   );
+   /* clang-format on */
+
+   /* Create an Queryable Encryption collection. */
+   {
+      mongoc_auto_encryption_opts_t *aeOpts;
+      mongoc_database_t *db;
+
+      encryptedClient = test_framework_new_default_client ();
+      aeOpts = mongoc_auto_encryption_opts_new ();
+      mongoc_auto_encryption_opts_set_kms_providers (aeOpts, kmsProviders);
+      mongoc_auto_encryption_opts_set_keyvault_namespace (
+         aeOpts, "keyvault", "datakeys");
+      mongoc_auto_encryption_opts_set_encrypted_fields_map (aeOpts,
+                                                            encryptedFieldsMap);
+      ASSERT_OR_PRINT (
+         mongoc_client_enable_auto_encryption (encryptedClient, aeOpts, &error),
+         error);
+      /* Create the Queryable Encryption collection docsExample.encrypted. */
+      db = mongoc_client_get_database (encryptedClient, "docsExamples");
+      /* Because docsExample.encrypted is in encryptedFieldsMap, it is created
+       * with Queryable Encryption support. */
+      encryptedColl = mongoc_database_create_collection (
+         db, "encrypted", NULL /* opts */, &error);
+      ASSERT_OR_PRINT (encryptedColl, error);
+
+      mongoc_database_destroy (db);
+      mongoc_auto_encryption_opts_destroy (aeOpts);
+   }
+
+   /* Auto encrypt an insert and find. */
+   {
+      /* Encrypt an insert. */
+      bson_t *to_insert;
+      bson_t *filter;
+      const bson_t *got;
+      mongoc_cursor_t *cursor;
+      bool found;
+      bson_iter_t iter;
+
+      to_insert = BCON_NEW ("_id",
+                            BCON_INT32 (1),
+                            "encryptedIndexed",
+                            "indexedValue",
+                            "encryptedUnindexed",
+                            "unindexedValue");
+
+      ASSERT_OR_PRINT (mongoc_collection_insert_one (encryptedColl,
+                                                     to_insert,
+                                                     NULL /* opts */,
+                                                     NULL /* reply */,
+                                                     &error),
+                       error);
+
+      filter = BCON_NEW ("encryptedIndexed", "indexedValue");
+      cursor = mongoc_collection_find_with_opts (
+         encryptedColl, filter, NULL /* opts */, NULL /* read prefs */);
+      found = mongoc_cursor_next (cursor, &got);
+      ASSERT_OR_PRINT (!mongoc_cursor_error (cursor, &error), error);
+      ASSERT (found);
+      ASSERT (bson_iter_init_find (&iter, got, "encryptedIndexed"));
+      ASSERT (BSON_ITER_HOLDS_UTF8 (&iter));
+      ASSERT_CMPSTR (bson_iter_utf8 (&iter, NULL /* length */), "indexedValue");
+      ASSERT (bson_iter_init_find (&iter, got, "encryptedUnindexed"));
+      ASSERT (BSON_ITER_HOLDS_UTF8 (&iter));
+      ASSERT_CMPSTR (bson_iter_utf8 (&iter, NULL /* length */),
+                     "unindexedValue");
+
+      mongoc_cursor_destroy (cursor);
+      bson_destroy (filter);
+      bson_destroy (to_insert);
+   }
+
+   /* Find documents without decryption. */
+   {
+      mongoc_collection_t *unencryptedColl;
+      bson_t *filter;
+      const bson_t *got;
+      mongoc_cursor_t *cursor;
+      bool found;
+      bson_iter_t iter;
+
+      unencryptedColl =
+         mongoc_client_get_collection (client, "docsExamples", "encrypted");
+      filter = BCON_NEW ("_id", BCON_INT32 (1));
+      cursor = mongoc_collection_find_with_opts (
+         unencryptedColl, filter, NULL /* opts */, NULL /* read prefs */);
+      found = mongoc_cursor_next (cursor, &got);
+      ASSERT_OR_PRINT (!mongoc_cursor_error (cursor, &error), error);
+      ASSERT (found);
+      ASSERT (bson_iter_init_find (&iter, got, "encryptedIndexed"));
+      ASSERT (BSON_ITER_HOLDS_BINARY (&iter));
+      ASSERT (bson_iter_init_find (&iter, got, "encryptedUnindexed"));
+      ASSERT (BSON_ITER_HOLDS_BINARY (&iter));
+
+      mongoc_cursor_destroy (cursor);
+      bson_destroy (filter);
+      mongoc_collection_destroy (unencryptedColl);
+   }
+
+   mongoc_collection_destroy (encryptedColl);
+   mongoc_client_destroy (encryptedClient);
+   bson_destroy (encryptedFieldsMap);
+   bson_value_destroy (&key2ID);
+   bson_value_destroy (&key1ID);
+   bson_destroy (kmsProviders);
+   mongoc_client_destroy (client);
+}
+
+struct kms_callback_data {
+   int value;
+   const char *set_error;
+   bool provide_creds;
+};
+
+static bool
+_kms_callback (void *userdata,
+               const bson_t *params,
+               bson_t *out,
+               bson_error_t *error)
+{
+   struct kms_callback_data *ctx = userdata;
+
+   BSON_UNUSED (params);
+
+   ctx->value = 42;
+   if (ctx->set_error) {
+      bson_set_error (error,
+                      MONGOC_ERROR_CLIENT_SIDE_ENCRYPTION,
+                      1729,
+                      "%s",
+                      ctx->set_error);
+      return false;
+   }
+   if (ctx->provide_creds) {
+      uint8_t keydata[96] = {0};
+      BCON_APPEND (out,
+                   "local",
+                   "{",
+                   "key",
+                   BCON_BIN (BSON_SUBTYPE_BINARY, keydata, sizeof keydata),
+                   "}");
+   }
+   return true;
+}
+
+static void
+test_kms_callback (void *unused)
+{
+   // No interesting datakey options
+   mongoc_client_encryption_datakey_opts_t *dk_opts =
+      mongoc_client_encryption_datakey_opts_new ();
+
+   // Create a client encryption object
+   mongoc_client_encryption_opts_t *opts = mongoc_client_encryption_opts_new ();
+   mongoc_client_t *cl = test_framework_new_default_client ();
+   mongoc_client_encryption_opts_set_keyvault_client (opts, cl);
+
+   BSON_UNUSED (unused);
+
+   // Given it an on-demand 'local' provider
+   bson_t *empty_local = tmp_bson ("{'local': {}}");
+   mongoc_client_encryption_opts_set_kms_providers (opts, empty_local);
+   mongoc_client_encryption_opts_set_keyvault_namespace (
+      opts, "testing", "testing");
+
+   {
+      // Attempting to create a key from 'local' will fail immediately
+      // Create a client encryption object for it.
+      bson_error_t error;
+      mongoc_client_encryption_t *enc =
+         mongoc_client_encryption_new (opts, &error);
+      ASSERT_OR_PRINT (enc, error);
+
+      bson_value_t keyid;
+      mongoc_client_encryption_create_datakey (
+         enc, "local", dk_opts, &keyid, &error);
+      mongoc_client_encryption_destroy (enc);
+
+      ASSERT_ERROR_CONTAINS (
+         error, MONGOC_ERROR_CLIENT_SIDE_ENCRYPTION, 1, "no kms provider set");
+   }
+
+
+   {
+      // Now attach a callback
+      struct kms_callback_data callback_data = {0};
+      mongoc_client_encryption_opts_set_kms_credential_provider_callback (
+         opts, _kms_callback, &callback_data);
+      BSON_ASSERT (callback_data.value == 0);
+
+      bson_error_t error;
+      mongoc_client_encryption_t *enc =
+         mongoc_client_encryption_new (opts, &error);
+      ASSERT_OR_PRINT (enc, error);
+
+      bson_value_t keyid;
+
+      {
+         mongoc_client_encryption_create_datakey (
+            enc, "local", dk_opts, &keyid, &error);
+
+         // The callback will have set a value when it was called
+         BSON_ASSERT (callback_data.value == 42);
+
+         // But we still get an error, because we didn't fill in 'local'
+         ASSERT_ERROR_CONTAINS (error,
+                                MONGOC_ERROR_CLIENT_SIDE_ENCRYPTION,
+                                1,
+                                "no kms provider set");
+      }
+
+      {
+         // Now actually provide a key
+         callback_data.provide_creds = true;
+         ASSERT_OR_PRINT (mongoc_client_encryption_create_datakey (
+                             enc, "local", dk_opts, &keyid, &error),
+                          error);
+
+         // The callback will have set a value when it was called
+         BSON_ASSERT (callback_data.value == 42);
+         bson_value_destroy (&keyid);
+      }
+
+      // Clear the value and tell the callback to set its own error
+      callback_data.value = 0;
+      callback_data.set_error =
+         "This is the error that should appear from the callback";
+
+      {
+         mongoc_client_encryption_create_datakey (
+            enc, "local", dk_opts, &keyid, &error);
+         // It was called again:
+         BSON_ASSERT (callback_data.value == 42);
+
+         // This time the callback provided an error
+         ASSERT_ERROR_CONTAINS (
+            error,
+            MONGOC_ERROR_CLIENT_SIDE_ENCRYPTION,
+            1729,
+            "This is the error that should appear from the callback");
+      }
+
+      mongoc_client_encryption_destroy (enc);
+   }
+
+   mongoc_client_encryption_datakey_opts_destroy (dk_opts);
+   mongoc_client_encryption_opts_destroy (opts);
+   mongoc_client_destroy (cl);
+}
+
+static void
+_test_auto_aws (bool should_succeed)
+{
+   // Datakey options for AWS
+   mongoc_client_encryption_datakey_opts_t *dk_opts =
+      mongoc_client_encryption_datakey_opts_new ();
+   mongoc_client_encryption_datakey_opts_set_masterkey (
+      dk_opts,
+      tmp_bson ("{ 'region': 'us-east-1', 'key': "
+                "'arn:aws:kms:us-east-1:579766882180:key/"
+                "89fcc2c4-08b0-4bd9-9f25-e30687b580d0' }"));
+
+   // Create a client encryption object
+   mongoc_client_encryption_opts_t *opts = mongoc_client_encryption_opts_new ();
+   mongoc_client_t *cl = test_framework_new_default_client ();
+   mongoc_client_encryption_opts_set_keyvault_client (opts, cl);
+
+   // Given it an on-demand 'aws' provider
+   bson_t *empty_aws = tmp_bson ("{'aws': {}}");
+   mongoc_client_encryption_opts_set_kms_providers (opts, empty_aws);
+   mongoc_client_encryption_opts_set_keyvault_namespace (
+      opts, "testing", "testing");
+
+   {
+      // Attempting to create a key from 'aws' will require credentials in the
+      // environment immediately. Create a client encryption object for it.
+      bson_error_t error;
+      mongoc_client_encryption_t *enc =
+         mongoc_client_encryption_new (opts, &error);
+      ASSERT_OR_PRINT (enc, error);
+
+      bson_value_t keyid;
+      mongoc_client_encryption_create_datakey (
+         enc, "aws", dk_opts, &keyid, &error);
+      mongoc_client_encryption_destroy (enc);
+
+      if (should_succeed) {
+         bson_value_destroy (&keyid);
+         ASSERT_OR_PRINT (error.code == 0, error);
+      } else {
+         // We should encounter an error while attempting to connect to the EC2
+         // metadata server.
+         ASSERT_ERROR_CONTAINS (
+            error, MONGOC_ERROR_CLIENT, MONGOC_ERROR_CLIENT_AUTHENTICATE, "");
+      }
+   }
+
+   mongoc_client_encryption_datakey_opts_destroy (dk_opts);
+   mongoc_client_encryption_opts_destroy (opts);
+   mongoc_client_destroy (cl);
+}
+
+static void
+test_auto_aws_fail (void *unused)
+{
+   BSON_UNUSED (unused);
+   _test_auto_aws (false);
+}
+
+static void
+test_auto_aws_succeed (void *unused)
+{
+   BSON_UNUSED (unused);
+   _test_auto_aws (true);
+}
+
+static int
+_have_aws_creds_env (void *unused)
+{
+   BSON_UNUSED (unused);
+
+   // State variable:
+   //    Zero: Haven't checked yet
+   //    One: We have AWS creds
+   //    Two = We do not have AWS creds
+   static int creds_check_state = 0;
+   if (creds_check_state == 0) {
+      // We need to do a check
+      _mongoc_aws_credentials_t creds = {0};
+      bson_error_t error;
+      bool got_creds = _mongoc_aws_credentials_obtain (NULL, &creds, &error);
+      _mongoc_aws_credentials_cleanup (&creds);
+      if (got_creds) {
+         creds_check_state = 1;
+      } else {
+         creds_check_state = 2;
+      }
+   }
+   return creds_check_state == 1;
+}
+
+static int
+_not_have_aws_creds_env (void *unused)
+{
+   return !_have_aws_creds_env (unused);
+}
+
+void
+test_client_side_encryption_install (TestSuite *suite)
+{
    install_json_test_suite_with_check (
       suite,
       JSON_DIR,
@@ -4358,8 +5377,9 @@
    /* Prose tests from the spec. */
    TestSuite_AddFull (
       suite,
-      "/client_side_encryption/create_key_with_custom_key_material",
-      test_create_key_with_custom_key_material,
+      "/client_side_encryption/create_datakey_with_custom_key_material",
+      "",
+      test_create_datakey_with_custom_key_material,
       NULL,
       NULL,
       test_framework_skip_if_no_client_side_encryption,
@@ -4441,11 +5461,22 @@
    TestSuite_AddFull (suite,
                       "/client_side_encryption/bypass_spawning_mongocryptd/"
                       "bypassQueryAnalysis",
+                      "",
                       test_bypass_spawning_via_bypassQueryAnalysis,
                       NULL,
                       NULL,
                       test_framework_skip_if_no_client_side_encryption,
                       test_framework_skip_if_max_wire_version_less_than_8);
+   TestSuite_AddFull (suite,
+                      "/client_side_encryption/bypass_spawning_mongocryptd/"
+                      "cryptSharedLibRequired",
+                      "",
+                      test_bypass_spawning_via_cryptSharedLibRequired,
+                      NULL,
+                      NULL,
+                      test_framework_skip_if_no_client_side_encryption,
+                      test_framework_skip_if_max_wire_version_less_than_8,
+                      _skip_if_no_crypt_shared);
    TestSuite_AddFull (suite,
                       "/client_side_encryption/kms_tls/valid",
                       "",
@@ -4472,11 +5503,21 @@
                       test_framework_skip_if_max_wire_version_less_than_8);
    TestSuite_AddFull (suite,
                       "/client_side_encryption/unique_index_on_keyaltnames",
+                      "",
                       test_unique_index_on_keyaltnames,
                       NULL,
                       NULL,
                       test_framework_skip_if_no_client_side_encryption,
                       test_framework_skip_if_max_wire_version_less_than_8);
+   TestSuite_AddFull (suite,
+                      "/client_side_encryption/prose_test_16",
+                      "",
+                      test_rewrap_with_separate_client_encryption,
+                      NULL,
+                      NULL,
+                      test_framework_skip_if_no_client_side_encryption,
+                      test_framework_skip_if_max_wire_version_less_than_8,
+                      test_framework_skip_if_slow);
 
    /* Other, C driver specific, tests. */
    TestSuite_AddFull (suite,
@@ -4520,1200 +5561,6 @@
    TestSuite_AddFull (suite,
                       "/client_side_encryption/kms_tls_options/extra_rejected",
                       "",
-=======
-   decryption_events_fixture *def =
-      (decryption_events_fixture *) mongoc_apm_command_succeeded_get_context (
-         event);
-   /* Only match the 'aggregate' command. */
-   if (0 != strcmp (mongoc_apm_command_succeeded_get_command_name (event),
-                    "aggregate")) {
-      return;
-   }
-   ASSERT_CMPSTR (def->aggEvent.gotType, "none");
-   def->aggEvent.gotType = "succeeded";
-   def->aggEvent.gotSucceededReply =
-      bson_copy (mongoc_apm_command_succeeded_get_reply (event));
-}
-
-static void
-decryption_events_failed_cb (const mongoc_apm_command_failed_t *event)
-{
-   decryption_events_fixture *def =
-      (decryption_events_fixture *) mongoc_apm_command_failed_get_context (
-         event);
-
-   /* Only match the 'aggregate' command. */
-   if (0 != strcmp (mongoc_apm_command_failed_get_command_name (event),
-                    "aggregate")) {
-      return;
-   }
-   ASSERT_CMPSTR (def->aggEvent.gotType, "none");
-   def->aggEvent.gotType = "failed";
-   mongoc_apm_command_failed_get_error (event, &def->aggEvent.gotFailedError);
-}
-
-decryption_events_fixture *
-decryption_events_setup (void)
-{
-   decryption_events_fixture *def = (decryption_events_fixture *) bson_malloc0 (
-      sizeof (decryption_events_fixture));
-   mongoc_client_encryption_t *clientEncryption;
-   bson_value_t keyID;
-
-   def->setupClient = test_framework_new_default_client ();
-   def->aggEvent.gotType = "none";
-
-   /* Drop and create the collection ``db.decryption_events`` */
-   {
-      mongoc_collection_t *coll = mongoc_client_get_collection (
-         def->setupClient, "db", "decryption_events");
-      bson_error_t error;
-
-      if (!mongoc_collection_drop (coll, &error)) {
-         if (error.code != MONGOC_SERVER_ERR_NS_NOT_FOUND) {
-            test_error ("unexpected error in drop: %s", error.message);
-         }
-      }
-      mongoc_collection_destroy (coll);
-   }
-
-   /* Create a ClientEncryption object */
-   {
-      mongoc_client_encryption_opts_t *ceOpts =
-         mongoc_client_encryption_opts_new ();
-      bson_t *kms_providers = _make_local_kms_provider (NULL);
-      bson_error_t error;
-
-      mongoc_client_encryption_opts_set_keyvault_client (ceOpts,
-                                                         def->setupClient);
-      mongoc_client_encryption_opts_set_keyvault_namespace (
-         ceOpts, "keyvault", "datakeys");
-      mongoc_client_encryption_opts_set_kms_providers (ceOpts, kms_providers);
-
-      clientEncryption = mongoc_client_encryption_new (ceOpts, &error);
-      ASSERT_OR_PRINT (clientEncryption, error);
-
-      bson_destroy (kms_providers);
-      mongoc_client_encryption_opts_destroy (ceOpts);
-   }
-
-   /* Create a data key. */
-   {
-      mongoc_client_encryption_datakey_opts_t *dkOpts;
-      bson_error_t error;
-      bool res;
-
-      dkOpts = mongoc_client_encryption_datakey_opts_new ();
-
-      res = mongoc_client_encryption_create_datakey (
-         clientEncryption, "local", dkOpts, &keyID, &error);
-      ASSERT_OR_PRINT (res, error);
-
-      mongoc_client_encryption_datakey_opts_destroy (dkOpts);
-   }
-
-   /* Create a valid ciphertext. */
-   {
-      mongoc_client_encryption_encrypt_opts_t *eOpts;
-      bson_error_t error;
-      bson_value_t plaintext;
-
-      eOpts = mongoc_client_encryption_encrypt_opts_new ();
-      plaintext.value_type = BSON_TYPE_UTF8;
-      plaintext.value.v_utf8.str = "hello";
-      plaintext.value.v_utf8.len = strlen (plaintext.value.v_utf8.str);
-
-      mongoc_client_encryption_encrypt_opts_set_algorithm (
-         eOpts, MONGOC_AEAD_AES_256_CBC_HMAC_SHA_512_DETERMINISTIC);
-      mongoc_client_encryption_encrypt_opts_set_keyid (eOpts, &keyID);
-
-      ASSERT_OR_PRINT (
-         mongoc_client_encryption_encrypt (
-            clientEncryption, &plaintext, eOpts, &def->ciphertext, &error),
-         error);
-
-      mongoc_client_encryption_encrypt_opts_destroy (eOpts);
-   }
-
-   /* Create a malformed ciphertext. */
-   {
-      bson_value_copy (&def->ciphertext, &def->malformedCiphertext);
-      ASSERT (def->ciphertext.value_type == BSON_TYPE_BINARY);
-      /* Change the last data byte to make malformed. The last data byte is
-       * part of the HMAC tag. */
-      def->malformedCiphertext.value.v_binary
-         .data[def->malformedCiphertext.value.v_binary.data_len - 1]++;
-   }
-
-   /* Create a MongoClient with automatic decryption. */
-   {
-      mongoc_auto_encryption_opts_t *aeOpts =
-         mongoc_auto_encryption_opts_new ();
-      bson_t *kms_providers = _make_local_kms_provider (NULL);
-      bson_error_t error;
-      mongoc_uri_t *uri;
-
-      mongoc_auto_encryption_opts_set_keyvault_namespace (
-         aeOpts, "keyvault", "datakeys");
-      mongoc_auto_encryption_opts_set_kms_providers (aeOpts, kms_providers);
-      uri = test_framework_get_uri ();
-      /* disable retryable reads so only one event is emitted on failure. */
-      mongoc_uri_set_option_as_bool (uri, MONGOC_URI_RETRYREADS, false);
-      def->encryptedClient =
-         test_framework_client_new_from_uri (uri, NULL /* api */);
-      test_framework_set_ssl_opts (def->encryptedClient);
-
-      ASSERT (mongoc_client_set_error_api (def->encryptedClient,
-                                           MONGOC_ERROR_API_VERSION_2));
-      ASSERT_OR_PRINT (mongoc_client_enable_auto_encryption (
-                          def->encryptedClient, aeOpts, &error),
-                       error);
-
-      def->encryptedColl = mongoc_client_get_collection (
-         def->encryptedClient, "db", "decryption_events");
-
-      bson_destroy (kms_providers);
-      mongoc_auto_encryption_opts_destroy (aeOpts);
-      mongoc_uri_destroy (uri);
-   }
-
-   /* Monitor for CommandSucceeded and CommandFailed events. */
-   {
-      mongoc_apm_callbacks_t *cbs = mongoc_apm_callbacks_new ();
-      mongoc_apm_set_command_succeeded_cb (cbs, decryption_events_succeeded_cb);
-      mongoc_apm_set_command_failed_cb (cbs, decryption_events_failed_cb);
-      mongoc_client_set_apm_callbacks (def->encryptedClient, cbs, def);
-      mongoc_apm_callbacks_destroy (cbs);
-   }
-
-   mongoc_client_encryption_destroy (clientEncryption);
-   bson_value_destroy (&keyID);
-   return def;
-}
-
-static void
-decryption_events_fixture_destroy (decryption_events_fixture *def)
-{
-   mongoc_client_destroy (def->setupClient);
-   mongoc_client_destroy (def->encryptedClient);
-   mongoc_collection_destroy (def->encryptedColl);
-   bson_value_destroy (&def->ciphertext);
-   bson_value_destroy (&def->malformedCiphertext);
-   bson_destroy (def->aggEvent.gotSucceededReply);
-   bson_free (def);
-}
-
-/* Prose test 14: Case 1: Command Error */
-/* test_decryption_events_command_error is a regression test for CDRIVER-4401.
- * Send a command on an encrypted client resulting in a { 'ok': 0 } reply.
- * Expect an error returned and a CommandFailed event to be emitted. */
-static void
-test_decryption_events_case1 (void *unused)
-{
-   bool got;
-   bson_error_t error;
-   decryption_events_fixture *def = decryption_events_setup ();
-   const bson_t *found;
-   mongoc_cursor_t *cursor;
-
-   BSON_UNUSED (unused);
-
-   got = mongoc_client_command_simple (
-      def->setupClient,
-      "admin",
-      tmp_bson ("{'configureFailPoint': 'failCommand', 'mode': {'times': 1}, "
-                "'data': {'errorCode': 123, 'failCommands': ['aggregate']}}"),
-      NULL /* read prefs */,
-      NULL /* reply */,
-      &error);
-   ASSERT_OR_PRINT (got, error);
-
-   cursor = mongoc_collection_aggregate (def->encryptedColl,
-                                         MONGOC_QUERY_NONE,
-                                         tmp_bson ("{}"),
-                                         NULL /* opts */,
-                                         NULL /* read prefs */);
-
-   got = mongoc_cursor_next (cursor, &found);
-   ASSERT_WITH_MSG (!got,
-                    "Expected error in mongoc_cursor_next, but got success");
-
-   ASSERT (mongoc_cursor_error (cursor, &error));
-
-   ASSERT_ERROR_CONTAINS (error, MONGOC_ERROR_SERVER, 123, "failpoint");
-
-   ASSERT_CMPSTR (def->aggEvent.gotType, "failed");
-   ASSERT_ERROR_CONTAINS (
-      def->aggEvent.gotFailedError, MONGOC_ERROR_SERVER, 123, "failpoint");
-   ASSERT (!got);
-   mongoc_cursor_destroy (cursor);
-   decryption_events_fixture_destroy (def);
-}
-
-/* Prose test 14: Case 2: Network Error */
-/* test_decryption_events_network_error is a regression test for CDRIVER-4401.
- * Send a command on an encrypted client resulting in a network error.
- * Expect an error returned and a CommandFailed event to be emitted. */
-static void
-test_decryption_events_case2 (void *unused)
-
-{
-   bool got;
-   bson_error_t error;
-   decryption_events_fixture *def = decryption_events_setup ();
-   const bson_t *found;
-   mongoc_cursor_t *cursor;
-
-   BSON_UNUSED (unused);
-
-   got = mongoc_client_command_simple (
-      def->setupClient,
-      "admin",
-      tmp_bson ("{'configureFailPoint': 'failCommand', 'mode': {'times': 1}, "
-                "'data': {'errorCode': 123, 'closeConnection': true, "
-                "'failCommands': ['aggregate']}}"),
-      NULL /* read prefs */,
-      NULL /* reply */,
-      &error);
-   ASSERT_OR_PRINT (got, error);
-
-   cursor = mongoc_collection_aggregate (def->encryptedColl,
-                                         MONGOC_QUERY_NONE,
-                                         tmp_bson ("{}"),
-                                         NULL /* opts */,
-                                         NULL /* read prefs */);
-   got = mongoc_cursor_next (cursor, &found);
-   ASSERT_WITH_MSG (!got,
-                    "Expected error in mongoc_cursor_next, but got success");
-   ASSERT (mongoc_cursor_error (cursor, &error));
-   ASSERT_ERROR_CONTAINS (
-      error, MONGOC_ERROR_STREAM, MONGOC_ERROR_STREAM_SOCKET, "socket error");
-
-   ASSERT_CMPSTR (def->aggEvent.gotType, "failed");
-   ASSERT_ERROR_CONTAINS (def->aggEvent.gotFailedError,
-                          MONGOC_ERROR_STREAM,
-                          MONGOC_ERROR_STREAM_SOCKET,
-                          "socket error");
-   ASSERT (!got);
-   mongoc_cursor_destroy (cursor);
-   decryption_events_fixture_destroy (def);
-}
-
-/* Prose test 14: Case 3: Decrypt Error. */
-/* test_decryption_events_decrypt_error is a regression test for CDRIVER-4401.
- * Decrypt a reply with a malformed ciphertext.
- * Expect an error returned and a CommandSucceeded event to be emitted with
- * ciphertext. */
-static void
-test_decryption_events_case3 (void *unused)
-{
-   bool got;
-   bson_error_t error;
-   decryption_events_fixture *def = decryption_events_setup ();
-   bson_t to_insert = BSON_INITIALIZER;
-   const bson_t *found;
-   mongoc_cursor_t *cursor;
-
-   BSON_UNUSED (unused);
-
-   BSON_APPEND_VALUE (&to_insert, "encrypted", &def->malformedCiphertext);
-
-   got = mongoc_collection_insert_one (def->encryptedColl,
-                                       &to_insert,
-                                       NULL /* opts */,
-                                       NULL /* reply */,
-                                       &error);
-   ASSERT_OR_PRINT (got, error);
-
-   cursor = mongoc_collection_aggregate (def->encryptedColl,
-                                         MONGOC_QUERY_NONE,
-                                         tmp_bson ("{}"),
-                                         NULL /* opts */,
-                                         NULL /* read prefs */);
-   got = mongoc_cursor_next (cursor, &found);
-   ASSERT_WITH_MSG (!got,
-                    "Expected error in mongoc_cursor_next, but got success");
-
-   ASSERT (mongoc_cursor_error (cursor, &error));
-
-   ASSERT_ERROR_CONTAINS (
-      error, MONGOC_ERROR_CLIENT_SIDE_ENCRYPTION, 1, "HMAC validation failure");
-
-   ASSERT_CMPSTR (def->aggEvent.gotType, "succeeded");
-   ASSERT_MATCH (def->aggEvent.gotSucceededReply,
-                 "{ 'cursor' : { 'firstBatch' : [ { 'encrypted': { "
-                 "'$$type': 'binData' }} ] } }");
-
-   mongoc_cursor_destroy (cursor);
-   bson_destroy (&to_insert);
-   decryption_events_fixture_destroy (def);
-}
-
-/* Prose test 14: Case 4: Decrypt Success. */
-/* test_decryption_events_decrypt_success is a regression test for CDRIVER-4401.
- * Decrypt a reply with a valid ciphertext.
- * Expect a successful return and a CommandSucceeded event to be emitted with
- * ciphertext. */
-static void
-test_decryption_events_case4 (void *unused)
-{
-   bool got;
-   bson_error_t error;
-   decryption_events_fixture *def = decryption_events_setup ();
-   bson_t to_insert = BSON_INITIALIZER;
-   const bson_t *found;
-   mongoc_cursor_t *cursor;
-
-   BSON_UNUSED (unused);
-
-   BSON_APPEND_VALUE (&to_insert, "encrypted", &def->ciphertext);
-
-   got = mongoc_collection_insert_one (def->encryptedColl,
-                                       &to_insert,
-                                       NULL /* opts */,
-                                       NULL /* reply */,
-                                       &error);
-   ASSERT_OR_PRINT (got, error);
-
-   cursor = mongoc_collection_aggregate (def->encryptedColl,
-                                         MONGOC_QUERY_NONE,
-                                         tmp_bson ("{}"),
-                                         NULL /* opts */,
-                                         NULL /* read prefs */);
-   got = mongoc_cursor_next (cursor, &found);
-   ASSERT_OR_PRINT (!mongoc_cursor_error (cursor, &error), error);
-   ASSERT (got);
-
-   ASSERT_CMPSTR (def->aggEvent.gotType, "succeeded");
-
-   ASSERT_MATCH (def->aggEvent.gotSucceededReply,
-                 "{ 'cursor' : { 'firstBatch' : [ { 'encrypted': { "
-                 "'$$type': 'binData' }} ] } }");
-
-   mongoc_cursor_destroy (cursor);
-   bson_destroy (&to_insert);
-   decryption_events_fixture_destroy (def);
-}
-
-static void
-_test_rewrap_with_separate_client_encryption (const char *src_provider,
-                                              const char *dst_provider)
-{
-   mongoc_uri_t *const uri = test_framework_get_uri ();
-   mongoc_client_encryption_opts_t *const ce_opts =
-      mongoc_client_encryption_opts_new ();
-   mongoc_client_t *const src_client =
-      test_framework_client_new_from_uri (uri, NULL);
-   mongoc_client_t *const dst_client =
-      test_framework_client_new_from_uri (uri, NULL);
-
-   bson_error_t error = {0};
-   bson_value_t keyid = {0};
-
-   BSON_ASSERT (uri);
-   BSON_ASSERT (ce_opts);
-   BSON_ASSERT (src_client);
-   BSON_ASSERT (dst_client);
-
-   test_framework_set_ssl_opts (src_client);
-   test_framework_set_ssl_opts (dst_client);
-
-   {
-      mongoc_client_encryption_opts_set_keyvault_client (ce_opts, src_client);
-      mongoc_client_encryption_opts_set_keyvault_namespace (
-         ce_opts, "keyvault", "datakeys");
-
-      {
-         bson_t *const kms_providers = _make_kms_providers (true, true);
-         BSON_ASSERT (kms_providers);
-         mongoc_client_encryption_opts_set_kms_providers (ce_opts,
-                                                          kms_providers);
-         bson_destroy (kms_providers);
-      }
-
-      {
-         bson_t *const tls_opts = _make_tls_opts ();
-         BSON_ASSERT (tls_opts);
-         mongoc_client_encryption_opts_set_tls_opts (ce_opts, tls_opts);
-         bson_destroy (tls_opts);
-      }
-   }
-
-
-   // 1. Drop the collection keyvault.datakeys.
-   {
-      mongoc_collection_t *datakeys =
-         mongoc_client_get_collection (src_client, "keyvault", "datakeys");
-      ASSERT (datakeys);
-      (void) mongoc_collection_drop (datakeys, NULL);
-      mongoc_collection_destroy (datakeys);
-   }
-
-   // 2. Create a ClientEncryption object named clientEncryption1 with these
-   // options: (see ce_opts).
-   mongoc_client_encryption_t *clientEncryption1 =
-      mongoc_client_encryption_new (ce_opts, &error);
-   ASSERT_OR_PRINT (clientEncryption1, error);
-
-   // 3. Call clientEncryption1.createDataKey with srcProvider and these
-   // options: (see below).
-   {
-      mongoc_client_encryption_datakey_opts_t *dk_opts =
-         mongoc_client_encryption_datakey_opts_new ();
-
-      {
-         bson_t *const src_masterkey = _make_kms_masterkey (src_provider);
-         BSON_ASSERT (src_masterkey);
-         mongoc_client_encryption_datakey_opts_set_masterkey (dk_opts,
-                                                              src_masterkey);
-         bson_destroy (src_masterkey);
-      }
-
-      ASSERT_OR_PRINT (
-         mongoc_client_encryption_create_datakey (
-            clientEncryption1, src_provider, dk_opts, &keyid, &error),
-         error);
-
-      mongoc_client_encryption_datakey_opts_destroy (dk_opts);
-   }
-
-   bson_value_t ciphertext = {0};
-
-   // 4. Call clientEncryption1.encrypt with the value "test" and these options:
-   // (see below).
-   {
-      char message[] = "test";
-
-      bson_value_t bson_value;
-
-      bson_value.value_type = BSON_TYPE_UTF8;
-      bson_value.value.v_utf8.str = message;
-      bson_value.value.v_utf8.len =
-         (uint32_t) strlen (bson_value.value.v_utf8.str);
-
-      mongoc_client_encryption_encrypt_opts_t *const e_opts =
-         mongoc_client_encryption_encrypt_opts_new ();
-      mongoc_client_encryption_encrypt_opts_set_keyid (e_opts, &keyid);
-      mongoc_client_encryption_encrypt_opts_set_algorithm (
-         e_opts, MONGOC_AEAD_AES_256_CBC_HMAC_SHA_512_DETERMINISTIC);
-      ASSERT_OR_PRINT (
-         mongoc_client_encryption_encrypt (
-            clientEncryption1, &bson_value, e_opts, &ciphertext, &error),
-         error);
-      mongoc_client_encryption_encrypt_opts_destroy (e_opts);
-   }
-
-   // 5. Create a ClientEncryption object named clientEncryption2 with these
-   // options: (see ce_opts).
-   mongoc_client_encryption_t *clientEncryption2 =
-      mongoc_client_encryption_new (ce_opts, &error);
-   ASSERT_OR_PRINT (clientEncryption2, error);
-
-   mongoc_client_encryption_rewrap_many_datakey_result_t *const result =
-      mongoc_client_encryption_rewrap_many_datakey_result_new ();
-   BSON_ASSERT (result);
-
-   // 6. Call clientEncryption2.rewrapManyDataKey with an empty filter and these
-   // options: (see below).
-   {
-      {
-         bson_t *const dst_masterkey = _make_kms_masterkey (dst_provider);
-         BSON_ASSERT (dst_masterkey);
-         ASSERT_OR_PRINT (
-            mongoc_client_encryption_rewrap_many_datakey (clientEncryption2,
-                                                          NULL,
-                                                          dst_provider,
-                                                          dst_masterkey,
-                                                          result,
-                                                          &error),
-            error);
-         bson_destroy (dst_masterkey);
-      }
-
-      // Assert that the returned
-      // RewrapManyDataKeyResult.bulkWriteResult.modifiedCount is 1.
-      const bson_t *const bulk_write_result =
-         mongoc_client_encryption_rewrap_many_datakey_result_get_bulk_write_result (
-            result);
-      ASSERT (bulk_write_result);
-      ASSERT_WITH_MSG (
-         match_bson (bulk_write_result, tmp_bson ("{'nModified': 1}"), false),
-         "'%s' does not match expected value",
-         tmp_json (bulk_write_result));
-   }
-
-   // 7. Call clientEncryption1.decrypt with the ciphertext. Assert the return
-   // value is "test".
-   {
-      bson_value_t decrypted = {0};
-
-      ASSERT (mongoc_client_encryption_decrypt (
-         clientEncryption1, &ciphertext, &decrypted, &error));
-
-      ASSERT (decrypted.value_type == BSON_TYPE_UTF8);
-      ASSERT (decrypted.value.v_utf8.len != 0u);
-      ASSERT_CMPSTR (decrypted.value.v_utf8.str, "test");
-
-      bson_value_destroy (&decrypted);
-   }
-
-   // 8. Call clientEncryption2.decrypt with the ciphertext. Assert the return
-   // value is "test".
-   {
-      bson_value_t decrypted = {0};
-
-      ASSERT (mongoc_client_encryption_decrypt (
-         clientEncryption2, &ciphertext, &decrypted, &error));
-
-      ASSERT (decrypted.value_type == BSON_TYPE_UTF8);
-      ASSERT (decrypted.value.v_utf8.len != 0u);
-      ASSERT_CMPSTR (decrypted.value.v_utf8.str, "test");
-
-      bson_value_destroy (&decrypted);
-   }
-
-   mongoc_client_encryption_rewrap_many_datakey_result_destroy (result);
-   mongoc_client_encryption_destroy (clientEncryption2);
-   bson_value_destroy (&ciphertext);
-   bson_value_destroy (&keyid);
-   mongoc_client_encryption_destroy (clientEncryption1);
-   mongoc_client_encryption_opts_destroy (ce_opts);
-   mongoc_uri_destroy (uri);
-   mongoc_client_destroy (dst_client);
-   mongoc_client_destroy (src_client);
-}
-
-/* Prose Test 16: Rewrap with separate ClientEncryption */
-static void
-test_rewrap_with_separate_client_encryption (void *unused)
-{
-   BSON_UNUSED (unused);
-
-   const char *const providers[] = {"aws", "azure", "gcp", "kmip", "local"};
-   const size_t providers_len = sizeof (providers) / sizeof (*providers);
-
-   for (size_t src_idx = 0u; src_idx < providers_len; ++src_idx) {
-      for (size_t dst_idx = 0u; dst_idx < providers_len; ++dst_idx) {
-         const char *const src = providers[src_idx];
-         const char *const dst = providers[dst_idx];
-
-         if (test_suite_debug_output ()) {
-            printf ("  - %s -> %s\n", src, dst);
-            fflush (stdout);
-         }
-
-         _test_rewrap_with_separate_client_encryption (src, dst);
-      }
-   }
-}
-
-/* test_qe_docs_example tests the documentation example requested in
- * CDRIVER-4379. */
-static void
-test_qe_docs_example (void *unused)
-{
-   bson_error_t error;
-   mongoc_client_t *const client = test_framework_new_default_client ();
-   bson_t *const kmsProviders =
-      _make_kms_providers (false /* with aws */, true /* with local */);
-   bson_value_t key1ID;
-   bson_value_t key2ID;
-   bson_t *encryptedFieldsMap;
-   mongoc_client_t *encryptedClient;
-   mongoc_collection_t *encryptedColl;
-
-   BSON_UNUSED (unused);
-
-   /* Drop data from prior test runs. */
-   {
-      mongoc_database_t *db;
-      mongoc_collection_t *coll;
-
-      coll = mongoc_client_get_collection (client, "keyvault", "datakeys");
-      if (!mongoc_collection_drop (coll, &error)) {
-         bool ignored_error = NULL != strstr (error.message, "ns not found");
-         ASSERT_OR_PRINT (ignored_error, error);
-      }
-      mongoc_collection_destroy (coll);
-
-      db = mongoc_client_get_database (client, "docsExamples");
-      ASSERT_OR_PRINT (mongoc_database_drop (db, &error), error);
-      mongoc_database_destroy (db);
-   }
-
-   /* Create two data keys. */
-   {
-      mongoc_client_encryption_opts_t *ceOpts;
-      mongoc_client_encryption_t *ce;
-      mongoc_client_encryption_datakey_opts_t *dkOpts;
-
-      ceOpts = mongoc_client_encryption_opts_new ();
-      mongoc_client_encryption_opts_set_kms_providers (ceOpts, kmsProviders);
-      mongoc_client_encryption_opts_set_keyvault_namespace (
-         ceOpts, "keyvault", "datakeys");
-      mongoc_client_encryption_opts_set_keyvault_client (ceOpts, client);
-      ce = mongoc_client_encryption_new (ceOpts, &error);
-      ASSERT_OR_PRINT (ce, error);
-
-      dkOpts = mongoc_client_encryption_datakey_opts_new ();
-      ASSERT_OR_PRINT (mongoc_client_encryption_create_datakey (
-                          ce, "local", dkOpts, &key1ID, &error),
-                       error);
-      ASSERT_OR_PRINT (mongoc_client_encryption_create_datakey (
-                          ce, "local", dkOpts, &key2ID, &error),
-                       error);
-
-      mongoc_client_encryption_datakey_opts_destroy (dkOpts);
-      mongoc_client_encryption_destroy (ce);
-      mongoc_client_encryption_opts_destroy (ceOpts);
-   }
-
-   /* Create an encryptedFieldsMap. */
-   /* clang-format off */
-   encryptedFieldsMap = BCON_NEW (
-      "docsExamples.encrypted", "{",
-         "fields", "[",
-            "{",
-               "path", "encryptedIndexed",
-               "bsonType", "string",
-               "keyId", BCON_BIN (key1ID.value.v_binary.subtype,
-                                  key1ID.value.v_binary.data,
-                                  key1ID.value.v_binary.data_len),
-               "queries", "[", "{", "queryType", "equality", "}", "]",
-            "}",
-            "{",
-               "path", "encryptedUnindexed",
-               "bsonType", "string",
-               "keyId", BCON_BIN (key2ID.value.v_binary.subtype,
-                                  key2ID.value.v_binary.data,
-                                  key2ID.value.v_binary.data_len),
-            "}",
-         "]",
-      "}"
-   );
-   /* clang-format on */
-
-   /* Create an Queryable Encryption collection. */
-   {
-      mongoc_auto_encryption_opts_t *aeOpts;
-      mongoc_database_t *db;
-
-      encryptedClient = test_framework_new_default_client ();
-      aeOpts = mongoc_auto_encryption_opts_new ();
-      mongoc_auto_encryption_opts_set_kms_providers (aeOpts, kmsProviders);
-      mongoc_auto_encryption_opts_set_keyvault_namespace (
-         aeOpts, "keyvault", "datakeys");
-      mongoc_auto_encryption_opts_set_encrypted_fields_map (aeOpts,
-                                                            encryptedFieldsMap);
-      ASSERT_OR_PRINT (
-         mongoc_client_enable_auto_encryption (encryptedClient, aeOpts, &error),
-         error);
-      /* Create the Queryable Encryption collection docsExample.encrypted. */
-      db = mongoc_client_get_database (encryptedClient, "docsExamples");
-      /* Because docsExample.encrypted is in encryptedFieldsMap, it is created
-       * with Queryable Encryption support. */
-      encryptedColl = mongoc_database_create_collection (
-         db, "encrypted", NULL /* opts */, &error);
-      ASSERT_OR_PRINT (encryptedColl, error);
-
-      mongoc_database_destroy (db);
-      mongoc_auto_encryption_opts_destroy (aeOpts);
-   }
-
-   /* Auto encrypt an insert and find. */
-   {
-      /* Encrypt an insert. */
-      bson_t *to_insert;
-      bson_t *filter;
-      const bson_t *got;
-      mongoc_cursor_t *cursor;
-      bool found;
-      bson_iter_t iter;
-
-      to_insert = BCON_NEW ("_id",
-                            BCON_INT32 (1),
-                            "encryptedIndexed",
-                            "indexedValue",
-                            "encryptedUnindexed",
-                            "unindexedValue");
-
-      ASSERT_OR_PRINT (mongoc_collection_insert_one (encryptedColl,
-                                                     to_insert,
-                                                     NULL /* opts */,
-                                                     NULL /* reply */,
-                                                     &error),
-                       error);
-
-      filter = BCON_NEW ("encryptedIndexed", "indexedValue");
-      cursor = mongoc_collection_find_with_opts (
-         encryptedColl, filter, NULL /* opts */, NULL /* read prefs */);
-      found = mongoc_cursor_next (cursor, &got);
-      ASSERT_OR_PRINT (!mongoc_cursor_error (cursor, &error), error);
-      ASSERT (found);
-      ASSERT (bson_iter_init_find (&iter, got, "encryptedIndexed"));
-      ASSERT (BSON_ITER_HOLDS_UTF8 (&iter));
-      ASSERT_CMPSTR (bson_iter_utf8 (&iter, NULL /* length */), "indexedValue");
-      ASSERT (bson_iter_init_find (&iter, got, "encryptedUnindexed"));
-      ASSERT (BSON_ITER_HOLDS_UTF8 (&iter));
-      ASSERT_CMPSTR (bson_iter_utf8 (&iter, NULL /* length */),
-                     "unindexedValue");
-
-      mongoc_cursor_destroy (cursor);
-      bson_destroy (filter);
-      bson_destroy (to_insert);
-   }
-
-   /* Find documents without decryption. */
-   {
-      mongoc_collection_t *unencryptedColl;
-      bson_t *filter;
-      const bson_t *got;
-      mongoc_cursor_t *cursor;
-      bool found;
-      bson_iter_t iter;
-
-      unencryptedColl =
-         mongoc_client_get_collection (client, "docsExamples", "encrypted");
-      filter = BCON_NEW ("_id", BCON_INT32 (1));
-      cursor = mongoc_collection_find_with_opts (
-         unencryptedColl, filter, NULL /* opts */, NULL /* read prefs */);
-      found = mongoc_cursor_next (cursor, &got);
-      ASSERT_OR_PRINT (!mongoc_cursor_error (cursor, &error), error);
-      ASSERT (found);
-      ASSERT (bson_iter_init_find (&iter, got, "encryptedIndexed"));
-      ASSERT (BSON_ITER_HOLDS_BINARY (&iter));
-      ASSERT (bson_iter_init_find (&iter, got, "encryptedUnindexed"));
-      ASSERT (BSON_ITER_HOLDS_BINARY (&iter));
-
-      mongoc_cursor_destroy (cursor);
-      bson_destroy (filter);
-      mongoc_collection_destroy (unencryptedColl);
-   }
-
-   mongoc_collection_destroy (encryptedColl);
-   mongoc_client_destroy (encryptedClient);
-   bson_destroy (encryptedFieldsMap);
-   bson_value_destroy (&key2ID);
-   bson_value_destroy (&key1ID);
-   bson_destroy (kmsProviders);
-   mongoc_client_destroy (client);
-}
-
-struct kms_callback_data {
-   int value;
-   const char *set_error;
-   bool provide_creds;
-};
-
-static bool
-_kms_callback (void *userdata,
-               const bson_t *params,
-               bson_t *out,
-               bson_error_t *error)
-{
-   struct kms_callback_data *ctx = userdata;
-
-   BSON_UNUSED (params);
-
-   ctx->value = 42;
-   if (ctx->set_error) {
-      bson_set_error (error,
-                      MONGOC_ERROR_CLIENT_SIDE_ENCRYPTION,
-                      1729,
-                      "%s",
-                      ctx->set_error);
-      return false;
-   }
-   if (ctx->provide_creds) {
-      uint8_t keydata[96] = {0};
-      BCON_APPEND (out,
-                   "local",
-                   "{",
-                   "key",
-                   BCON_BIN (BSON_SUBTYPE_BINARY, keydata, sizeof keydata),
-                   "}");
-   }
-   return true;
-}
-
-static void
-test_kms_callback (void *unused)
-{
-   // No interesting datakey options
-   mongoc_client_encryption_datakey_opts_t *dk_opts =
-      mongoc_client_encryption_datakey_opts_new ();
-
-   // Create a client encryption object
-   mongoc_client_encryption_opts_t *opts = mongoc_client_encryption_opts_new ();
-   mongoc_client_t *cl = test_framework_new_default_client ();
-   mongoc_client_encryption_opts_set_keyvault_client (opts, cl);
-
-   BSON_UNUSED (unused);
-
-   // Given it an on-demand 'local' provider
-   bson_t *empty_local = tmp_bson ("{'local': {}}");
-   mongoc_client_encryption_opts_set_kms_providers (opts, empty_local);
-   mongoc_client_encryption_opts_set_keyvault_namespace (
-      opts, "testing", "testing");
-
-   {
-      // Attempting to create a key from 'local' will fail immediately
-      // Create a client encryption object for it.
-      bson_error_t error;
-      mongoc_client_encryption_t *enc =
-         mongoc_client_encryption_new (opts, &error);
-      ASSERT_OR_PRINT (enc, error);
-
-      bson_value_t keyid;
-      mongoc_client_encryption_create_datakey (
-         enc, "local", dk_opts, &keyid, &error);
-      mongoc_client_encryption_destroy (enc);
-
-      ASSERT_ERROR_CONTAINS (
-         error, MONGOC_ERROR_CLIENT_SIDE_ENCRYPTION, 1, "no kms provider set");
-   }
-
-
-   {
-      // Now attach a callback
-      struct kms_callback_data callback_data = {0};
-      mongoc_client_encryption_opts_set_kms_credential_provider_callback (
-         opts, _kms_callback, &callback_data);
-      BSON_ASSERT (callback_data.value == 0);
-
-      bson_error_t error;
-      mongoc_client_encryption_t *enc =
-         mongoc_client_encryption_new (opts, &error);
-      ASSERT_OR_PRINT (enc, error);
-
-      bson_value_t keyid;
-
-      {
-         mongoc_client_encryption_create_datakey (
-            enc, "local", dk_opts, &keyid, &error);
-
-         // The callback will have set a value when it was called
-         BSON_ASSERT (callback_data.value == 42);
-
-         // But we still get an error, because we didn't fill in 'local'
-         ASSERT_ERROR_CONTAINS (error,
-                                MONGOC_ERROR_CLIENT_SIDE_ENCRYPTION,
-                                1,
-                                "no kms provider set");
-      }
-
-      {
-         // Now actually provide a key
-         callback_data.provide_creds = true;
-         ASSERT_OR_PRINT (mongoc_client_encryption_create_datakey (
-                             enc, "local", dk_opts, &keyid, &error),
-                          error);
-
-         // The callback will have set a value when it was called
-         BSON_ASSERT (callback_data.value == 42);
-         bson_value_destroy (&keyid);
-      }
-
-      // Clear the value and tell the callback to set its own error
-      callback_data.value = 0;
-      callback_data.set_error =
-         "This is the error that should appear from the callback";
-
-      {
-         mongoc_client_encryption_create_datakey (
-            enc, "local", dk_opts, &keyid, &error);
-         // It was called again:
-         BSON_ASSERT (callback_data.value == 42);
-
-         // This time the callback provided an error
-         ASSERT_ERROR_CONTAINS (
-            error,
-            MONGOC_ERROR_CLIENT_SIDE_ENCRYPTION,
-            1729,
-            "This is the error that should appear from the callback");
-      }
-
-      mongoc_client_encryption_destroy (enc);
-   }
-
-   mongoc_client_encryption_datakey_opts_destroy (dk_opts);
-   mongoc_client_encryption_opts_destroy (opts);
-   mongoc_client_destroy (cl);
-}
-
-static void
-_test_auto_aws (bool should_succeed)
-{
-   // Datakey options for AWS
-   mongoc_client_encryption_datakey_opts_t *dk_opts =
-      mongoc_client_encryption_datakey_opts_new ();
-   mongoc_client_encryption_datakey_opts_set_masterkey (
-      dk_opts,
-      tmp_bson ("{ 'region': 'us-east-1', 'key': "
-                "'arn:aws:kms:us-east-1:579766882180:key/"
-                "89fcc2c4-08b0-4bd9-9f25-e30687b580d0' }"));
-
-   // Create a client encryption object
-   mongoc_client_encryption_opts_t *opts = mongoc_client_encryption_opts_new ();
-   mongoc_client_t *cl = test_framework_new_default_client ();
-   mongoc_client_encryption_opts_set_keyvault_client (opts, cl);
-
-   // Given it an on-demand 'aws' provider
-   bson_t *empty_aws = tmp_bson ("{'aws': {}}");
-   mongoc_client_encryption_opts_set_kms_providers (opts, empty_aws);
-   mongoc_client_encryption_opts_set_keyvault_namespace (
-      opts, "testing", "testing");
-
-   {
-      // Attempting to create a key from 'aws' will require credentials in the
-      // environment immediately. Create a client encryption object for it.
-      bson_error_t error;
-      mongoc_client_encryption_t *enc =
-         mongoc_client_encryption_new (opts, &error);
-      ASSERT_OR_PRINT (enc, error);
-
-      bson_value_t keyid;
-      mongoc_client_encryption_create_datakey (
-         enc, "aws", dk_opts, &keyid, &error);
-      mongoc_client_encryption_destroy (enc);
-
-      if (should_succeed) {
-         bson_value_destroy (&keyid);
-         ASSERT_OR_PRINT (error.code == 0, error);
-      } else {
-         // We should encounter an error while attempting to connect to the EC2
-         // metadata server.
-         ASSERT_ERROR_CONTAINS (
-            error, MONGOC_ERROR_CLIENT, MONGOC_ERROR_CLIENT_AUTHENTICATE, "");
-      }
-   }
-
-   mongoc_client_encryption_datakey_opts_destroy (dk_opts);
-   mongoc_client_encryption_opts_destroy (opts);
-   mongoc_client_destroy (cl);
-}
-
-static void
-test_auto_aws_fail (void *unused)
-{
-   BSON_UNUSED (unused);
-   _test_auto_aws (false);
-}
-
-static void
-test_auto_aws_succeed (void *unused)
-{
-   BSON_UNUSED (unused);
-   _test_auto_aws (true);
-}
-
-static int
-_have_aws_creds_env (void *unused)
-{
-   BSON_UNUSED (unused);
-
-   // State variable:
-   //    Zero: Haven't checked yet
-   //    One: We have AWS creds
-   //    Two = We do not have AWS creds
-   static int creds_check_state = 0;
-   if (creds_check_state == 0) {
-      // We need to do a check
-      _mongoc_aws_credentials_t creds = {0};
-      bson_error_t error;
-      bool got_creds = _mongoc_aws_credentials_obtain (NULL, &creds, &error);
-      _mongoc_aws_credentials_cleanup (&creds);
-      if (got_creds) {
-         creds_check_state = 1;
-      } else {
-         creds_check_state = 2;
-      }
-   }
-   return creds_check_state == 1;
-}
-
-static int
-_not_have_aws_creds_env (void *unused)
-{
-   return !_have_aws_creds_env (unused);
-}
-
-void
-test_client_side_encryption_install (TestSuite *suite)
-{
-   install_json_test_suite_with_check (
-      suite,
-      JSON_DIR,
-      "client_side_encryption/legacy",
-      test_client_side_encryption_cb,
-      test_framework_skip_if_no_client_side_encryption);
-   /* Prose tests from the spec. */
-   TestSuite_AddFull (
-      suite,
-      "/client_side_encryption/create_datakey_with_custom_key_material",
-      test_create_datakey_with_custom_key_material,
-      NULL,
-      NULL,
-      test_framework_skip_if_no_client_side_encryption,
-      test_framework_skip_if_max_wire_version_less_than_8,
-      test_framework_skip_if_offline /* requires AWS */);
-   TestSuite_AddFull (suite,
-                      "/client_side_encryption/datakey_and_double_encryption",
-                      test_datakey_and_double_encryption,
-                      NULL,
-                      NULL,
-                      test_framework_skip_if_no_client_side_encryption,
-                      test_framework_skip_if_max_wire_version_less_than_8,
-                      test_framework_skip_if_offline /* requires AWS */);
-   TestSuite_AddFull (
-      suite,
-      "/client_side_encryption/external_key_vault",
-      test_external_key_vault,
-      NULL,
-      NULL,
-      test_framework_skip_if_no_client_side_encryption,
-      test_framework_skip_if_max_wire_version_less_than_8,
-      test_framework_skip_if_no_auth /* requires auth for error check */);
-   TestSuite_AddFull (
-      suite,
-      "/client_side_encryption/bson_size_limits_and_batch_splitting",
-      test_bson_size_limits_and_batch_splitting,
-      NULL,
-      NULL,
-      test_framework_skip_if_no_client_side_encryption,
-      test_framework_skip_if_max_wire_version_less_than_8);
-   TestSuite_AddFull (suite,
-                      "/client_side_encryption/views_are_prohibited",
-                      test_views_are_prohibited,
-                      NULL,
-                      NULL,
-                      test_framework_skip_if_no_client_side_encryption,
-                      test_framework_skip_if_max_wire_version_less_than_8);
-   TestSuite_AddFull (suite,
-                      "/client_side_encryption/corpus",
-                      test_corpus,
-                      NULL,
-                      NULL,
-                      test_framework_skip_if_no_client_side_encryption,
-                      test_framework_skip_if_max_wire_version_less_than_8,
-                      test_framework_skip_if_offline /* requires AWS */);
-   TestSuite_AddFull (
-      suite,
-      "/client_side_encryption/custom_endpoint",
-      test_custom_endpoint,
-      NULL,
-      NULL,
-      test_framework_skip_if_no_client_side_encryption,
-      test_framework_skip_if_max_wire_version_less_than_8,
-      test_framework_skip_if_offline /* requires AWS, Azure, and GCP */);
-   TestSuite_AddFull (suite,
-                      "/client_side_encryption/bypass_spawning_mongocryptd/"
-                      "mongocryptdBypassSpawn",
-                      test_bypass_spawning_via_mongocryptdBypassSpawn,
-                      NULL,
-                      NULL,
-                      test_framework_skip_if_no_client_side_encryption,
-                      test_framework_skip_if_max_wire_version_less_than_8);
-   TestSuite_AddFull (suite,
-                      "/client_side_encryption/bypass_spawning_mongocryptd/"
-                      "bypassAutoEncryption",
-                      test_bypass_spawning_via_bypassAutoEncryption,
-                      NULL,
-                      NULL,
-                      test_framework_skip_if_no_client_side_encryption,
-                      test_framework_skip_if_max_wire_version_less_than_8);
-   TestSuite_AddFull (suite,
-                      "/client_side_encryption/bypass_spawning_mongocryptd/"
-                      "bypassQueryAnalysis",
-                      test_bypass_spawning_via_bypassQueryAnalysis,
-                      NULL,
-                      NULL,
-                      test_framework_skip_if_no_client_side_encryption,
-                      test_framework_skip_if_max_wire_version_less_than_8);
-   TestSuite_AddFull (suite,
-                      "/client_side_encryption/bypass_spawning_mongocryptd/"
-                      "cryptSharedLibRequired",
-                      test_bypass_spawning_via_cryptSharedLibRequired,
-                      NULL,
-                      NULL,
-                      test_framework_skip_if_no_client_side_encryption,
-                      test_framework_skip_if_max_wire_version_less_than_8,
-                      _skip_if_no_crypt_shared);
-   TestSuite_AddFull (suite,
-                      "/client_side_encryption/kms_tls/valid",
-                      test_kms_tls_cert_valid,
-                      NULL,
-                      NULL,
-                      test_framework_skip_if_no_client_side_encryption,
-                      test_framework_skip_if_max_wire_version_less_than_8);
-   TestSuite_AddFull (suite,
-                      "/client_side_encryption/kms_tls/expired",
-                      test_kms_tls_cert_expired,
-                      NULL,
-                      NULL,
-                      test_framework_skip_if_no_client_side_encryption,
-                      test_framework_skip_if_max_wire_version_less_than_8);
-   TestSuite_AddFull (suite,
-                      "/client_side_encryption/kms_tls/wrong_host",
-                      test_kms_tls_cert_wrong_host,
-                      NULL,
-                      NULL,
-                      test_framework_skip_if_no_client_side_encryption,
-                      test_framework_skip_if_max_wire_version_less_than_8);
-   TestSuite_AddFull (suite,
-                      "/client_side_encryption/unique_index_on_keyaltnames",
-                      test_unique_index_on_keyaltnames,
-                      NULL,
-                      NULL,
-                      test_framework_skip_if_no_client_side_encryption,
-                      test_framework_skip_if_max_wire_version_less_than_8);
-   TestSuite_AddFull (suite,
-                      "/client_side_encryption/prose_test_16",
-                      test_rewrap_with_separate_client_encryption,
-                      NULL,
-                      NULL,
-                      test_framework_skip_if_no_client_side_encryption,
-                      test_framework_skip_if_max_wire_version_less_than_8,
-                      test_framework_skip_if_slow);
-
-   /* Other, C driver specific, tests. */
-   TestSuite_AddFull (suite,
-                      "/client_side_encryption/single_and_pool_mismatches",
-                      test_invalid_single_and_pool_mismatches,
-                      NULL,
-                      NULL,
-                      test_framework_skip_if_no_client_side_encryption,
-                      test_framework_skip_if_max_wire_version_less_than_8);
-   TestSuite_AddFull (suite,
-                      "/client_side_encryption/multi_threaded",
-                      test_multi_threaded,
-                      NULL,
-                      NULL,
-                      test_framework_skip_if_no_client_side_encryption,
-                      test_framework_skip_if_max_wire_version_less_than_8);
-   TestSuite_AddFull (suite,
-                      "/client_side_encryption/malformed_explicit",
-                      test_malformed_explicit,
-                      NULL,
-                      NULL,
-                      test_framework_skip_if_no_client_side_encryption,
-                      test_framework_skip_if_max_wire_version_less_than_8);
-   TestSuite_AddFull (
-      suite,
-      "/client_side_encryption/kms_tls_options",
-      test_kms_tls_options,
-      NULL,
-      NULL,
-      test_framework_skip_if_no_client_side_encryption,
-      test_framework_skip_if_max_wire_version_less_than_8,
-      test_framework_skip_if_offline /* requires AWS, Azure, and GCP */,
-      /* Do not run on Windows due to CDRIVER-4181. Tests use a literal IP with
-         a TLS connection. */
-      test_framework_skip_if_windows);
-
-   TestSuite_AddFull (suite,
-                      "/client_side_encryption/kms_tls_options/extra_rejected",
->>>>>>> 313a5f6a
                       test_kms_tls_options_extra_rejected,
                       NULL,
                       NULL,
@@ -5721,6 +5568,7 @@
 
    TestSuite_AddFull (suite,
                       "/client_side_encryption/explicit_encryption/case1",
+                      "",
                       test_explicit_encryption_case1,
                       NULL /* dtor */,
                       NULL /* ctx */,
@@ -5730,6 +5578,7 @@
 
    TestSuite_AddFull (suite,
                       "/client_side_encryption/explicit_encryption/case2",
+                      "",
                       test_explicit_encryption_case2,
                       NULL /* dtor */,
                       NULL /* ctx */,
@@ -5739,6 +5588,7 @@
 
    TestSuite_AddFull (suite,
                       "/client_side_encryption/explicit_encryption/case3",
+                      "",
                       test_explicit_encryption_case3,
                       NULL /* dtor */,
                       NULL /* ctx */,
@@ -5748,6 +5598,7 @@
 
    TestSuite_AddFull (suite,
                       "/client_side_encryption/explicit_encryption/case4",
+                      "",
                       test_explicit_encryption_case4,
                       NULL /* dtor */,
                       NULL /* ctx */,
@@ -5757,6 +5608,7 @@
 
    TestSuite_AddFull (suite,
                       "/client_side_encryption/explicit_encryption/case5",
+                      "",
                       test_explicit_encryption_case5,
                       NULL /* dtor */,
                       NULL /* ctx */,
@@ -5766,6 +5618,7 @@
 
    TestSuite_AddFull (suite,
                       "/client_side_encryption/decryption_events/case1",
+                      "",
                       test_decryption_events_case1,
                       NULL /* dtor */,
                       NULL /* ctx */,
@@ -5774,6 +5627,7 @@
 
    TestSuite_AddFull (suite,
                       "/client_side_encryption/decryption_events/case2",
+                      "",
                       test_decryption_events_case2,
                       NULL /* dtor */,
                       NULL /* ctx */,
@@ -5782,6 +5636,7 @@
 
    TestSuite_AddFull (suite,
                       "/client_side_encryption/decryption_events/case3",
+                      "",
                       test_decryption_events_case3,
                       NULL /* dtor */,
                       NULL /* ctx */,
@@ -5791,6 +5646,7 @@
 
    TestSuite_AddFull (suite,
                       "/client_side_encryption/decryption_events/case4",
+                      "",
                       test_decryption_events_case4,
                       NULL /* dtor */,
                       NULL /* ctx */,
@@ -5799,6 +5655,7 @@
 
    TestSuite_AddFull (suite,
                       "/client_side_encryption/qe_docs_example",
+                      "",
                       test_qe_docs_example,
                       NULL /* dtor */,
                       NULL /* ctx */,
@@ -5808,6 +5665,7 @@
 
    TestSuite_AddFull (suite,
                       "/client_side_encryption/kms/callback",
+                      "",
                       test_kms_callback,
                       NULL, // dtor
                       NULL, // ctx
@@ -5816,6 +5674,7 @@
 
    TestSuite_AddFull (suite,
                       "/client_side_encryption/kms/auto-aws/fail",
+                      "",
                       test_auto_aws_fail,
                       NULL,
                       NULL,
@@ -5825,6 +5684,7 @@
 
    TestSuite_AddFull (suite,
                       "/client_side_encryption/kms/auto-aws/succeed",
+                      "",
                       test_auto_aws_succeed,
                       NULL,
                       NULL,
