--- conflicted
+++ resolved
@@ -6147,32 +6147,16 @@
    TestSuite_AddLive (suite, "/Collection/update/w0", "", test_update_w0);
    TestSuite_AddLive (suite, "/Collection/remove/w0", "", test_remove_w0);
    TestSuite_AddLive (
-<<<<<<< HEAD
       suite, "/Collection/insert_twice/w0", "", test_insert_twice_w0);
    TestSuite_AddLive (suite, "/Collection/index", "", test_index);
    TestSuite_AddLive (suite,
                       "/Collection/index_w_write_concern",
                       "",
                       test_index_w_write_concern);
-   TestSuite_AddMockServerTest (suite,
-                                "/Collection/index/collation/wire4",
-                                "",
-                                test_index_with_collation_fail);
-   TestSuite_AddMockServerTest (suite,
-                                "/Collection/index/collation/wire5",
-                                "",
-                                test_index_with_collation_ok);
+   TestSuite_AddMockServerTest (
+      suite, "/Collection/index/collation", "", test_index_with_collation);
    TestSuite_AddLive (
       suite, "/Collection/index_compound", "", test_index_compound);
-=======
-      suite, "/Collection/insert_twice/w0", test_insert_twice_w0);
-   TestSuite_AddLive (suite, "/Collection/index", test_index);
-   TestSuite_AddLive (
-      suite, "/Collection/index_w_write_concern", test_index_w_write_concern);
-   TestSuite_AddMockServerTest (
-      suite, "/Collection/index/collation", test_index_with_collation);
-   TestSuite_AddLive (suite, "/Collection/index_compound", test_index_compound);
->>>>>>> 9f5142df
    TestSuite_AddFull (suite,
                       "/Collection/index_geo",
                       "uses-live-server",
@@ -6223,21 +6207,9 @@
    TestSuite_AddMockServerTest (
       suite, "/Collection/count/read_pref", "", test_count_read_pref);
    TestSuite_AddMockServerTest (
-<<<<<<< HEAD
       suite, "/Collection/count/read_concern", "", test_count_read_concern);
-   TestSuite_AddMockServerTest (suite,
-                                "/Collection/count/collation/wire4",
-                                "",
-                                test_count_with_collation_fail);
-   TestSuite_AddMockServerTest (suite,
-                                "/Collection/count/collation/wire5",
-                                "",
-                                test_count_with_collation_ok);
-=======
-      suite, "/Collection/count/read_concern", test_count_read_concern);
    TestSuite_AddMockServerTest (
-      suite, "/Collection/count/collation", test_count_with_collation);
->>>>>>> 9f5142df
+      suite, "/Collection/count/collation", "", test_count_with_collation);
    TestSuite_AddFull (suite,
                       "/Collection/count/read_concern_live",
                       "uses-live-server",
@@ -6274,27 +6246,15 @@
                       test_aggregate_bypass,
                       NULL,
                       NULL,
-<<<<<<< HEAD
-                      test_framework_skip_if_max_wire_version_less_than_4);
+                      TestSuite_CheckLive);
    TestSuite_AddMockServerTest (suite,
-                                "/Collection/aggregate/collation/wire4",
+                                "/Collection/aggregate/collation",
                                 "",
-                                test_aggregate_with_collation_fail);
-   TestSuite_AddMockServerTest (suite,
-                                "/Collection/aggregate/collation/wire5",
-                                "",
-                                test_aggregate_with_collation_ok);
+                                test_aggregate_with_collation);
    TestSuite_AddMockServerTest (suite,
                                 "/Collection/aggregate_w_server_id",
                                 "",
                                 test_aggregate_w_server_id);
-=======
-                      TestSuite_CheckLive);
-   TestSuite_AddMockServerTest (
-      suite, "/Collection/aggregate/collation", test_aggregate_with_collation);
-   TestSuite_AddMockServerTest (
-      suite, "/Collection/aggregate_w_server_id", test_aggregate_w_server_id);
->>>>>>> 9f5142df
    TestSuite_AddMockServerTest (suite,
                                 "/Collection/aggregate_w_server_id/sharded",
                                 "",
@@ -6330,17 +6290,8 @@
       suite, "/Collection/find_and_modify", "", test_find_and_modify);
    TestSuite_AddMockServerTest (suite,
                                 "/Collection/find_and_modify/write_concern",
-<<<<<<< HEAD
                                 "",
-                                test_find_and_modify_write_concern_wire_32);
-   TestSuite_AddMockServerTest (
-      suite,
-      "/Collection/find_and_modify/write_concern_pre_32",
-      "",
-      test_find_and_modify_write_concern_wire_pre_32);
-=======
                                 test_find_and_modify_write_concern);
->>>>>>> 9f5142df
    TestSuite_AddFull (suite,
                       "/Collection/large_return",
                       "uses-live-server",
