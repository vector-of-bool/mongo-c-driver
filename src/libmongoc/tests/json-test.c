--- conflicted
+++ resolved
@@ -670,25 +670,12 @@
    }
 
    /* read entire file into buffer */
-<<<<<<< HEAD
    char *const buffer = (char *) bson_malloc0 (length);
    const size_t nread = fread (buffer, 1, length, file);
    fclose (file);
    if (mlib_cmp (nread, !=, length)) {
-      test_error ("Failed to read JSON file into buffer");
-   }
-
-   if (!buffer) {
-      return NULL;
-   }
-=======
-   buffer = (const char *) bson_malloc0 (length);
-   if (fread ((void *) buffer, 1, length, file) != length) {
-      test_error ("Failed to read JSON file into buffer: %s", filename);
-   }
-
-   fclose (file);
->>>>>>> ba380a3c
+      test_error ("Failed to read JSON file [%s] into buffer", filename);
+   }
 
    /* convert to bson */
    bson_error_t error;
