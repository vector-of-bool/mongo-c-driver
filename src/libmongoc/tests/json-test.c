/*
 * Copyright 2015-present MongoDB, Inc.
 *
 * Licensed under the Apache License, Version 2.0 (the "License");
 * you may not use this file except in compliance with the License.
 * You may obtain a copy of the License at
 *
 *   http://www.apache.org/licenses/LICENSE-2.0
 *
 * Unless required by applicable law or agreed to in writing, software
 * distributed under the License is distributed on an "AS IS" BASIS,
 * WITHOUT WARRANTIES OR CONDITIONS OF ANY KIND, either express or implied.
 * See the License for the specific language governing permissions and
 * limitations under the License.
 */


#include <mongoc/mongoc.h>
#include "mongoc/mongoc-client-side-encryption-private.h"
#include "mongoc/mongoc-collection-private.h"
#include "mongoc/mongoc-util-private.h"
#include "mongoc/mongoc-uri-private.h"
#include "mongoc/mongoc-client-side-encryption.h"

#include "json-test.h"
#include "json-test-operations.h"
#include "json-test-monitoring.h"
#include "TestSuite.h"
#include "test-libmongoc.h"

#ifdef _MSC_VER
#include <io.h>
#else
#include <dirent.h>
#endif

#ifdef BSON_HAVE_STRINGS_H
#include <strings.h>
#endif


mongoc_topology_description_type_t
topology_type_from_test (const char *type)
{
   if (strcmp (type, "ReplicaSetWithPrimary") == 0) {
      return MONGOC_TOPOLOGY_RS_WITH_PRIMARY;
   } else if (strcmp (type, "ReplicaSetNoPrimary") == 0) {
      return MONGOC_TOPOLOGY_RS_NO_PRIMARY;
   } else if (strcmp (type, "Unknown") == 0) {
      return MONGOC_TOPOLOGY_UNKNOWN;
   } else if (strcmp (type, "Single") == 0) {
      return MONGOC_TOPOLOGY_SINGLE;
   } else if (strcmp (type, "Sharded") == 0) {
      return MONGOC_TOPOLOGY_SHARDED;
   } else if (strcmp (type, "LoadBalanced") == 0) {
      return MONGOC_TOPOLOGY_LOAD_BALANCED;
   }

   fprintf (stderr, "can't parse this: %s", type);
   BSON_ASSERT (0);
   return 0;
}

mongoc_server_description_type_t
server_type_from_test (const char *type)
{
   if (strcmp (type, "RSPrimary") == 0) {
      return MONGOC_SERVER_RS_PRIMARY;
   } else if (strcmp (type, "RSSecondary") == 0) {
      return MONGOC_SERVER_RS_SECONDARY;
   } else if (strcmp (type, "Standalone") == 0) {
      return MONGOC_SERVER_STANDALONE;
   } else if (strcmp (type, "Mongos") == 0) {
      return MONGOC_SERVER_MONGOS;
   } else if (strcmp (type, "PossiblePrimary") == 0) {
      return MONGOC_SERVER_POSSIBLE_PRIMARY;
   } else if (strcmp (type, "RSArbiter") == 0) {
      return MONGOC_SERVER_RS_ARBITER;
   } else if (strcmp (type, "RSOther") == 0) {
      return MONGOC_SERVER_RS_OTHER;
   } else if (strcmp (type, "RSGhost") == 0) {
      return MONGOC_SERVER_RS_GHOST;
   } else if (strcmp (type, "Unknown") == 0) {
      return MONGOC_SERVER_UNKNOWN;
   } else if (strcmp (type, "LoadBalancer") == 0) {
      return MONGOC_SERVER_LOAD_BALANCER;
   }
   fprintf (stderr, "ERROR: Unknown server type %s\n", type);
   BSON_ASSERT (0);
   return 0;
}


static mongoc_read_mode_t
read_mode_from_test (const char *mode)
{
   if (bson_strcasecmp (mode, "Primary") == 0) {
      return MONGOC_READ_PRIMARY;
   } else if (bson_strcasecmp (mode, "PrimaryPreferred") == 0) {
      return MONGOC_READ_PRIMARY_PREFERRED;
   } else if (bson_strcasecmp (mode, "Secondary") == 0) {
      return MONGOC_READ_SECONDARY;
   } else if (bson_strcasecmp (mode, "SecondaryPreferred") == 0) {
      return MONGOC_READ_SECONDARY_PREFERRED;
   } else if (bson_strcasecmp (mode, "Nearest") == 0) {
      return MONGOC_READ_NEAREST;
   } else {
      test_error ("Unknown read preference mode \"%s\"", mode);
   }

   return MONGOC_READ_PRIMARY;
}


static mongoc_ss_optype_t
optype_from_test (const char *op)
{
   if (strcmp (op, "read") == 0) {
      return MONGOC_SS_READ;
   } else if (strcmp (op, "write") == 0) {
      return MONGOC_SS_WRITE;
   }

   return MONGOC_SS_READ;
}


/*
 *-----------------------------------------------------------------------
 *
 * server_description_by_hostname --
 *
 *      Return a reference to a mongoc_server_description_t or NULL.
 *
 *-----------------------------------------------------------------------
 */
const mongoc_server_description_t *
server_description_by_hostname (const mongoc_topology_description_t *topology,
                                const char *address)
{
   const mongoc_set_t *set = mc_tpld_servers_const (topology);
   const mongoc_server_description_t *server_iter;
   int i;

   for (i = 0; i < set->items_len; i++) {
      server_iter =
         mongoc_set_get_item_const (mc_tpld_servers_const (topology), i);

      if (strcasecmp (address, server_iter->connection_address) == 0) {
         return server_iter;
      }
   }

   return NULL;
}


/*
 *-----------------------------------------------------------------------
 *
 * process_sdam_test_hello_responses --
 *
 *      Update a topology description with the hello responses in a "phase"
 *      from an SDAM or SDAM Monitoring test, like:
 *
 *      [
 *          [
 *              "a:27017",
 *              {
 *                  "ok": 1,
 *                  "isWritablePrimary": false
 *              }
 *          ]
 *      ]
 *
 * See:
 * https://github.com/mongodb/specifications/tree/master/source/server-discovery-and-monitoring/tests
 *
 *-----------------------------------------------------------------------
 */
void
process_sdam_test_hello_responses (bson_t *phase, mongoc_topology_t *topology)
{
   bson_iter_t phase_field_iter;
   const char *hostname;

   if (bson_iter_init_find (&phase_field_iter, phase, "description")) {
      const char *description;

      description = bson_iter_utf8 (&phase_field_iter, NULL);
      MONGOC_DEBUG ("phase: %s", description);
   }
   /* grab hello responses (if present) and feed them to topology */
   if (bson_iter_init_find (&phase_field_iter, phase, "responses")) {
      bson_t hellos;
      bson_t hello;
      bson_t response;
      bson_iter_t hello_iter;
      bson_iter_t hello_field_iter;

      bson_iter_bson (&phase_field_iter, &hellos);
      bson_iter_init (&hello_iter, &hellos);

      while (bson_iter_next (&hello_iter)) {
         mc_tpld_modification tdmod = mc_tpld_modify_begin (topology);
         mongoc_server_description_t const *sd;
         bson_iter_bson (&hello_iter, &hello);

         bson_iter_init_find (&hello_field_iter, &hello, "0");
         hostname = bson_iter_utf8 (&hello_field_iter, NULL);
         /* Each handle_hello can invalidate the topology */
         sd = server_description_by_hostname (tdmod.new_td, hostname);

         /* if server has been removed from topology, skip */
         if (!sd) {
            mc_tpld_modify_drop (tdmod);
            continue;
         }

         bson_iter_init_find (&hello_field_iter, &hello, "1");
         bson_iter_bson (&hello_field_iter, &response);

         /* send hello through the topology description's handler */
         capture_logs (true);
         mongoc_topology_description_handle_hello (
            tdmod.new_td, sd->id, &response, 1, NULL);
         if (mc_tpld_servers_const (tdmod.new_td)->items_len == 0) {
            ASSERT_CAPTURED_LOG ("topology",
                                 MONGOC_LOG_LEVEL_WARNING,
                                 "Last server removed from topology");
         }
         capture_logs (false);
         mc_tpld_modify_commit (tdmod);
      }
   } else if (bson_iter_init_find (
                 &phase_field_iter, phase, "applicationErrors")) {
      bson_t app_errors;
      bson_iter_t app_error_iter;
      bson_t app_error;
      bson_iter_t app_error_field_iter;

      bson_iter_bson (&phase_field_iter, &app_errors);
      bson_iter_init (&app_error_iter, &app_errors);

      while (bson_iter_next (&app_error_iter)) {
         uint32_t generation = 0;
         uint32_t max_wire_version = 0;
         const char *when_str;
         bool handshake_complete = false;
         const char *type_str;
         _mongoc_sdam_app_error_type_t type = 0;
         bson_t response;
         bson_error_t err;
         mongoc_server_description_t const *sd;
         mc_shared_tpld td = mc_tpld_take_ref (topology);

         bson_iter_bson (&app_error_iter, &app_error);

         bson_iter_init_find (&app_error_field_iter, &app_error, "address");
         hostname = bson_iter_utf8 (&app_error_field_iter, NULL);
         /* Each handle_app_error can invalidate the topology */
         sd = server_description_by_hostname (td.ptr, hostname);

         /* if server has been removed from topology, skip */
         if (!sd) {
            mc_tpld_drop_ref (&td);
            continue;
         }

         if (bson_iter_init_find (
                &app_error_field_iter, &app_error, "generation")) {
            BSON_ASSERT (BSON_ITER_HOLDS_INT32 (&app_error_field_iter));
            generation = bson_iter_int32 (&app_error_field_iter);
         } else {
            /* Default to the current generation. */
            generation = mc_tpl_sd_get_generation (sd, &kZeroServiceId);
         }

         BSON_ASSERT (bson_iter_init_find (
            &app_error_field_iter, &app_error, "maxWireVersion"));
         BSON_ASSERT (BSON_ITER_HOLDS_INT32 (&app_error_field_iter));
         max_wire_version = bson_iter_int32 (&app_error_field_iter);

         BSON_ASSERT (
            bson_iter_init_find (&app_error_field_iter, &app_error, "when"));
         BSON_ASSERT (BSON_ITER_HOLDS_UTF8 (&app_error_field_iter));
         when_str = bson_iter_utf8 (&app_error_field_iter, 0);
         if (0 == strcmp (when_str, "beforeHandshakeCompletes")) {
            handshake_complete = false;
         } else if (0 == strcmp (when_str, "afterHandshakeCompletes")) {
            handshake_complete = true;
         } else {
            test_error ("unexpected 'when' value: %s", when_str);
         }

         BSON_ASSERT (
            bson_iter_init_find (&app_error_field_iter, &app_error, "type"));
         BSON_ASSERT (BSON_ITER_HOLDS_UTF8 (&app_error_field_iter));
         type_str = bson_iter_utf8 (&app_error_field_iter, 0);
         if (0 == strcmp (type_str, "command")) {
            type = MONGOC_SDAM_APP_ERROR_COMMAND;
         } else if (0 == strcmp (type_str, "network")) {
            type = MONGOC_SDAM_APP_ERROR_NETWORK;
         } else if (0 == strcmp (type_str, "timeout")) {
            type = MONGOC_SDAM_APP_ERROR_TIMEOUT;
         } else {
            test_error ("unexpected 'type' value: %s", type_str);
         }

         if (MONGOC_SDAM_APP_ERROR_COMMAND == type) {
            BSON_ASSERT (bson_iter_init_find (
               &app_error_field_iter, &app_error, "response"));
            BSON_ASSERT (BSON_ITER_HOLDS_DOCUMENT (&app_error_field_iter));
            bson_iter_bson (&app_error_field_iter, &response);
         }

         memset (&err, 0, sizeof (bson_error_t));
         _mongoc_topology_handle_app_error (topology,
                                            sd->id,
                                            handshake_complete,
                                            type,
                                            &response,
                                            &err,
                                            max_wire_version,
                                            generation,
                                            &kZeroServiceId);
         mc_tpld_drop_ref (&td);
      }
   }
}


/*
 *-----------------------------------------------------------------------
 *
 * test_server_selection_logic_cb --
 *
 *      Runs the JSON tests for server selection logic that are
 *      included with the Server Selection spec.
 *
 *-----------------------------------------------------------------------
 */
void
test_server_selection_logic_cb (bson_t *test)
{
   bool expected_error;
   bson_error_t error;
   int32_t heartbeat_msec;
   mongoc_topology_description_t topology;
   mongoc_server_description_t *sd;
   mongoc_read_prefs_t *read_prefs;
   mongoc_read_mode_t read_mode;
   mongoc_ss_optype_t op;
   bson_iter_t iter;
   bson_iter_t topology_iter;
   bson_iter_t server_iter;
   bson_iter_t sd_iter;
   bson_iter_t read_pref_iter;
   bson_iter_t tag_sets_iter;
   bson_iter_t last_write_iter;
   bson_iter_t expected_servers_iter;
   bson_t first_tag_set;
   bson_t test_topology;
   bson_t test_servers;
   bson_t server;
   bson_t test_read_pref;
   bson_t test_tag_sets;
   uint32_t i = 0;
   bool matched_servers[50];
   mongoc_array_t selected_servers;

   _mongoc_array_init (&selected_servers,
                       sizeof (mongoc_server_description_t *));

   BSON_ASSERT (test);

   expected_error =
      bson_iter_init_find (&iter, test, "error") && bson_iter_as_bool (&iter);

   heartbeat_msec = MONGOC_TOPOLOGY_HEARTBEAT_FREQUENCY_MS_SINGLE_THREADED;

   if (bson_iter_init_find (&iter, test, "heartbeatFrequencyMS")) {
      heartbeat_msec = bson_iter_int32 (&iter);
   }

   /* pull out topology description field */
   BSON_ASSERT (bson_iter_init_find (&iter, test, "topology_description"));
   bson_iter_bson (&iter, &test_topology);

   /* set topology state from test */
   BSON_ASSERT (bson_iter_init_find (&topology_iter, &test_topology, "type"));

   mongoc_topology_description_init (&topology, heartbeat_msec);
   topology.type =
      topology_type_from_test (bson_iter_utf8 (&topology_iter, NULL));

   /* for each server description in test, add server to our topology */
   BSON_ASSERT (
      bson_iter_init_find (&topology_iter, &test_topology, "servers"));
   bson_iter_bson (&topology_iter, &test_servers);

   bson_iter_init (&server_iter, &test_servers);
   while (bson_iter_next (&server_iter)) {
      bson_iter_bson (&server_iter, &server);

      /* initialize new server description with given address */
      sd = (mongoc_server_description_t *) bson_malloc0 (sizeof *sd);
      BSON_ASSERT (bson_iter_init_find (&sd_iter, &server, "address"));
      mongoc_server_description_init (sd, bson_iter_utf8 (&sd_iter, NULL), i++);

      BSON_ASSERT (bson_iter_init_find (&sd_iter, &server, "type"));
      sd->type = server_type_from_test (bson_iter_utf8 (&sd_iter, NULL));

      if (bson_iter_init_find (&sd_iter, &server, "avg_rtt_ms")) {
         sd->round_trip_time_msec = bson_iter_int32 (&sd_iter);
      } else if (sd->type != MONGOC_SERVER_UNKNOWN) {
         test_error ("%s has no avg_rtt_ms", sd->host.host_and_port);
         abort ();
      }

      if (bson_iter_init_find (&sd_iter, &server, "maxWireVersion")) {
         sd->max_wire_version = (int32_t) bson_iter_as_int64 (&sd_iter);
      }

      if (bson_iter_init_find (&sd_iter, &server, "lastUpdateTime")) {
         sd->last_update_time_usec = bson_iter_as_int64 (&sd_iter) * 1000;
      }

      if (bson_iter_init_find (&sd_iter, &server, "lastWrite")) {
         BSON_ASSERT (BSON_ITER_HOLDS_DOCUMENT (&sd_iter) &&
                      bson_iter_recurse (&sd_iter, &last_write_iter) &&
                      bson_iter_find (&last_write_iter, "lastWriteDate") &&
                      BSON_ITER_HOLDS_INT (&last_write_iter));
         sd->last_write_date_ms = bson_iter_as_int64 (&last_write_iter);
      }

      if (bson_iter_init_find (&sd_iter, &server, "tags")) {
         bson_destroy (&sd->tags);
         bson_iter_bson (&sd_iter, &sd->tags);
      }

      /* add new server to our topology description */
      mongoc_set_add (mc_tpld_servers (&topology), sd->id, sd);
   }

   /* create read preference document from test */
   BSON_ASSERT (bson_iter_init_find (&iter, test, "read_preference"));
   bson_iter_bson (&iter, &test_read_pref);

   if (bson_iter_init_find (&read_pref_iter, &test_read_pref, "mode")) {
      read_mode = read_mode_from_test (bson_iter_utf8 (&read_pref_iter, NULL));
      ASSERT_CMPINT (read_mode, !=, 0);
   } else {
      read_mode = MONGOC_READ_PRIMARY;
   }

   read_prefs = mongoc_read_prefs_new (read_mode);

   if (bson_iter_init_find (&read_pref_iter, &test_read_pref, "tag_sets")) {
      /* ignore  "tag_sets: [{}]" */
      if (bson_iter_recurse (&read_pref_iter, &tag_sets_iter) &&
          bson_iter_next (&tag_sets_iter) &&
          BSON_ITER_HOLDS_DOCUMENT (&tag_sets_iter)) {
         bson_iter_bson (&tag_sets_iter, &first_tag_set);
         if (!bson_empty (&first_tag_set)) {
            /* not empty */
            bson_iter_bson (&read_pref_iter, &test_tag_sets);
            mongoc_read_prefs_set_tags (read_prefs, &test_tag_sets);
         }
      }
   }

   if (bson_iter_init_find (
          &read_pref_iter, &test_read_pref, "maxStalenessSeconds")) {
      mongoc_read_prefs_set_max_staleness_seconds (
         read_prefs, bson_iter_as_int64 (&read_pref_iter));
   }

   /* get operation type */
   op = MONGOC_SS_READ;

   if (bson_iter_init_find (&iter, test, "operation")) {
      op = optype_from_test (bson_iter_utf8 (&iter, NULL));
   }

   if (expected_error) {
      BSON_ASSERT (!mongoc_read_prefs_is_valid (read_prefs) ||
                   !mongoc_topology_compatible (&topology, read_prefs, &error));
      goto DONE;
   }

   /* no expected error */
   BSON_ASSERT (mongoc_read_prefs_is_valid (read_prefs));
   BSON_ASSERT (mongoc_topology_compatible (&topology, read_prefs, &error));

   /* read in latency window servers */
   BSON_ASSERT (bson_iter_init_find (&iter, test, "in_latency_window"));

   /* TODO: use topology_select instead? */
   mongoc_topology_description_suitable_servers (
      &selected_servers,
      op,
      &topology,
      read_prefs,
      NULL,
      MONGOC_TOPOLOGY_LOCAL_THRESHOLD_MS);

   /* check each server in expected_servers is in selected_servers */
   memset (matched_servers, 0, sizeof (matched_servers));
   bson_iter_recurse (&iter, &expected_servers_iter);
   while (bson_iter_next (&expected_servers_iter)) {
      bool found = false;
      bson_iter_t host;

      BSON_ASSERT (bson_iter_recurse (&expected_servers_iter, &host));
      BSON_ASSERT (bson_iter_find (&host, "address"));

      for (i = 0; i < selected_servers.len; i++) {
         sd = _mongoc_array_index (
            &selected_servers, mongoc_server_description_t *, i);

         if (strcmp (sd->host.host_and_port, bson_iter_utf8 (&host, NULL)) ==
             0) {
            found = true;
            break;
         }
      }

      if (!found) {
         test_error ("Should have been selected but wasn't: %s",
                     bson_iter_utf8 (&host, NULL));
         abort ();
      }

      matched_servers[i] = true;
   }

   /* check each server in selected_servers is in expected_servers */
   for (i = 0; i < selected_servers.len; i++) {
      if (!matched_servers[i]) {
         sd = _mongoc_array_index (
            &selected_servers, mongoc_server_description_t *, i);

         test_error ("Shouldn't have been selected but was: %s",
                     sd->host.host_and_port);
         abort ();
      }
   }

DONE:
   mongoc_read_prefs_destroy (read_prefs);
   mongoc_topology_description_cleanup (&topology);
   _mongoc_array_destroy (&selected_servers);
}

/*
 *-----------------------------------------------------------------------
 *
 * assemble_path --
 *
 *       Given a parent directory and filename, compile a full path to
 *       the child file.
 *
 *       "dst" receives the joined path, delimited by "/" even on Windows.
 *
 *-----------------------------------------------------------------------
 */
void
assemble_path (const char *parent_path,
               const char *child_name,
               char *dst /* OUT */)
{
   char *p;
   int path_len = (int) strlen (parent_path);
   int name_len = (int) strlen (child_name);

   BSON_ASSERT (path_len + name_len + 1 < MAX_TEST_NAME_LENGTH);

   memset (dst, '\0', MAX_TEST_NAME_LENGTH * sizeof (char));
   strcat (dst, parent_path);
   strcat (dst, "/");
   strcat (dst, child_name);

   for (p = dst; *p; ++p) {
      if (*p == '\\') {
         *p = '/';
      }
   }
}

/*
 *-----------------------------------------------------------------------
 *
 * collect_tests_from_dir --
 *
 *       Recursively search the directory at @dir_path for files with
 *       '.json' in their filenames. Append all found file paths to
 *       @paths, and return the number of files found.
 *
 *-----------------------------------------------------------------------
 */
int
collect_tests_from_dir (char (*paths)[MAX_TEST_NAME_LENGTH] /* OUT */,
                        const char *dir_path,
                        int paths_index,
                        int max_paths)
{
#ifdef _MSC_VER
   char *dir_path_plus_star;
   intptr_t handle;
   struct _finddata_t info;

   char child_path[MAX_TEST_NAME_LENGTH];

   dir_path_plus_star = bson_strdup_printf ("%s/*", dir_path);
   handle = _findfirst (dir_path_plus_star, &info);

   if (handle == -1) {
      bson_free (dir_path_plus_star);
      return 0;
   }

   while (1) {
      BSON_ASSERT (paths_index < max_paths);

      if (info.attrib & _A_SUBDIR) {
         /* recursively call on child directories */
         if (strcmp (info.name, "..") != 0 && strcmp (info.name, ".") != 0) {
            assemble_path (dir_path, info.name, child_path);
            paths_index = collect_tests_from_dir (
               paths, child_path, paths_index, max_paths);
         }
      } else if (strstr (info.name, ".json")) {
         /* if this is a JSON test, collect its path */
         assemble_path (dir_path, info.name, paths[paths_index++]);
      }

      if (_findnext (handle, &info) == -1) {
         break;
      }
   }

   bson_free (dir_path_plus_star);
   _findclose (handle);

   return paths_index;
#else
   struct dirent *entry;
   struct stat dir_stat;
   char child_path[MAX_TEST_NAME_LENGTH];
   DIR *dir;

   dir = opendir (dir_path);
   if (!dir) {
      MONGOC_ERROR ("Cannot open \"%s\"", dir_path);
      MONGOC_ERROR ("Run test-libmongoc in repository root directory.\n");
      abort ();
   }

   while ((entry = readdir (dir))) {
      BSON_ASSERT (paths_index < max_paths);
      if (strcmp (entry->d_name, "..") == 0 ||
          strcmp (entry->d_name, ".") == 0) {
         continue;
      }

      assemble_path (dir_path, entry->d_name, child_path);

      if (0 == stat (child_path, &dir_stat) && S_ISDIR (dir_stat.st_mode)) {
         /* recursively call on child directories */
         paths_index =
            collect_tests_from_dir (paths, child_path, paths_index, max_paths);
      } else if (strstr (entry->d_name, ".json")) {
         /* if this is a JSON test, collect its path */
         assemble_path (dir_path, entry->d_name, paths[paths_index++]);
      }
   }

   closedir (dir);

   return paths_index;
#endif
}

/*
 *-----------------------------------------------------------------------
 *
 * get_bson_from_json_file --
 *
 *        Open the file at @filename and store its contents in a
 *        bson_t. This function assumes that @filename contains a
 *        single JSON object.
 *
 *        NOTE: caller owns returned bson_t and must free it.
 *
 *-----------------------------------------------------------------------
 */
bson_t *
get_bson_from_json_file (char *filename)
{
   FILE *file;
   long length;
   bson_t *data;
   bson_error_t error;
   const char *buffer;

   file = fopen (filename, "rb");
   if (!file) {
      return NULL;
   }

   /* get file length */
   fseek (file, 0, SEEK_END);
   length = ftell (file);
   fseek (file, 0, SEEK_SET);
   if (length < 1) {
      return NULL;
   }

   /* read entire file into buffer */
   buffer = (const char *) bson_malloc0 (length);
   if (fread ((void *) buffer, 1, length, file) != length) {
      abort ();
   }

   fclose (file);
   if (!buffer) {
      return NULL;
   }

   /* convert to bson */
   data = bson_new_from_json ((const uint8_t *) buffer, length, &error);
   if (!data) {
      fprintf (stderr, "Cannot parse %s: %s\n", filename, error.message);
      abort ();
   }

   bson_free ((void *) buffer);

   return data;
}

static bool
check_version_info (const bson_t *scenario, bool print_reason)
{
   const char *s;
   char *padded;
   server_version_t test_version, server_version;

   if (bson_has_field (scenario, "maxServerVersion")) {
      s = bson_lookup_utf8 (scenario, "maxServerVersion");
      /* s is like "3.0", don't skip if server is 3.0.x but skip 3.1+ */
      padded = bson_strdup_printf ("%s.99", s);
      test_version = test_framework_str_to_version (padded);
      bson_free (padded);
      server_version = test_framework_get_server_version ();
      if (server_version > test_version) {
         if (print_reason && test_suite_debug_output ()) {
            printf ("      SKIP, maxServerVersion=\"%s\"\n", s);
            fflush (stdout);
         }

         return false;
      }
   }

   if (bson_has_field (scenario, "minServerVersion")) {
      s = bson_lookup_utf8 (scenario, "minServerVersion");
      test_version = test_framework_str_to_version (s);
      server_version = test_framework_get_server_version ();
      if (server_version < test_version) {
         if (print_reason && test_suite_debug_output ()) {
            printf ("      SKIP, minServerVersion=\"%s\"\n", s);
            fflush (stdout);
         }

         return false;
      }
   }

   if (bson_has_field (scenario, "topology")) {
      bson_iter_t iter;
      bson_t topology;
      char *current_topology;

      BSON_ASSERT (bson_iter_init_find (&iter, scenario, "topology"));
      BSON_ASSERT (BSON_ITER_HOLDS_ARRAY (&iter));

      bson_iter_bson (&iter, &topology);

      /* Determine cluster type */
      if (test_framework_is_loadbalanced ()) {
         current_topology = "load-balanced";
      } else if (test_framework_is_mongos ()) {
         current_topology = "sharded";
      } else if (test_framework_is_replset ()) {
         current_topology = "replicaset";
      } else {
         current_topology = "single";
      }

      bson_iter_init (&iter, &topology);
      while (bson_iter_next (&iter)) {
         const char *test_topology;

         BSON_ASSERT (BSON_ITER_HOLDS_UTF8 (&iter));
         test_topology = bson_iter_utf8 (&iter, NULL);

         if (strcmp (test_topology, current_topology) == 0) {
            return true;
         }
      }

      /* If we didn't match any of the listed topologies, skip */
      if (print_reason && test_suite_debug_output ()) {
         printf ("     SKIP, test topologies do not match current %s setup\n",
                 current_topology);
         fflush (stdout);
      }

      return false;
   }

   return true;
}

bool
check_scenario_version (const bson_t *scenario)
{
   /* version info can be nested inside "runOn" array */
   if (bson_has_field (scenario, "runOn")) {
      bson_iter_t iter;
      bson_t run_on;
      bson_t version_info;

      bson_lookup_doc (scenario, "runOn", &run_on);
      BSON_ASSERT (bson_iter_init (&iter, &run_on));

      while (bson_iter_next (&iter)) {
         bson_iter_bson (&iter, &version_info);
         if (check_version_info (&version_info, false)) {
            return true;
         }
      }

      if (test_suite_debug_output ()) {
         printf ("      SKIP, no matching topologies in runOn\n");
         fflush (stdout);
      }

      return false;
   }

   return check_version_info (scenario, true);
}


static int
check_test_version (const bson_t *test)
{
   const char *s;
   char *padded;
   server_version_t test_version, server_version;

   if (bson_has_field (test, "minServerVersion")) {
      s = bson_lookup_utf8 (test, "minServerVersion");
      test_version = test_framework_str_to_version (s);
      server_version = test_framework_get_server_version ();
      if (server_version < test_version) {
         if (test_suite_debug_output ()) {
            printf ("      SKIP, minServerVersion %s\n", s);
            fflush (stdout);
         }
         return false;
      }
   }

   if (bson_has_field (test, "maxServerVersion")) {
      s = bson_lookup_utf8 (test, "maxServerVersion");
      test_version = test_framework_str_to_version (s);
      server_version = test_framework_get_server_version ();
      if (server_version >= test_version) {
         if (test_suite_debug_output ()) {
            printf ("      SKIP, maxServerVersion %s\n", s);
            fflush (stdout);
         }
         return false;
      }
   }

   if (bson_has_field (test, "ignore_if_server_version_greater_than")) {
      s = bson_lookup_utf8 (test, "ignore_if_server_version_greater_than");
      /* s is like "3.0", don't skip if server is 3.0.x but skip 3.1+ */
      padded = bson_strdup_printf ("%s.99", s);
      test_version = test_framework_str_to_version (padded);
      bson_free (padded);
      server_version = test_framework_get_server_version ();
      if (server_version > test_version) {
         if (test_suite_debug_output ()) {
            printf ("      SKIP, ignore_if_server_version_greater_than %s\n",
                    s);
            fflush (stdout);
         }
         return false;
      }
   }

   if (bson_has_field (test, "ignore_if_server_version_less_than")) {
      s = bson_lookup_utf8 (test, "ignore_if_server_version_less_than");
      test_version = test_framework_str_to_version (s);
      server_version = test_framework_get_server_version ();
      if (server_version < test_version) {
         if (test_suite_debug_output ()) {
            printf ("      SKIP, ignore_if_server_version_less_than %s\n", s);
            fflush (stdout);
         }
         return false;
      }
   }

   /* server version is ok, don't skip the test */
   return true;
}


/* is this test allowed to run against the current test topology? */
static bool
check_topology_type (const bson_t *test)
{
   bson_iter_t iter;
   bson_iter_t child;
   const char *s;
   bool compatible;
   bool is_mongos;
   bool is_replset;
   bool is_single;
   bool match;
   bool can_proceed;

   /* "topology" is an array of compatible topologies.
    * "ignore_if_topology_type" is an array of incompatible types.
    * So far, the only valid values are "single", "sharded", and  "replicaset"
    */

   if (bson_iter_init_find (&iter, test, "topology")) {
      compatible = true;
   } else if (bson_iter_init_find (&iter, test, "ignore_if_topology_type")) {
      compatible = false;
   } else {
      return true;
   }

   ASSERT (BSON_ITER_HOLDS_ARRAY (&iter));
   ASSERT (bson_iter_recurse (&iter, &child));

   is_mongos = test_framework_is_mongos ();
   is_replset = test_framework_is_replset ();
   is_single = !is_mongos && !is_replset;
   match = false;

   while (bson_iter_next (&child)) {
      if (BSON_ITER_HOLDS_UTF8 (&child)) {
         s = bson_iter_utf8 (&child, NULL);
         if (!strcmp (s, "sharded") && is_mongos) {
            match = true;
         } else if (!strcmp (s, "replicaset") && is_replset) {
            match = true;
         } else if (!strcmp (s, "single") && is_single) {
            match = true;
         }
      }
   }

   can_proceed = (compatible == match);

   if (!can_proceed && test_suite_debug_output ()) {
      printf ("      SKIP, incompatible topology type\n");
      fflush (stdout);
   }

   return can_proceed;
}

/* _recreate drops and creates db_name.collection_name.
 * If 'scenario' contains 'json_schema', the collection is created with a JSON
 * schema validator. Refer:
 * https://github.com/mongodb/specifications/tree/d68e85c33c5a3b02bcd8a32a0bec9f11471e41ad/source/client-side-encryption/tests#spec-test-format
 */
static void
_recreate (const char *db_name,
           const char *collection_name,
           const bson_t *scenario)
{
   mongoc_client_t *client;
   mongoc_collection_t *collection;
   mongoc_database_t *db;
   bson_t *opts;
   bson_iter_t iter;
   bson_error_t error;
   bson_t *drop_opts;

   if (!db_name || !collection_name) {
      return;
   }
   /* Use a separate internal client for test setup. */
   client = test_framework_new_default_client ();

   drop_opts = bson_new ();
   collection = mongoc_client_get_collection (client, db_name, collection_name);
   if (bson_iter_init_find (&iter, scenario, "encrypted_fields")) {
      bson_t encrypted_fields;

      bson_iter_bson (&iter, &encrypted_fields);
      BCON_APPEND (
         drop_opts, "encryptedFields", BCON_DOCUMENT (&encrypted_fields));
   }
   if (!mongoc_collection_drop_with_opts (collection, drop_opts, &error)) {
      /* Ignore "namespace does not exist" error. */
      ASSERT_OR_PRINT (error.code == 26, error);
   }

   bson_destroy (drop_opts);
   mongoc_collection_drop (collection, NULL);
   mongoc_collection_destroy (collection);

   opts = bson_new ();
   if (bson_iter_init_find (&iter, scenario, "json_schema")) {
      bson_t json_schema;

      bson_iter_bson (&iter, &json_schema);
      BCON_APPEND (opts,
                   "validator",
                   "{",
                   "$jsonSchema",
                   BCON_DOCUMENT (&json_schema),
                   "}");
   }

   if (bson_iter_init_find (&iter, scenario, "encrypted_fields")) {
      bson_t encrypted_fields;

      bson_iter_bson (&iter, &encrypted_fields);
      BCON_APPEND (opts, "encryptedFields", BCON_DOCUMENT (&encrypted_fields));
   }

   db = mongoc_client_get_database (client, db_name);
   collection =
      mongoc_database_create_collection (db, collection_name, opts, &error);
   ASSERT_OR_PRINT (collection, error);
   bson_destroy (opts);
   mongoc_collection_destroy (collection);
   mongoc_database_destroy (db);
   mongoc_client_destroy (client);
}


static void
_insert_data (mongoc_collection_t *collection, bson_t *documents)
{
   bson_iter_t iter;
   mongoc_bulk_operation_t *bulk;
   bson_t *majority = tmp_bson ("{'writeConcern': {'w': 'majority'}}");
   bool r;
   uint32_t server_id;
   bson_error_t error;

   mongoc_collection_delete_many (
      collection, tmp_bson ("{}"), majority, NULL, NULL);

   if (!bson_count_keys (documents)) {
      return;
   }

   bson_iter_init (&iter, documents);
   bulk =
      mongoc_collection_create_bulk_operation_with_opts (collection, majority);

   while (bson_iter_next (&iter)) {
      bson_t document;
      bson_t opts = BSON_INITIALIZER;

      bson_iter_bson (&iter, &document);
      r = mongoc_bulk_operation_insert_with_opts (
         bulk, &document, &opts, &error);
      ASSERT_OR_PRINT (r, error);

      bson_destroy (&opts);
   }

   server_id = mongoc_bulk_operation_execute (bulk, NULL, &error);
   ASSERT_OR_PRINT (server_id, error);

   mongoc_bulk_operation_destroy (bulk);
}


/* insert the documents in a spec test scenario's "data" array */
void
insert_data (const char *db_name,
             const char *collection_name,
             const bson_t *scenario)
{
   mongoc_client_t *client;
   mongoc_database_t *db;
   mongoc_collection_t *collection;
   bson_t documents;
   bson_iter_t iter;
   bson_t *majority = tmp_bson ("{'writeConcern': {'w': 'majority'}}");

   /* use a fresh client to prepare the collection */
   client = test_framework_new_default_client ();

   db = mongoc_client_get_database (client, db_name);
   collection = mongoc_database_get_collection (db, collection_name);
   mongoc_collection_delete_many (
      collection, tmp_bson ("{}"), majority, NULL, NULL);

   if (!bson_has_field (scenario, "data")) {
      goto DONE;
   }

   bson_iter_init_find (&iter, scenario, "data");

   if (BSON_ITER_HOLDS_ARRAY (&iter)) {
      bson_lookup_doc (scenario, "data", &documents);
      _insert_data (collection, &documents);
   } else {
      /* go through collection: [] */
      bson_iter_recurse (&iter, &iter);
      while (bson_iter_next (&iter)) {
         bson_t collection_documents;

         mongoc_collection_destroy (collection);
         collection =
            mongoc_database_get_collection (db, bson_iter_key (&iter));
         bson_iter_bson (&iter, &collection_documents);
         _insert_data (collection, &collection_documents);
      }
   }

DONE:
   mongoc_database_destroy (db);
   mongoc_collection_destroy (collection);
   mongoc_client_destroy (client);
}


void
check_outcome_collection (mongoc_collection_t *collection, bson_t *test)
{
   bson_t data;
   bson_iter_t iter;
   mongoc_read_concern_t *rc;
   mongoc_cursor_t *cursor;
   bson_t query = BSON_INITIALIZER;
   mongoc_read_prefs_t *prefs = mongoc_read_prefs_new (MONGOC_READ_PRIMARY);
   bson_t opts = BSON_INITIALIZER;

   bson_lookup_doc (test, "outcome.collection.data", &data);
   ASSERT (bson_iter_init (&iter, &data));

   rc = mongoc_read_concern_new ();

   /* If the collection has had its read_concern set by a test,
      make sure it's set to LOCAL for this check. */
   if (mongoc_read_concern_get_level (collection->read_concern)) {
      mongoc_read_concern_set_level (rc, MONGOC_READ_CONCERN_LEVEL_LOCAL);
      mongoc_collection_set_read_concern (collection, rc);
   }

   BCON_APPEND (&opts, "sort", "{", "_id", BCON_INT32 (1), "}");
   cursor = mongoc_collection_find_with_opts (collection, &query, &opts, prefs);
   bson_destroy (&opts);

   while (bson_iter_next (&iter)) {
      bson_t expected_doc;
      const bson_t *actual_doc;

      bson_iter_bson (&iter, &expected_doc);
      ASSERT_CURSOR_NEXT (cursor, &actual_doc);
      assert_match_bson (actual_doc, &expected_doc, false);
   }

   ASSERT_CURSOR_DONE (cursor);

   bson_destroy (&data);
   mongoc_read_prefs_destroy (prefs);
   bson_destroy (&query);
   mongoc_read_concern_destroy (rc);
   mongoc_cursor_destroy (cursor);
}


static void
execute_test (const json_test_config_t *config,
              mongoc_client_t *client,
              mongoc_database_t *db,
              mongoc_collection_t *collection,
              bson_t *test)
{
   json_test_ctx_t ctx;
   uint32_t server_id;
   bson_error_t error;
   mongoc_client_t *outcome_client;
   mongoc_collection_t *outcome_coll;

   if (test_suite_debug_output ()) {
      const char *description = bson_lookup_utf8 (test, "description");
      printf ("  - %s\n", description);
      fflush (stdout);
   }

   if (!check_test_version (test) || !check_topology_type (test)) {
      return;
   }

   /* Select a primary for testing */
   server_id = mongoc_topology_select_server_id (
      client->topology, MONGOC_SS_WRITE, NULL, NULL, &error);
   ASSERT_OR_PRINT (server_id, error);

   json_test_ctx_init (&ctx, test, client, db, collection, config);

   if (config->before_test_cb) {
      config->before_test_cb (&ctx, test);
   }

   if (bson_has_field (test, "failPoint")) {
      activate_fail_point (client, server_id, test, "failPoint");
   }

   set_apm_callbacks (&ctx, client);
   json_test_operations (&ctx, test);

   if (config->after_test_cb) {
      config->after_test_cb (&ctx, test);
   }

   json_test_ctx_end_sessions (&ctx);

   if (bson_has_field (test, "expectations")) {
      bson_t expectations;
      bson_iter_t iter;

      if (bson_iter_init_find (&iter, test, "expectations")) {
         /* If 'expectations' is explicitly null, skip the check. */
         if (!BSON_ITER_HOLDS_NULL (&iter)) {
            bson_iter_bson (&iter, &expectations);
            check_json_apm_events (&ctx, &expectations);
            if (config->events_check_cb) {
               config->events_check_cb (&ctx.events);
            }
         }
      }
   }

   if (bson_has_field (test, "outcome.collection")) {
      /* Use a fresh client to check the outcome collection. */
      outcome_client = test_framework_new_default_client ();
      if (bson_has_field (test, "outcome.collection.name")) {
         outcome_coll = mongoc_client_get_collection (
            outcome_client,
            mongoc_database_get_name (db),
            bson_lookup_utf8 (test, "outcome.collection.name"));

      } else {
         outcome_coll = mongoc_client_get_collection (
            outcome_client,
            mongoc_database_get_name (db),
            mongoc_collection_get_name (collection));
      }
      check_outcome_collection (outcome_coll, test);
      mongoc_collection_destroy (outcome_coll);
      mongoc_client_destroy (outcome_client);
   }


   mongoc_client_set_apm_callbacks (client, NULL, NULL);

   json_test_ctx_cleanup (&ctx);

   if (!_mongoc_cse_is_enabled (client)) {
      /* The configureFailpoint command is not supported for CSE.
       * But we need to disable failpoints on the client that knows
       * the server description for "server_id". I.e. we cannot use
       * a separate client. So, as a special case, skip disabling
       * failpoints if CSE is enabled. (the CSE tests don't currently
       * use failpoints). */
      deactivate_fail_points (client, server_id);
   }
}


void
activate_fail_point (mongoc_client_t *client,
                     const uint32_t server_id,
                     const bson_t *test,
                     const char *key)
{
   bson_t command;
   bson_error_t error;
   bool r;

   BSON_ASSERT (client);

   bson_lookup_doc (test, key, &command);

   ASSERT_CMPSTR (_mongoc_get_command_name (&command), "configureFailPoint");
   if (server_id) {
      r = mongoc_client_command_simple_with_server_id (
         client, "admin", &command, NULL, server_id, NULL, &error);
   } else {
      /* Use default "primary" read preference. */
      r = mongoc_client_command_simple (client,
                                        "admin",
                                        &command,
                                        NULL /* read prefs */,
                                        NULL /* reply */,
                                        &error);
   }
   ASSERT_OR_PRINT (r, error);
}

/*
 *-----------------------------------------------------------------------
 *
 * deactivate_fail_points --
 *
 *      Deactivate the onPrimaryTransactionalWrite fail point, and all
 *      future fail points used in JSON tests.
 *
 *-----------------------------------------------------------------------
 */
void
deactivate_fail_points (mongoc_client_t *client, uint32_t server_id)
{
   mongoc_server_description_t *sd;
   bson_t *command;
   bool r;
   bson_error_t error;

   if (server_id) {
      sd = mongoc_client_get_server_description (client, server_id);
      BSON_ASSERT (sd);
   } else {
      sd = mongoc_client_select_server (client, false, NULL, &error);
      ASSERT_OR_PRINT (sd, error);
   }

   if (sd->type == MONGOC_SERVER_RS_PRIMARY &&
       sd->max_wire_version >= WIRE_VERSION_RETRY_WRITES) {
      command =
         tmp_bson ("{'configureFailPoint': 'onPrimaryTransactionalWrite',"
                   " 'mode': 'off'}");

      r = mongoc_client_command_simple_with_server_id (
         client, "admin", command, NULL, sd->id, NULL, &error);
      ASSERT_OR_PRINT (r, error);

      command = tmp_bson ("{'configureFailPoint': 'failCommand',"
                          " 'mode': 'off'}");

      r = mongoc_client_command_simple_with_server_id (
         client, "admin", command, NULL, sd->id, NULL, &error);

      /* ignore error from servers that predate "failCommand" fail point */
      if (!r && !strstr (error.message, "failCommand not found")) {
         ASSERT_OR_PRINT (r, error);
      }
   }

   if (sd->max_wire_version >= WIRE_VERSION_4_4) {
      /* failGetMoreAfterCursorCheckout added in 4.4 */
      command = tmp_bson ("{'configureFailPoint': "
                          "'failGetMoreAfterCursorCheckout', 'mode': 'off'}");
      r = mongoc_client_command_simple_with_server_id (
         client, "admin", command, NULL, sd->id, NULL, &error);
      ASSERT_OR_PRINT (r, error);
   }

   mongoc_server_description_destroy (sd);
}


void
set_uri_opts_from_bson (mongoc_uri_t *uri, const bson_t *opts)
{
   bson_iter_t iter;

   BSON_ASSERT (bson_iter_init (&iter, opts));
   while (bson_iter_next (&iter)) {
      const char *key = bson_iter_key (&iter);

      /* can't use bson_lookup_write_concern etc. with clientOptions format */
      if (!strcmp (key, "w")) {
         mongoc_write_concern_t *wc = mongoc_write_concern_new ();
         if (BSON_ITER_HOLDS_UTF8 (&iter)) {
            mongoc_write_concern_set_wtag (wc, bson_iter_utf8 (&iter, NULL));
         } else if (BSON_ITER_HOLDS_INT (&iter)) {
            mongoc_write_concern_set_w (wc,
                                        (int32_t) bson_iter_as_int64 (&iter));
         } else {
            test_error ("Unrecognized type for 'w': %d",
                        bson_iter_type (&iter));
         }

         mongoc_uri_set_write_concern (uri, wc);
         mongoc_write_concern_destroy (wc);
      } else if (!strcmp (key, "readConcernLevel")) {
         mongoc_read_concern_t *rc = mongoc_read_concern_new ();
         mongoc_read_concern_set_level (rc, bson_iter_utf8 (&iter, NULL));
         mongoc_uri_set_read_concern (uri, rc);
         mongoc_read_concern_destroy (rc);
      } else if (!strcmp (key, "readPreference")) {
         mongoc_read_prefs_t *read_prefs = mongoc_read_prefs_new (
            read_mode_from_test (bson_iter_utf8 (&iter, NULL)));
         mongoc_uri_set_read_prefs_t (uri, read_prefs);
         mongoc_read_prefs_destroy (read_prefs);
      } else if (!strcmp (key, "autoEncryptOpts")) {
         /* Auto encrypt options are set on constructed client, not in URI. */
      } else if (!strcmp (key, "writeConcern")) {
         mongoc_write_concern_t *wc =
            bson_lookup_write_concern (opts, "writeConcern");
         mongoc_uri_set_write_concern (uri, wc);
         mongoc_write_concern_destroy (wc);
      } else if (mongoc_uri_option_is_bool (key)) {
         mongoc_uri_set_option_as_bool (uri, key, bson_iter_bool (&iter));
      } else if (mongoc_uri_option_is_int32 (key)) {
         mongoc_uri_set_option_as_int32 (uri, key, bson_iter_int32 (&iter));
      } else if (mongoc_uri_option_is_utf8 (key)) {
         mongoc_uri_set_option_as_utf8 (uri, key, bson_iter_utf8 (&iter, NULL));
      } else {
         MONGOC_ERROR ("Unsupported clientOptions field \"%s\" in %s",
                       key,
                       bson_as_json (opts, NULL));
         abort ();
      }
   }
}

static void
set_auto_encryption_opts (mongoc_client_t *client, bson_t *test)
{
   bson_t opts;
   bson_iter_t iter;
   mongoc_auto_encryption_opts_t *auto_encryption_opts;
   bson_error_t error;
   bool ret;
   bson_t extra;

   if (!bson_has_field (test, "clientOptions.autoEncryptOpts")) {
      return;
   }

   bson_lookup_doc (test, "clientOptions.autoEncryptOpts", &opts);
   auto_encryption_opts = mongoc_auto_encryption_opts_new ();

   if (bson_iter_init_find (&iter, &opts, "kmsProviders")) {
      bson_t kms_providers;
      bson_t tls_opts = BSON_INITIALIZER;
      bson_t tmp;

      bson_iter_bson (&iter, &tmp);
      bson_copy_to_excluding (
         &tmp, &kms_providers, "aws", "azure", "gcp", "kmip", NULL);

      /* AWS credentials are set from environment variables. */
      if (bson_has_field (&opts, "kmsProviders.aws")) {
         char *aws_secret_access_key;
         char *aws_access_key_id;

         aws_secret_access_key =
            test_framework_getenv ("MONGOC_TEST_AWS_SECRET_ACCESS_KEY");
         aws_access_key_id =
            test_framework_getenv ("MONGOC_TEST_AWS_ACCESS_KEY_ID");

         if (!aws_secret_access_key || !aws_access_key_id) {
            fprintf (stderr,
                     "Set MONGOC_TEST_AWS_SECRET_ACCESS_KEY and "
                     "MONGOC_TEST_AWS_ACCESS_KEY_ID environment "
                     "variables to run Client Side Encryption tests.");
            abort ();
         }

         bson_concat (
            &kms_providers,
            tmp_bson (
               "{ 'aws': { 'secretAccessKey': '%s', 'accessKeyId': '%s' }}",
               aws_secret_access_key,
               aws_access_key_id));

         bson_free (aws_secret_access_key);
         bson_free (aws_access_key_id);
      }

      if (bson_has_field (&opts, "kmsProviders.azure")) {
         char *azure_tenant_id;
         char *azure_client_id;
         char *azure_client_secret;

         azure_tenant_id =
            test_framework_getenv ("MONGOC_TEST_AZURE_TENANT_ID");
         azure_client_id =
            test_framework_getenv ("MONGOC_TEST_AZURE_CLIENT_ID");
         azure_client_secret =
            test_framework_getenv ("MONGOC_TEST_AZURE_CLIENT_SECRET");

         if (!azure_tenant_id || !azure_client_id || !azure_client_secret) {
            fprintf (stderr,
                     "Set MONGOC_TEST_AZURE_TENANT_ID, "
                     "MONGOC_TEST_AZURE_CLIENT_ID, and "
                     "MONGOC_TEST_AZURE_CLIENT_SECRET to enable CSFLE "
                     "tests.");
            abort ();
         }

         bson_concat (&kms_providers,
                      tmp_bson ("{ 'azure': { 'tenantId': '%s', 'clientId': "
                                "'%s', 'clientSecret': '%s' }}",
                                azure_tenant_id,
                                azure_client_id,
                                azure_client_secret));

         bson_free (azure_tenant_id);
         bson_free (azure_client_id);
         bson_free (azure_client_secret);
      }

      if (bson_has_field (&opts, "kmsProviders.gcp")) {
         char *gcp_email;
         char *gcp_privatekey;

         gcp_email = test_framework_getenv ("MONGOC_TEST_GCP_EMAIL");
         gcp_privatekey = test_framework_getenv ("MONGOC_TEST_GCP_PRIVATEKEY");

         if (!gcp_email || !gcp_privatekey) {
            fprintf (stderr,
                     "Set MONGOC_TEST_GCP_EMAIL and "
                     "MONGOC_TEST_GCP_PRIVATEKEY to enable CSFLE "
                     "tests.");
            abort ();
         }

         bson_concat (
            &kms_providers,
            tmp_bson ("{ 'gcp': { 'email': '%s', 'privateKey': '%s' }}",
                      gcp_email,
                      gcp_privatekey));

         bson_free (gcp_email);
         bson_free (gcp_privatekey);
      }

      if (bson_has_field (&opts, "kmsProviders.kmip")) {
         char *kmip_tls_ca_file;
         char *kmip_tls_certificate_key_file;

         kmip_tls_ca_file =
            test_framework_getenv ("MONGOC_TEST_CSFLE_TLS_CA_FILE");
         kmip_tls_certificate_key_file = test_framework_getenv (
            "MONGOC_TEST_CSFLE_TLS_CERTIFICATE_KEY_FILE");
         if (!kmip_tls_ca_file || !kmip_tls_certificate_key_file) {
            test_error ("Set MONGOC_TEST_CSFLE_TLS_CA_FILE, and "
                        "MONGOC_TEST_CSFLE_TLS_CERTIFICATE_KEY_FILE to enable "
                        "CSFLE tests.");
         }

         bson_concat (&kms_providers,
                      tmp_bson ("{ 'kmip': { 'endpoint': 'localhost:5698' }}"));

         bson_concat (&tls_opts,
                      tmp_bson ("{'kmip': { 'tlsCAFile': '%s', "
                                "'tlsCertificateKeyFile': '%s' } }",
                                kmip_tls_ca_file,
                                kmip_tls_certificate_key_file));

         bson_free (kmip_tls_ca_file);
         bson_free (kmip_tls_certificate_key_file);
      }

      mongoc_auto_encryption_opts_set_kms_providers (auto_encryption_opts,
                                                     &kms_providers);
      mongoc_auto_encryption_opts_set_tls_opts (auto_encryption_opts,
                                                &tls_opts);
      bson_destroy (&kms_providers);
      bson_destroy (&tls_opts);
   }

   if (bson_iter_init_find (&iter, &opts, "schemaMap")) {
      bson_t schema_map;

      bson_iter_bson (&iter, &schema_map);
      mongoc_auto_encryption_opts_set_schema_map (auto_encryption_opts,
                                                  &schema_map);
      bson_destroy (&schema_map);
   }

   if (bson_iter_init_find (&iter, &opts, "bypassAutoEncryption")) {
      mongoc_auto_encryption_opts_set_bypass_auto_encryption (
         auto_encryption_opts, bson_iter_as_bool (&iter));
   }

   if (bson_iter_init_find (&iter, &opts, "bypassQueryAnalysis")) {
      mongoc_auto_encryption_opts_set_bypass_query_analysis (
         auto_encryption_opts, bson_iter_as_bool (&iter));
   }

   if (bson_iter_init_find (&iter, &opts, "keyVaultNamespace")) {
      const char *keyvault_ns;
      char *db_name;
      char *coll_name;
      char *dot;

      BSON_ASSERT (BSON_ITER_HOLDS_UTF8 (&iter));
      keyvault_ns = bson_iter_utf8 (&iter, NULL);
      dot = strstr (keyvault_ns, ".");
      BSON_ASSERT (dot);
      db_name = bson_strndup (keyvault_ns, dot - keyvault_ns);
      coll_name = bson_strdup (dot + 1);
      mongoc_auto_encryption_opts_set_keyvault_namespace (
         auto_encryption_opts, db_name, coll_name);

      bson_free (db_name);
      bson_free (coll_name);
   } else {
      /* "If ``autoEncryptOpts`` does not include ``keyVaultNamespace``, default
       * it to ``keyvault.datakeys``" */
      mongoc_auto_encryption_opts_set_keyvault_namespace (
         auto_encryption_opts, "keyvault", "datakeys");
   }

   if (bson_iter_init_find (&iter, &opts, "extra")) {
      bson_t tmp;

      bson_iter_bson (&iter, &tmp);
      bson_copy_to (&tmp, &extra);
   } else {
      bson_init (&extra);
   }

   if (bson_iter_init_find (&iter, &opts, "encryptedFieldsMap")) {
      BSON_ASSERT (BSON_ITER_HOLDS_DOCUMENT (&iter));
      bson_t efm;

      bson_iter_bson (&iter, &efm);
      mongoc_auto_encryption_opts_set_encrypted_fields_map (
         auto_encryption_opts, &efm);
      bson_destroy (&efm);
   }

   if (test_framework_getenv_bool ("MONGOC_TEST_MONGOCRYPTD_BYPASS_SPAWN") &&
       !bson_iter_init_find (&iter, &extra, "mongocryptdBypassSpawn")) {
      /* forking is disallowed in test runner, bypass spawning mongocryptd and
       * assume it is running in the background. */
      BSON_APPEND_BOOL (&extra, "mongocryptdBypassSpawn", true);
   }

<<<<<<< HEAD
#ifdef TESTING_CSFLE_OVERRIDE_PATH
   BSON_APPEND_UTF8 (&extra, "csflePath", TESTING_CSFLE_OVERRIDE_PATH);
#endif
=======
   char *env_cryptSharedLibPath =
      test_framework_getenv ("MONGOC_TEST_CRYPT_SHARED_LIB_PATH");
   if (env_cryptSharedLibPath) {
      BSON_APPEND_UTF8 (&extra, "cryptSharedLibPath", env_cryptSharedLibPath);
      bson_free (env_cryptSharedLibPath);
   }
>>>>>>> db7e894b

   mongoc_auto_encryption_opts_set_extra (auto_encryption_opts, &extra);
   bson_destroy (&extra);

   ret = mongoc_client_enable_auto_encryption (
      client, auto_encryption_opts, &error);
   ASSERT_OR_PRINT (ret, error);
   mongoc_auto_encryption_opts_destroy (auto_encryption_opts);
}

static bool
_in_deny_list (const bson_t *test, char **deny_list, uint32_t deny_list_len)
{
   int i;
   const char *desc = bson_lookup_utf8 (test, "description");

   for (i = 0; i < deny_list_len; i++) {
      if (0 == strcmp (desc, deny_list[i])) {
         return true;
      }
   }

   return false;
}

static bool
_should_skip_due_to_unsupported_operation (const bson_t *test)
{
   char *deny_list[] = {"CreateIndex and dropIndex omits default write concern",
                        "MapReduce omits default write concern"};

   if (_in_deny_list (test, deny_list, sizeof (deny_list) / sizeof (char *))) {
      return true;
   }

   return false;
}


/*
 *-----------------------------------------------------------------------
 *
 * run_json_general_test --
 *
 *      Run a JSON test scenario from the CRUD, Command Monitoring,
 *      Retryable Writes, Change Stream, or Transactions Spec.
 *
 *      Call json_test_config_cleanup on @config after the last call
 *      to run_json_general_test.
 *
 *-----------------------------------------------------------------------
 */
void
run_json_general_test (const json_test_config_t *config)
{
   const bson_t *scenario = config->scenario;
   bson_iter_t scenario_iter;
   bson_iter_t tests_iter;
   const char *db_name, *db2_name;
   const char *collection_name, *collection2_name;

   ASSERT (scenario);

   if (!check_scenario_version (scenario)) {
      return;
   }

   db_name = bson_has_field (scenario, "database_name")
                ? bson_lookup_utf8 (scenario, "database_name")
                : "test";
   collection_name = bson_has_field (scenario, "collection_name")
                        ? bson_lookup_utf8 (scenario, "collection_name")
                        : "test";

   /* database2_name/collection2_name are optional. */
   db2_name = bson_has_field (scenario, "database2_name")
                 ? bson_lookup_utf8 (scenario, "database2_name")
                 : NULL;
   collection2_name = bson_has_field (scenario, "collection2_name")
                         ? bson_lookup_utf8 (scenario, "collection2_name")
                         : NULL;


   ASSERT (bson_iter_init_find (&scenario_iter, scenario, "tests"));
   ASSERT (BSON_ITER_HOLDS_ARRAY (&scenario_iter));
   ASSERT (bson_iter_recurse (&scenario_iter, &tests_iter));

   while (bson_iter_next (&tests_iter)) {
      bson_t test;
      char *selected_test;
      const char *description;
      bson_iter_t client_opts_iter;
      mongoc_uri_t *uri;
      mongoc_client_t *client;
      mongoc_database_t *db;
      mongoc_collection_t *collection;
      uint32_t server_id;
      bson_error_t error;
      bool r;
      bson_iter_t uri_iter;

      ASSERT (BSON_ITER_HOLDS_DOCUMENT (&tests_iter));
      bson_iter_bson (&tests_iter, &test);

      selected_test = test_framework_getenv ("MONGOC_JSON_SUBTEST");
      description = bson_lookup_utf8 (&test, "description");
      if (selected_test && strcmp (selected_test, description) != 0) {
         fprintf (
            stderr, "  - %s SKIPPED by MONGOC_JSON_SUBTEST\n", description);
         bson_free (selected_test);
         continue;
      }

      if (bson_has_field (&test, "skipReason")) {
         fprintf (stderr,
                  " - %s SKIPPED, reason: %s\n",
                  description,
                  bson_lookup_utf8 (&test, "skipReason"));
         continue;
      }

      if (_should_skip_due_to_unsupported_operation (&test)) {
         fprintf (
            stderr,
            " - %s SKIPPED, reason: test requires operation that libmongoc"
            " does not provide\n",
            description);
         continue;
      }

      if (config->skips) {
         test_skip_t *iter;
         bool should_skip = false;

         for (iter = config->skips; iter->description != NULL; iter++) {
            if (0 == strcmp (description, iter->description)) {
               should_skip = true;
               break;
            }
         }

         if (should_skip) {
            fprintf (stderr,
                     " - %s SKIPPED, due to reason: %s",
                     description,
                     iter->reason);
            continue;
         }
      }

      bson_free (selected_test);

      uri = (config->uri_str != NULL) ? mongoc_uri_new (config->uri_str)
                                      : test_framework_get_uri ();

      /* If we are using multiple mongos, hardcode them in, for now, but keep
       * the other URI components (CDRIVER-3285) */
      if (bson_iter_init_find (&uri_iter, &test, "useMultipleMongoses") &&
          bson_iter_as_bool (&uri_iter)) {
         if (test_framework_is_loadbalanced ()) {
            mongoc_uri_destroy (uri);
            uri = test_framework_get_uri_multi_mongos_loadbalanced ();
         } else {
            ASSERT_OR_PRINT (
               mongoc_uri_upsert_host_and_port (uri, "localhost:27017", &error),
               error);
            ASSERT_OR_PRINT (
               mongoc_uri_upsert_host_and_port (uri, "localhost:27018", &error),
               error);
         }
      }

      if (bson_iter_init_find (&client_opts_iter, &test, "clientOptions")) {
         bson_t client_opts;

         ASSERT (BSON_ITER_HOLDS_DOCUMENT (&tests_iter));
         bson_iter_bson (&client_opts_iter, &client_opts);
         set_uri_opts_from_bson (uri, &client_opts);
      }

      client = test_framework_client_new_from_uri (uri, NULL);
      mongoc_client_set_error_api (client, MONGOC_ERROR_API_VERSION_2);
      test_framework_set_ssl_opts (client);
      /* reconnect right away, if a fail point causes a disconnect */
      client->topology->min_heartbeat_frequency_msec = 0;
      mongoc_uri_destroy (uri);

      /* clean up in case a previous test aborted */
      server_id = mongoc_topology_select_server_id (
         client->topology, MONGOC_SS_WRITE, NULL, NULL, &error);
      ASSERT_OR_PRINT (server_id, error);
      deactivate_fail_points (client, server_id);
      r = mongoc_client_command_with_opts (client,
                                           "admin",
                                           tmp_bson ("{'killAllSessions': []}"),
                                           NULL,
                                           NULL,
                                           NULL,
                                           &error);

      /* expect "operation was interrupted", ignore "command not found" or "is
       * not supported" */
      if (!r &&
          (error.domain != MONGOC_ERROR_SERVER ||
           (error.code != 11601 && error.code != 59)) &&
          (strstr (error.message, "is unsupported") == NULL)) {
         MONGOC_WARNING ("Error in killAllSessions: %s", error.message);
      }

      set_auto_encryption_opts (client, &test);
      /* Drop and recreate test database/collection if necessary. */
      _recreate (db_name, collection_name, scenario);
      _recreate (db2_name, collection2_name, scenario);
      insert_data (db_name, collection_name, scenario);

      db = mongoc_client_get_database (client, db_name);
      collection = mongoc_database_get_collection (db, collection_name);
      execute_test (config, client, db, collection, &test);

      mongoc_collection_destroy (collection);
      mongoc_database_destroy (db);
      mongoc_client_destroy (client);
   }
}


/*
 *-----------------------------------------------------------------------
 *
 * json_test_config_cleanup --
 *
 *      Free memory after run_json_general_test.
 *
 *-----------------------------------------------------------------------
 */

void
json_test_config_cleanup (json_test_config_t *config)
{
   /* no-op */
}


/* Tests on unsupported operations are automatically skipped with a message
 * indicating why. */
static bson_t *
_skip_if_unsupported (const char *test_name, bson_t *original)
{
   int i;
   bool skip = false;
   const char *unsupported_tests[] = {
      "/retryable_reads/gridfs-downloadByName",
      "/retryable_reads/gridfs-downloadByName-serverErrors",
      "/retryable_reads/listCollectionObjects",
      "/retryable_reads/listCollectionObjects-serverErrors",
      "/retryable_reads/listDatabaseObjects",
      "/retryable_reads/listDatabaseObjects-serverErrors",
      "/retryable_reads/listIndexNames",
      "/retryable_reads/listIndexNames-serverErrors",
      "/retryable_reads/mapReduce"};

   for (i = 0; i < sizeof (unsupported_tests) / sizeof (unsupported_tests[0]);
        i++) {
      if (0 == strcmp (test_name, unsupported_tests[i])) {
         skip = true;
         break;
      }
   }

   if (skip) {
      /* Modify the test file to give all entries in "tests" a skipReason */
      bson_t *modified = bson_new ();
      bson_t modified_tests;
      bson_iter_t iter;

      bson_copy_to_excluding_noinit (original, modified, "tests", NULL);
      BSON_APPEND_ARRAY_BEGIN (modified, "tests", &modified_tests);
      BSON_ASSERT (bson_iter_init_find (&iter, original, "tests"));
      for (bson_iter_recurse (&iter, &iter); bson_iter_next (&iter);) {
         bson_t original_test;
         bson_t modified_test;

         bson_iter_bson (&iter, &original_test);
         BSON_APPEND_DOCUMENT_BEGIN (
            &modified_tests, bson_iter_key (&iter), &modified_test);
         bson_concat (&modified_test, &original_test);
         BSON_APPEND_UTF8 (&modified_test,
                           "skipReason",
                           "libmongoc does not support required operation.");
         bson_append_document_end (&modified_tests, &modified_test);
      }
      bson_append_array_end (modified, &modified_tests);
      bson_destroy (original);
      return modified;
   }
   return original;
}

/*
 *-----------------------------------------------------------------------
 *
 * install_json_test_suite --
 *
 *      Given a path to a directory containing JSON tests, import each
 *      test into a BSON blob and call the provided callback for
 *      evaluation.
 *
 *      It is expected that the callback will BSON_ASSERT on failure, so if
 *      callback returns quietly the test is considered to have passed.
 *
 *-----------------------------------------------------------------------
 */
void
_install_json_test_suite_with_check (TestSuite *suite,
                                     const char *base,
                                     const char *subdir,
                                     test_hook callback,
                                     ...)
{
   char test_paths[MAX_NUM_TESTS][MAX_TEST_NAME_LENGTH];
   int num_tests;
   int i;
   int j;
   bson_t *test;
   char *skip_json;
   char *ext;
   va_list ap;
   char joined[PATH_MAX];
   char resolved[PATH_MAX];

   bson_snprintf (joined, PATH_MAX, "%s/%s", base, subdir);
   ASSERT (realpath (joined, resolved));

   if (suite->ctest_run) {
      const char *found = strstr (suite->ctest_run, subdir);
      if (found != suite->ctest_run && found != suite->ctest_run + 1) {
         return;
      }
   }

   num_tests =
      collect_tests_from_dir (&test_paths[0], resolved, 0, MAX_NUM_TESTS);

   for (i = 0; i < num_tests; i++) {
      test = get_bson_from_json_file (test_paths[i]);
      skip_json = COALESCE (strstr (test_paths[i], "/json"),
                            strstr (test_paths[i], "\\json"));
      BSON_ASSERT (skip_json);
      skip_json += strlen ("/json");
      ext = strstr (skip_json, ".json");
      BSON_ASSERT (ext);
      ext[0] = '\0';

      test = _skip_if_unsupported (skip_json, test);
      for (j = 0; j < suite->failing_flaky_skips.len; j++) {
         TestSkip *skip =
            _mongoc_array_index (&suite->failing_flaky_skips, TestSkip *, j);
         if (0 == strcmp (skip_json, skip->test_name)) {
            /* Modify the test file to give applicable entries a skipReason */
            bson_t *modified = bson_new ();
            bson_t modified_tests;
            bson_iter_t iter;

            bson_copy_to_excluding_noinit (test, modified, "tests", NULL);
            BSON_APPEND_ARRAY_BEGIN (modified, "tests", &modified_tests);
            BSON_ASSERT (bson_iter_init_find (&iter, test, "tests"));
            for (bson_iter_recurse (&iter, &iter); bson_iter_next (&iter);) {
               bson_iter_t desc_iter;
               uint32_t desc_len;
               const char *desc;
               bson_t original_test;
               bson_t modified_test;

               bson_iter_bson (&iter, &original_test);
               bson_iter_init_find (&desc_iter, &original_test, "description");
               desc = bson_iter_utf8 (&desc_iter, &desc_len);

               BSON_APPEND_DOCUMENT_BEGIN (
                  &modified_tests, bson_iter_key (&iter), &modified_test);
               bson_concat (&modified_test, &original_test);
               if (!skip->subtest_desc ||
                   0 == strcmp (skip->subtest_desc, desc)) {
                  BSON_APPEND_UTF8 (&modified_test,
                                    "skipReason",
                                    skip->reason != NULL ? skip->reason
                                                         : "(null)");
               }
               bson_append_document_end (&modified_tests, &modified_test);
            }
            bson_append_array_end (modified, &modified_tests);
            bson_destroy (test);
            test = modified;
         }
      }
      /* list of "check" functions that decide whether to skip the test */
      va_start (ap, callback);
      _V_TestSuite_AddFull (suite,
                            skip_json,
                            (void (*) (void *)) callback,
                            (void (*) (void *)) bson_destroy,
                            test,
                            ap);

      va_end (ap);
   }
}


/*
 *-----------------------------------------------------------------------
 *
 * install_json_test_suite --
 *
 *      Given a path to a directory containing JSON tests, import each
 *      test into a BSON blob and call the provided callback for
 *      evaluation.
 *
 *      It is expected that the callback will BSON_ASSERT on failure, so if
 *      callback returns quietly the test is considered to have passed.
 *
 *-----------------------------------------------------------------------
 */
void
install_json_test_suite (TestSuite *suite,
                         const char *base,
                         const char *subdir,
                         test_hook callback)
{
   install_json_test_suite_with_check (
      suite, base, subdir, callback, TestSuite_CheckLive);
}<|MERGE_RESOLUTION|>--- conflicted
+++ resolved
@@ -1655,18 +1655,12 @@
       BSON_APPEND_BOOL (&extra, "mongocryptdBypassSpawn", true);
    }
 
-<<<<<<< HEAD
-#ifdef TESTING_CSFLE_OVERRIDE_PATH
-   BSON_APPEND_UTF8 (&extra, "csflePath", TESTING_CSFLE_OVERRIDE_PATH);
-#endif
-=======
    char *env_cryptSharedLibPath =
       test_framework_getenv ("MONGOC_TEST_CRYPT_SHARED_LIB_PATH");
    if (env_cryptSharedLibPath) {
       BSON_APPEND_UTF8 (&extra, "cryptSharedLibPath", env_cryptSharedLibPath);
       bson_free (env_cryptSharedLibPath);
    }
->>>>>>> db7e894b
 
    mongoc_auto_encryption_opts_set_extra (auto_encryption_opts, &extra);
    bson_destroy (&extra);
