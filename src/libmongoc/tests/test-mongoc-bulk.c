#include <mongoc/mongoc.h>
#include <mongoc/mongoc-bulk-operation-private.h>
#include <mongoc/mongoc-client-private.h>
#include <mongoc/mongoc-cursor-private.h>
#include <mongoc/mongoc-collection-private.h>
#include <mongoc/mongoc-util-private.h>

#include "TestSuite.h"

#include "test-libmongoc.h"
#include "mock_server/future-functions.h"
#include "mock_server/mock-server.h"
#include "test-conveniences.h"
#include "mock_server/mock-rs.h"


typedef void (*update_fn) (mongoc_bulk_operation_t *bulk,
                           const bson_t *selector,
                           const bson_t *document,
                           bool upsert);

typedef bool (*update_with_opts_fn) (mongoc_bulk_operation_t *bulk,
                                     const bson_t *selector,
                                     const bson_t *document,
                                     const bson_t *opts,
                                     bson_error_t *error);

typedef bool (*remove_with_opts_fn) (mongoc_bulk_operation_t *bulk,
                                     const bson_t *selector,
                                     const bson_t *opts,
                                     bson_error_t *error);

/*--------------------------------------------------------------------------
 *
 * assert_error_count --
 *
 *       Check the length of a bulk operation reply's writeErrors.
 *
 * Returns:
 *       None.
 *
 * Side effects:
 *       Aborts if the array is the wrong length.
 *
 *--------------------------------------------------------------------------
 */

static void
assert_error_count (int len, const bson_t *reply)
{
   bson_iter_t iter;
   bson_iter_t error_iter;
   int n = 0;

   BSON_ASSERT (bson_iter_init_find (&iter, reply, "writeErrors"));
   BSON_ASSERT (bson_iter_recurse (&iter, &error_iter));
   while (bson_iter_next (&error_iter)) {
      n++;
   }
   ASSERT_CMPINT (len, ==, n);
}


/*--------------------------------------------------------------------------
 *
 * assert_n_inserted --
 *
 *       Check a bulk operation reply's nInserted field.
 *
 * Returns:
 *       None.
 *
 * Side effects:
 *       Aborts if the field is incorrect.
 *
 *--------------------------------------------------------------------------
 */

static void
assert_n_inserted (int n, const bson_t *reply)
{
   bson_iter_t iter;

   BSON_ASSERT (bson_iter_init_find (&iter, reply, "nInserted"));
   BSON_ASSERT (BSON_ITER_HOLDS_INT32 (&iter));
   ASSERT_CMPINT (n, ==, bson_iter_int32 (&iter));
}


/*--------------------------------------------------------------------------
 *
 * oid_created_on_client --
 *
 *       Check that a document's _id contains this process's pid.
 *
 * Returns:
 *       True or false.
 *
 * Side effects:
 *       None.
 *
 *--------------------------------------------------------------------------
 */

static bool
oid_created_on_client (const bson_t *doc)
{
   bson_oid_t new_oid;
   const uint8_t *new_pid;
   bson_iter_t iter;
   const bson_oid_t *oid;
   const uint8_t *pid;

   bson_oid_init (&new_oid, NULL);
   new_pid = &new_oid.bytes[7];

   bson_iter_init_find (&iter, doc, "_id");

   if (!BSON_ITER_HOLDS_OID (&iter)) {
      return false;
   }

   oid = bson_iter_oid (&iter);
   pid = &oid->bytes[7];

   return 0 == memcmp (pid, new_pid, 2);
}


static void
create_unique_index (mongoc_collection_t *collection)
{
   mongoc_index_opt_t opt;
   bson_error_t error;

   mongoc_index_opt_init (&opt);
   opt.unique = true;

   BEGIN_IGNORE_DEPRECATIONS
   ASSERT_OR_PRINT (mongoc_collection_create_index (
                       collection, tmp_bson ("{'a': 1}"), &opt, &error),
                    error);
   END_IGNORE_DEPRECATIONS
}


static void
test_bulk (void)
{
   mongoc_bulk_operation_t *bulk;
   mongoc_collection_t *collection;
   mongoc_client_t *client;
   bson_error_t error;
   bson_t reply;
   bson_t child;
   bson_t del;
   bson_t up;
   bson_t doc = BSON_INITIALIZER;

   client = test_framework_new_default_client ();
   BSON_ASSERT (client);

   collection = get_test_collection (client, "test_bulk");
   BSON_ASSERT (collection);

   bulk = mongoc_collection_create_bulk_operation_with_opts (collection, NULL);
   BSON_ASSERT (bulk);

   mongoc_bulk_operation_insert (bulk, &doc);
   mongoc_bulk_operation_insert (bulk, &doc);
   mongoc_bulk_operation_insert (bulk, &doc);
   mongoc_bulk_operation_insert (bulk, &doc);

   bson_init (&up);
   bson_append_document_begin (&up, "$set", -1, &child);
   BSON_APPEND_INT32 (&child, HANDSHAKE_CMD_LEGACY_HELLO, 123);
   bson_append_document_end (&up, &child);
   mongoc_bulk_operation_update (bulk, &doc, &up, false);
   bson_destroy (&up);

   bson_init (&del);
   BSON_APPEND_INT32 (&del, HANDSHAKE_CMD_LEGACY_HELLO, 123);
   mongoc_bulk_operation_remove (bulk, &del);
   bson_destroy (&del);

   ASSERT_OR_PRINT (mongoc_bulk_operation_execute (bulk, &reply, &error),
                    error);

   ASSERT_MATCH (&reply,
                 "{'nInserted': 4,"
                 " 'nMatched':  4,"
                 " 'nModified': 4,"
                 " 'nRemoved':  4,"
                 " 'nUpserted': 0,"
                 " 'writeErrors': []}");

   ASSERT_COUNT (0, collection);

   bson_destroy (&reply);

   ASSERT_OR_PRINT (mongoc_collection_drop (collection, &error), error);

   bson_destroy (&doc);
   mongoc_bulk_operation_destroy (bulk);
   mongoc_collection_destroy (collection);
   mongoc_client_destroy (client);
}


static void
_test_opt (const char *opts_json, const char *msg)
{
   mongoc_bulk_operation_t *bulk;
   mongoc_collection_t *collection;
   mongoc_client_t *client;
   bson_error_t error;

   client = test_framework_new_default_client ();
   BSON_ASSERT (client);

   collection = get_test_collection (client, "test_bulk");
   BSON_ASSERT (collection);

   bulk = mongoc_collection_create_bulk_operation_with_opts (
      collection, tmp_bson (opts_json));
   BSON_ASSERT (bulk);

   BSON_ASSERT (!mongoc_bulk_operation_insert_with_opts (
      bulk, tmp_bson ("{}"), NULL, &error));
   ASSERT_ERROR_CONTAINS (
      error, MONGOC_ERROR_COMMAND, MONGOC_ERROR_COMMAND_INVALID_ARG, msg);

   mongoc_bulk_operation_destroy (bulk);
   mongoc_collection_destroy (collection);
   mongoc_client_destroy (client);
}


static void
test_opts (void)
{
   _test_opt ("{'foo': 1}", "Invalid option 'foo'");
   _test_opt ("{'writeConcern': 1}", "Invalid writeConcern");
   _test_opt ("{'writeConcern': {'w': 0, 'j': 1}}", "Invalid writeConcern");
   _test_opt ("{'sessionId': 'hi'}", "Invalid sessionId");
   _test_opt ("{'sessionId': 101}", "Invalid sessionId");
   _test_opt ("{'ordered': 'yes'}",
              "Invalid field \"ordered\" in opts, should contain bool");
}


static void
test_bulk_error (void)
{
   bson_t reply = {0};
   bson_error_t error;
   mongoc_bulk_operation_t *bulk;
   mock_server_t *mock_server;
   mongoc_client_t *client;

   mock_server = mock_server_with_auto_hello (WIRE_VERSION_MIN);
   mock_server_run (mock_server);
   client = test_framework_client_new_from_uri (
      mock_server_get_uri (mock_server), NULL);

   bulk = mongoc_bulk_operation_new (true);
   mongoc_bulk_operation_set_client (bulk, client);
   BSON_ASSERT (!mongoc_bulk_operation_execute (bulk, &reply, &error));
   ASSERT_CMPINT (error.domain, ==, MONGOC_ERROR_COMMAND);
   ASSERT_CMPINT (error.code, ==, MONGOC_ERROR_COMMAND_INVALID_ARG);

   /* reply was initialized */
   ASSERT_CMPUINT32 (reply.len, ==, (uint32_t) 5);
   bson_destroy (&reply);
   mongoc_bulk_operation_destroy (bulk);
   mongoc_client_destroy (client);
   mock_server_destroy (mock_server);
}


static void
test_bulk_error_unordered (void)
{
   mock_server_t *mock_server;
   mongoc_client_t *client;
   mongoc_collection_t *collection;
   bson_t opts = BSON_INITIALIZER;
   mongoc_bulk_operation_t *bulk;
   bson_t reply;
   bson_error_t error;
   request_t *request;
   future_t *future;
   int i;
   mongoc_uri_t *uri;

   if (test_suite_valgrind ()) {
      bson_destroy (&opts);
      return;
   }
   mock_server = mock_server_with_auto_hello (WIRE_VERSION_MIN);
   mock_server_run (mock_server);

   uri = mongoc_uri_copy (mock_server_get_uri (mock_server));
   mongoc_uri_set_option_as_int32 (uri, "sockettimeoutms", 500);
   client = test_framework_client_new_from_uri (uri, NULL);
   mongoc_uri_destroy (uri);
   collection = mongoc_client_get_collection (client, "test", "test");

   bson_append_bool (&opts, "ordered", 7, false);
   bulk = mongoc_collection_create_bulk_operation_with_opts (collection, &opts);
   for (i = 0; i <= 2048; i++) {
      mongoc_bulk_operation_update_many_with_opts (
         bulk,
         tmp_bson ("{'hello': 'earth'}"),
         tmp_bson ("{'$set': {'hello': 'world'}}"),
         NULL,
         &error);
   }

   future = future_bulk_operation_execute (bulk, &reply, &error);

   request = mock_server_receives_bulk_msg (
      mock_server,
      MONGOC_MSG_NONE,
      tmp_bson ("{'$db': 'test',"
                " 'update': 'test',"
                " 'writeConcern': {'$exists': false},"
                " 'ordered': false}"),
      tmp_bson ("{'q': {'hello': 'earth'},"
                " 'u': {'$set': {'hello': 'world'}},"
                " 'upsert': false,"
                " 'multi': true}"),
      1001);
   mock_server_replies_simple (request, "{ 'ok' : 1, 'n' : 5 }");

   request_destroy (request);
   request = mock_server_receives_bulk_msg (
      mock_server,
      MONGOC_MSG_NONE,
      tmp_bson ("{'$db': 'test',"
                " 'update': 'test',"
                " 'writeConcern': {'$exists': false},"
                " 'ordered': false}"),
      tmp_bson ("{'q': {'hello': 'earth'},"
                " 'u': {'$set': {'hello': 'world'}},"
                " 'upsert': false,"
                " 'multi': true}"),
      1001);

   request_destroy (request);
   mock_server_destroy (mock_server);

   future_wait_max (future, 100);
   ASSERT (!future_value_get_uint32_t (&future->return_value));
   future_destroy (future);
   ASSERT_ERROR_CONTAINS (error,
                          MONGOC_ERROR_STREAM,
                          MONGOC_ERROR_STREAM_SOCKET,
                          "socket error or timeout");

   ASSERT_MATCH (&reply,
                 "{'nInserted': 0,"
                 " 'nMatched':  5,"
                 " 'nRemoved':  0,"
                 " 'nUpserted': 0}");

   bson_destroy (&reply);
   bson_destroy (&opts);
   mongoc_bulk_operation_destroy (bulk);
   mongoc_collection_destroy (collection);
   mongoc_client_destroy (client);
}

static void
test_insert (bool ordered)
{
   mongoc_bulk_operation_t *bulk;
   mongoc_collection_t *collection;
   mongoc_client_t *client;
   bson_error_t error;
   bson_t reply;
   bson_t opts = BSON_INITIALIZER;
   bson_t doc = BSON_INITIALIZER;
   bson_t query = BSON_INITIALIZER;
   mongoc_cursor_t *cursor;
   const bson_t *inserted_doc;

   client = test_framework_new_default_client ();
   BSON_ASSERT (client);

   collection = get_test_collection (client, "test_insert");
   BSON_ASSERT (collection);

   bson_append_bool (&opts, "ordered", 7, ordered);
   bulk = mongoc_collection_create_bulk_operation_with_opts (collection, &opts);
   BSON_ASSERT (bulk);
   BSON_ASSERT (bulk->flags.ordered == ordered);

   mongoc_bulk_operation_insert (bulk, &doc);
   mongoc_bulk_operation_insert (bulk, &doc);

   ASSERT_OR_PRINT (mongoc_bulk_operation_execute (bulk, &reply, &error),
                    error);

   ASSERT_MATCH (&reply,
                 "{'nInserted': 2,"
                 " 'nMatched':  0,"
                 " 'nModified': 0,"
                 " 'nRemoved':  0,"
                 " 'nUpserted': 0}");

   bson_destroy (&reply);
   ASSERT_COUNT (2, collection);

   cursor = mongoc_collection_find_with_opts (collection, &query, NULL, NULL);
   BSON_ASSERT (cursor);

   while (mongoc_cursor_next (cursor, &inserted_doc)) {
      BSON_ASSERT (oid_created_on_client (inserted_doc));
   }

   ASSERT_OR_PRINT (mongoc_collection_drop (collection, &error), error);

   mongoc_cursor_destroy (cursor);
   bson_destroy (&query);
   bson_destroy (&opts);
   mongoc_bulk_operation_destroy (bulk);
   mongoc_collection_destroy (collection);
   mongoc_client_destroy (client);
   bson_destroy (&doc);
}


static void
test_insert_ordered (void)
{
   test_insert (true);
}


static void
test_insert_unordered (void)
{
   test_insert (false);
}


static void
test_insert_check_keys (void)
{
   mongoc_bulk_operation_t *bulk;
   mongoc_collection_t *collection;
   mongoc_client_t *client;
   bson_t reply;
   bson_error_t error;
   bool r;

   capture_logs (true);

   client = test_framework_new_default_client ();
   BSON_ASSERT (client);
   collection = get_test_collection (client, "test_insert_check_keys");
   BSON_ASSERT (collection);

   /* keys cannot be empty */
   bulk = mongoc_collection_create_bulk_operation_with_opts (collection, NULL);
   BSON_ASSERT (bulk);

   mongoc_bulk_operation_insert (bulk, tmp_bson ("{'': 1}"));
   r = (bool) mongoc_bulk_operation_execute (bulk, &reply, &error);
   BSON_ASSERT (!r);
   ASSERT_ERROR_CONTAINS (error,
                          MONGOC_ERROR_COMMAND,
                          MONGOC_ERROR_COMMAND_INVALID_ARG,
                          "empty key");

   BSON_ASSERT (bson_empty (&reply));

   bson_destroy (&reply);
   mongoc_bulk_operation_destroy (bulk);

   /* valid, then invalid */
   bulk = mongoc_collection_create_bulk_operation_with_opts (collection, NULL);
   BSON_ASSERT (bulk);

   mongoc_bulk_operation_insert (bulk, tmp_bson (NULL));
   mongoc_bulk_operation_insert (bulk, tmp_bson ("{'': 1}"));
   r = (bool) mongoc_bulk_operation_execute (bulk, &reply, &error);
   BSON_ASSERT (!r);
   ASSERT_ERROR_CONTAINS (error,
                          MONGOC_ERROR_COMMAND,
                          MONGOC_ERROR_COMMAND_INVALID_ARG,
                          "empty key");

   BSON_ASSERT (bson_empty (&reply));

   bson_destroy (&reply);
   mongoc_bulk_operation_destroy (bulk);
   mongoc_collection_destroy (collection);
   mongoc_client_destroy (client);
}


static void
test_upsert (bool ordered)
{
   bson_t opts = BSON_INITIALIZER;
   mongoc_bulk_operation_t *bulk;
   mongoc_collection_t *collection;
   mongoc_client_t *client;

   bson_error_t error;
   bson_t reply;
   bson_t *sel;
   bson_t *doc;

   client = test_framework_new_default_client ();
   BSON_ASSERT (client);

   collection = get_test_collection (client, "test_upsert");
   BSON_ASSERT (collection);

   bson_append_bool (&opts, "ordered", 7, ordered);
   bulk = mongoc_collection_create_bulk_operation_with_opts (collection, &opts);
   BSON_ASSERT (bulk);

   sel = tmp_bson ("{'_id': 1234}");
   doc = tmp_bson ("{'$set': {'hello': 'there'}}");

   mongoc_bulk_operation_update (bulk, sel, doc, true);

   ASSERT_OR_PRINT (mongoc_bulk_operation_execute (bulk, &reply, &error),
                    error);

   ASSERT_MATCH (&reply,
                 "{'nInserted': 0,"
                 " 'nMatched':  0,"
                 " 'nModified': 0,"
                 " 'nRemoved':  0,"
                 " 'nUpserted': 1,"
                 " 'upserted':  [{'index': 0, '_id': 1234}],"
                 " 'writeErrors': []}");

   ASSERT_COUNT (1, collection);

   bson_destroy (&reply);
   mongoc_bulk_operation_destroy (bulk);

   bulk = mongoc_collection_create_bulk_operation_with_opts (collection, &opts);
   BSON_ASSERT (bulk);

   /* non-upsert, no matches */
   sel = tmp_bson ("{'_id': 2}");
   doc = tmp_bson ("{'$set': {'hello': 'there'}}");

   mongoc_bulk_operation_update (bulk, sel, doc, false);
   ASSERT_OR_PRINT (mongoc_bulk_operation_execute (bulk, &reply, &error),
                    error);

   ASSERT_MATCH (&reply,
                 "{'nInserted': 0,"
                 " 'nMatched':  0,"
                 " 'nModified': 0,"
                 " 'nRemoved':  0,"
                 " 'nUpserted': 0,"
                 " 'upserted':  {'$exists': false},"
                 " 'writeErrors': []}");

   ASSERT_COUNT (1, collection); /* doc remains from previous operation */

   ASSERT_OR_PRINT (mongoc_collection_drop (collection, &error), error);

   bson_destroy (&reply);
   mongoc_bulk_operation_destroy (bulk);
   bson_destroy (&opts);
   mongoc_collection_destroy (collection);
   mongoc_client_destroy (client);
}


static void
test_upsert_ordered (void)
{
   test_upsert (true);
}


static void
test_upsert_unordered (void)
{
   test_upsert (false);
}


static void
test_upsert_unordered_oversized (void *ctx)
{
   mongoc_client_t *client;
   mongoc_collection_t *collection;
   bson_t opts = BSON_INITIALIZER;
   mongoc_bulk_operation_t *bulk;
   bson_t *u;
   bool r;
   bson_error_t error;
   bson_t reply;

   client = test_framework_new_default_client ();
   collection = get_test_collection (client, "upsert_oversized");
   bson_append_bool (&opts, "ordered", 7, false);
   bulk = mongoc_collection_create_bulk_operation_with_opts (collection, &opts);

   /* much too large */
   u = tmp_bson ("{'$set': {'x': '%s', 'y': '%s'}}",
                 huge_string (client),
                 huge_string (client));

   r = mongoc_bulk_operation_update_one_with_opts (
      bulk, tmp_bson (NULL), u, tmp_bson ("{'upsert': true}"), &error);

   ASSERT_OR_PRINT (r, error);
   r = (bool) mongoc_bulk_operation_execute (bulk, &reply, &error);
   ASSERT (!r);
   ASSERT_ERROR_CONTAINS (error,
                          MONGOC_ERROR_BSON,
                          MONGOC_ERROR_BSON_INVALID,
                          "Document 0 is too large");

   ASSERT_MATCH (&reply,
                 "{'nInserted': 0,"
                 " 'nMatched':  0,"
                 " 'nRemoved':  0,"
                 " 'nUpserted': 0,"
                 " 'writeErrors': []}");

   bson_destroy (&reply);
   mongoc_bulk_operation_destroy (bulk);
   bson_destroy (&opts);
   mongoc_collection_destroy (collection);
   mongoc_client_destroy (client);
}


static void
test_upserted_index (bool ordered)
{
   bson_t opts = BSON_INITIALIZER;
   mongoc_bulk_operation_t *bulk;
   mongoc_collection_t *collection;
   mongoc_client_t *client;

   bson_error_t error;
   bson_t reply;
   bson_t *emp = tmp_bson ("{}");
   bson_t *inc = tmp_bson ("{'$inc': {'b': 1}}");
   bool r;

   client = test_framework_new_default_client ();
   BSON_ASSERT (client);

   collection = get_test_collection (client, "test_upserted_index");
   BSON_ASSERT (collection);

   bulk = mongoc_collection_create_bulk_operation_with_opts (collection, &opts);
   BSON_ASSERT (bulk);

   mongoc_bulk_operation_insert (bulk, emp);
   mongoc_bulk_operation_insert (bulk, emp);
   mongoc_bulk_operation_remove (bulk, tmp_bson ("{'i': 2}"));
   mongoc_bulk_operation_update (bulk, tmp_bson ("{'i': 3}"), inc, false);
   /* upsert */
   mongoc_bulk_operation_update (bulk, tmp_bson ("{'i': 4}"), inc, true);
   mongoc_bulk_operation_remove (bulk, tmp_bson ("{'i': 5}"));
   mongoc_bulk_operation_remove_one (bulk, tmp_bson ("{'i': 6}"));
   mongoc_bulk_operation_replace_one (bulk, tmp_bson ("{'i': 7}"), emp, false);
   /* upsert */
   mongoc_bulk_operation_replace_one (bulk, tmp_bson ("{'i': 8}"), emp, true);
   /* upsert */
   mongoc_bulk_operation_replace_one (bulk, tmp_bson ("{'i': 9}"), emp, true);
   mongoc_bulk_operation_remove (bulk, tmp_bson ("{'i': 10}"));
   mongoc_bulk_operation_insert (bulk, emp);
   mongoc_bulk_operation_insert (bulk, emp);
   mongoc_bulk_operation_update (bulk, tmp_bson ("{'i': 13}"), inc, false);
   /* upsert */
   mongoc_bulk_operation_update (bulk, tmp_bson ("{'i': 14}"), inc, true);
   mongoc_bulk_operation_insert (bulk, emp);
   /* upserts */
   mongoc_bulk_operation_update (bulk, tmp_bson ("{'i': 16}"), inc, true);
   mongoc_bulk_operation_update (bulk, tmp_bson ("{'i': 17}"), inc, true);
   /* non-upsert */
   mongoc_bulk_operation_update (bulk, tmp_bson ("{'i': 18}"), inc, false);
   /* upserts */
   mongoc_bulk_operation_update (bulk, tmp_bson ("{'i': 19}"), inc, true);
   mongoc_bulk_operation_replace_one (bulk, tmp_bson ("{'i': 20}"), emp, true);
   mongoc_bulk_operation_replace_one (bulk, tmp_bson ("{'i': 21}"), emp, true);
   mongoc_bulk_operation_replace_one (bulk, tmp_bson ("{'i': 22}"), emp, true);
   mongoc_bulk_operation_update (bulk, tmp_bson ("{'i': 23}"), inc, true);
   /* non-upsert */
   mongoc_bulk_operation_update_one (bulk, tmp_bson ("{'i': 24}"), inc, false);
   /* upsert */
   mongoc_bulk_operation_update_one (bulk, tmp_bson ("{'i': 25}"), inc, true);
   /* non-upserts */
   mongoc_bulk_operation_remove (bulk, tmp_bson ("{'i': 26}"));
   mongoc_bulk_operation_remove (bulk, tmp_bson ("{'i': 27}"));
   mongoc_bulk_operation_update_one (bulk, tmp_bson ("{'i': 28}"), inc, false);
   mongoc_bulk_operation_update_one (bulk, tmp_bson ("{'i': 29}"), inc, false);
   /* each update modifies existing 16 docs, but only increments index by one */
   mongoc_bulk_operation_update (bulk, emp, inc, false);
   mongoc_bulk_operation_update (bulk, emp, inc, false);
   /* upsert */
   mongoc_bulk_operation_update_one (bulk, tmp_bson ("{'i': 32}"), inc, true);


   r = (bool) mongoc_bulk_operation_execute (bulk, &reply, &error);
   if (!r) {
      fprintf (stderr, "bulk failed: %s\n", error.message);
      abort ();
   }

   ASSERT_MATCH (&reply,
                 "{'nInserted':    5,"
                 " 'nMatched':    34,"
                 " 'nModified':   34,"
                 " 'nRemoved':     0,"
                 " 'nUpserted':   13,"
                 " 'upserted': ["
                 "    {'index':   4},"
                 "    {'index':   8},"
                 "    {'index':   9},"
                 "    {'index':  14},"
                 "    {'index':  16},"
                 "    {'index':  17},"
                 "    {'index':  19},"
                 "    {'index':  20},"
                 "    {'index':  21},"
                 "    {'index':  22},"
                 "    {'index':  23},"
                 "    {'index':  25},"
                 "    {'index':  32}"
                 " ],"
                 " 'writeErrors': []}");

   ASSERT_COUNT (18, collection);

   ASSERT_OR_PRINT (mongoc_collection_drop (collection, &error), error);

   bson_destroy (&reply);
   mongoc_bulk_operation_destroy (bulk);
   bson_destroy (&opts);
   mongoc_collection_destroy (collection);
   mongoc_client_destroy (client);
}


static void
test_upserted_index_ordered (void)
{
   test_upserted_index (true);
}


static void
test_upserted_index_unordered (void)
{
   test_upserted_index (false);
}


static void
test_update_one (bool ordered)
{
   bson_t opts = BSON_INITIALIZER;
   mongoc_bulk_operation_t *bulk;
   mongoc_collection_t *collection;
   mongoc_client_t *client;

   bson_error_t error;
   bson_t reply;
   bson_t *sel;
   bson_t *doc;
   bool r;

   client = test_framework_new_default_client ();
   BSON_ASSERT (client);

   collection = get_test_collection (client, "test_update_one");
   BSON_ASSERT (collection);

   doc = bson_new ();
   r = mongoc_collection_insert_one (collection, doc, NULL, NULL, NULL);
   BSON_ASSERT (r);
   r = mongoc_collection_insert_one (collection, doc, NULL, NULL, NULL);
   BSON_ASSERT (r);
   bson_destroy (doc);

   bson_append_bool (&opts, "ordered", 7, ordered);
   bulk = mongoc_collection_create_bulk_operation_with_opts (collection, &opts);
   BSON_ASSERT (bulk);

   sel = tmp_bson ("{}");
   doc = tmp_bson ("{'$set': {'hello': 'there'}}");
   mongoc_bulk_operation_update_one (bulk, sel, doc, true);
   ASSERT_OR_PRINT ((bool) mongoc_bulk_operation_execute (bulk, &reply, &error),
                    error);

   ASSERT_MATCH (&reply,
                 "{'nInserted': 0,"
                 " 'nMatched':  1,"
                 " 'nModified': 1,"
                 " 'nRemoved':  0,"
                 " 'nUpserted': 0,"
                 " 'upserted': {'$exists': false},"
                 " 'writeErrors': []}");

   ASSERT_COUNT (2, collection);

   ASSERT_OR_PRINT (mongoc_collection_drop (collection, &error), error);

   bson_destroy (&reply);
   mongoc_bulk_operation_destroy (bulk);
   bson_destroy (&opts);
   mongoc_collection_destroy (collection);
   mongoc_client_destroy (client);
}


static void
test_update_one_ordered (void)
{
   test_update_one (true);
}


static void
test_update_one_unordered (void)
{
   test_update_one (false);
}


static void
test_update_with_opts_validate (void)
{
   mongoc_client_t *client;
   mongoc_collection_t *collection;
   mongoc_bulk_operation_t *bulk;
   bson_error_t error;
   update_with_opts_fn fns[] = {
      mongoc_bulk_operation_update_one_with_opts,
      mongoc_bulk_operation_update_many_with_opts,
   };
   int i;

   client = test_framework_new_default_client ();
   collection = get_test_collection (client, "test_update_with_opts_validate");

   for (i = 0; i < 2; i++) {
      update_with_opts_fn update_function;

      update_function = fns[i];
      bulk =
         mongoc_collection_create_bulk_operation_with_opts (collection, NULL);
      BSON_ASSERT (!update_function (
         bulk, tmp_bson ("{}"), tmp_bson ("{'a.a': 1}"), NULL, &error));
      ASSERT_ERROR_CONTAINS (error,
                             MONGOC_ERROR_COMMAND,
                             MONGOC_ERROR_COMMAND_INVALID_ARG,
                             "update only works with $ operators");

      BSON_ASSERT (
         update_function (bulk,
                          tmp_bson ("{}"),
                          tmp_bson ("{'a.a': 1}"),
                          tmp_bson ("{'validate': %d}", BSON_VALIDATE_NONE),
                          &error));
      BSON_ASSERT (!update_function (
         bulk,
         tmp_bson ("{}"),
         tmp_bson ("{'a.a': 1}"),
         tmp_bson ("{'validate': %d}", BSON_VALIDATE_DOT_KEYS),
         &error));
      ASSERT_ERROR_CONTAINS (
         error,
         MONGOC_ERROR_COMMAND,
         MONGOC_ERROR_COMMAND_INVALID_ARG,
         "invalid argument for update: keys cannot contain \".\": \"a.a\"");
      mongoc_bulk_operation_destroy (bulk);

      /* Test a valid update_one with explicit validation on the server. */
      bulk =
         mongoc_collection_create_bulk_operation_with_opts (collection, NULL);
      BSON_ASSERT (
         update_function (bulk,
                          tmp_bson ("{}"),
                          tmp_bson ("{'$set': {'a': 1}}"),
                          tmp_bson ("{'validate': %d}", BSON_VALIDATE_DOT_KEYS),
                          &error));
      ASSERT_OR_PRINT (mongoc_bulk_operation_execute (bulk, NULL, &error),
                       error);
      mongoc_bulk_operation_destroy (bulk);
   }

   mongoc_collection_destroy (collection);
   mongoc_client_destroy (client);
}


/* Tests that documents in `coll` found with `selector` all match `match` */
static void
_test_docs_in_coll_matches (mongoc_collection_t *coll,
                            bson_t *selector,
                            const char *match,
                            uint32_t expected_count)
{
   const bson_t *next_doc;
   mongoc_cursor_t *cursor =
      mongoc_collection_find_with_opts (coll, selector, NULL, NULL);
   while (expected_count > 0) {
      ASSERT (mongoc_cursor_next (cursor, &next_doc));
      if (match) {
         ASSERT_MATCH (next_doc, match);
      }
      --expected_count;
   }
   ASSERT_CMPINT (expected_count, ==, 0);
   mongoc_cursor_destroy (cursor);
}


static void
test_update_arrayfilters (void *ctx)
{
   mongoc_client_t *client;
   mongoc_collection_t *collection;
   bson_t opts = BSON_INITIALIZER;
   mongoc_bulk_operation_t *bulk;

   bson_error_t err;
   bson_t reply;
   bool ret = false;
   int i;

   client = test_framework_new_default_client ();
   BSON_ASSERT (client);

   collection = get_test_collection (client, "test_update_arrayfilters");
   BSON_ASSERT (collection);

   mongoc_collection_drop (collection, NULL);

   bson_append_bool (&opts, "ordered", 7, true);
   bulk = mongoc_collection_create_bulk_operation_with_opts (collection, &opts);
   BSON_ASSERT (bulk);

   for (i = 1; i < 4; i++) {
      ret = mongoc_bulk_operation_insert_with_opts (
         bulk,
         tmp_bson ("{'_id': %d, 'a': [{'x':1}, {'x':2}]}", i),
         NULL,
         &err);
      ASSERT_OR_PRINT (ret, err);
   }

   ret = mongoc_bulk_operation_update_one_with_opts (
      bulk,
      tmp_bson ("{'_id': 1}"),
      tmp_bson ("{'$set': {'a.$[i].x': 3}}"),
      tmp_bson ("{'arrayFilters': [{'i.x': {'$gt': 1}}]}"),
      &err);
   ASSERT_OR_PRINT (ret, err);

   ret = mongoc_bulk_operation_update_many_with_opts (
      bulk,
      tmp_bson ("{'_id': {'$gt': 1}}"),
      tmp_bson ("{'$set': {'a.$[i].x': 4}}"),
      tmp_bson ("{'arrayFilters': [{'i.x': {'$gt': 1}}]}"),
      &err);
   ASSERT_OR_PRINT (ret, err);

   ASSERT_OR_PRINT ((bool) mongoc_bulk_operation_execute (bulk, &reply, &err),
                    err);

   ASSERT_MATCH (&reply,
                 "{'nInserted': 3,"
                 " 'nMatched':  3,"
                 " 'nModified': 3,"
                 " 'nRemoved':  0,"
                 " 'nUpserted': 0,"
                 " 'upserted': {'$exists': false},"
                 " 'writeErrors': []}");
   bson_destroy (&reply);

   ASSERT_COUNT (3, collection);

   _test_docs_in_coll_matches (
      collection, tmp_bson ("{'_id':1}"), "{'a': [{'x':1}, {'x':3}]}", 1);

   _test_docs_in_coll_matches (
      collection, tmp_bson ("{'_id':2}"), "{'a': [{'x':1}, {'x':4}]}", 1);

   _test_docs_in_coll_matches (
      collection, tmp_bson ("{'_id':3}"), "{'a': [{'x':1}, {'x':4}]}", 1);

   ASSERT_OR_PRINT (mongoc_collection_drop (collection, &err), err);

   mongoc_bulk_operation_destroy (bulk);
   bson_destroy (&opts);
   mongoc_collection_destroy (collection);
   mongoc_client_destroy (client);
}


static void
test_update_hint_validate (void)
{
   mongoc_client_t *client;
   mongoc_collection_t *collection;
   mongoc_bulk_operation_t *bulk;
   bson_error_t err;
   bool ret;
   int i;

   update_with_opts_fn fns[] = {
      mongoc_bulk_operation_update_one_with_opts,
      mongoc_bulk_operation_update_many_with_opts,
      mongoc_bulk_operation_replace_one_with_opts,
   };

   client = test_framework_new_default_client ();
   collection = get_test_collection (client, "test_update_hint_err");

   for (i = 0; i < 3; i++) {
      bson_t *document, *opts;

      if (fns[i] == mongoc_bulk_operation_replace_one_with_opts) {
         document = tmp_bson ("{'x': 2}");
         opts = tmp_bson ("{'hint': 1}");
      } else {
         document = tmp_bson ("{'$set': {'x': 2}}");
         opts = tmp_bson ("{'hint': []}");
      }

      bulk =
         mongoc_collection_create_bulk_operation_with_opts (collection, NULL);
      ret = fns[i](bulk, tmp_bson ("{'_id': 1}"), document, opts, &err);

      BSON_ASSERT (!ret);
      ASSERT_ERROR_CONTAINS (err,
                             MONGOC_ERROR_COMMAND,
                             MONGOC_ERROR_COMMAND_INVALID_ARG,
                             "The hint option must be a string or document");

      mongoc_bulk_operation_destroy (bulk);
   }

   mongoc_collection_destroy (collection);
   mongoc_client_destroy (client);
}


static void
test_delete_hint_validate (void)
{
   mongoc_client_t *client;
   mongoc_collection_t *collection;
   mongoc_bulk_operation_t *bulk;
   bson_error_t err;
   bool ret;
   int i;

   remove_with_opts_fn fns[] = {
      mongoc_bulk_operation_remove_one_with_opts,
      mongoc_bulk_operation_remove_many_with_opts,
   };

   client = test_framework_new_default_client ();
   collection = get_test_collection (client, "test_delete_hint_err");

   for (i = 0; i < 2; i++) {
      bson_t *opts;

      opts = tmp_bson ("{'hint': []}");

      bulk =
         mongoc_collection_create_bulk_operation_with_opts (collection, NULL);
      ret = fns[i](bulk, tmp_bson ("{'_id': 1}"), opts, &err);

      BSON_ASSERT (!ret);
      ASSERT_ERROR_CONTAINS (err,
                             MONGOC_ERROR_COMMAND,
                             MONGOC_ERROR_COMMAND_INVALID_ARG,
                             "The hint option must be a string or document");

      mongoc_bulk_operation_destroy (bulk);
   }

   mongoc_collection_destroy (collection);
   mongoc_client_destroy (client);
}


static void
test_replace_one (bool ordered)
{
   bson_t opts = BSON_INITIALIZER;
   mongoc_bulk_operation_t *bulk;
   mongoc_collection_t *collection;
   mongoc_client_t *client;

   bson_error_t error;
   bson_t reply;
   bson_t *sel;
   bson_t *doc;
   bool r;

   client = test_framework_new_default_client ();
   BSON_ASSERT (client);

   collection = get_test_collection (client, "test_replace_one");
   BSON_ASSERT (collection);

   doc = bson_new ();
   r = mongoc_collection_insert_one (collection, doc, NULL, NULL, NULL);
   BSON_ASSERT (r);
   r = mongoc_collection_insert_one (collection, doc, NULL, NULL, NULL);
   BSON_ASSERT (r);
   bson_destroy (doc);

   bson_append_bool (&opts, "ordered", 7, ordered);
   bulk = mongoc_collection_create_bulk_operation_with_opts (collection, &opts);
   BSON_ASSERT (bulk);

   sel = tmp_bson ("{}");
   doc = tmp_bson ("{'hello': 'there'}");
   mongoc_bulk_operation_replace_one (bulk, sel, doc, true);
   ASSERT_OR_PRINT ((bool) mongoc_bulk_operation_execute (bulk, &reply, &error),
                    error);

   ASSERT_MATCH (&reply,
                 "{'nInserted': 0,"
                 " 'nMatched':  1,"
                 " 'nModified': 1,"
                 " 'nRemoved':  0,"
                 " 'nUpserted': 0,"
                 " 'upserted': {'$exists': false},"
                 " 'writeErrors': []}");

   ASSERT_COUNT (2, collection);

   ASSERT_OR_PRINT (mongoc_collection_drop (collection, &error), error);

   bson_destroy (&reply);
   mongoc_bulk_operation_destroy (bulk);
   bson_destroy (&opts);
   mongoc_collection_destroy (collection);
   mongoc_client_destroy (client);
}


static void
_test_replace_one_check_keys (bool with_opts)
{
   mongoc_bulk_operation_t *bulk;
   mongoc_collection_t *collection;
   mongoc_client_t *client;

   bson_error_t error;
   bson_t reply;
   bool r;

   client = test_framework_new_default_client ();
   collection = get_test_collection (client, "test_replace_one_check_keys");
   bulk = mongoc_collection_create_bulk_operation_with_opts (collection, NULL);

   if (with_opts) {
      /* rejected immediately */
      r = mongoc_bulk_operation_replace_one_with_opts (
         bulk, tmp_bson ("{}"), tmp_bson ("{'$a': 1}"), NULL, &error);

      ASSERT (!r);
      ASSERT_ERROR_CONTAINS (error,
                             MONGOC_ERROR_COMMAND,
                             MONGOC_ERROR_COMMAND_INVALID_ARG,
                             "Invalid key '$a': replace prohibits $ operators");

      r = (bool) mongoc_bulk_operation_execute (bulk, &reply, &error);
      ASSERT (!r);
      ASSERT_ERROR_CONTAINS (error,
                             MONGOC_ERROR_COMMAND,
                             MONGOC_ERROR_COMMAND_INVALID_ARG,
                             "empty bulk write");
   } else {
      /* rejected during execute() */
      capture_logs (true);
      mongoc_bulk_operation_replace_one (
         bulk, tmp_bson ("{}"), tmp_bson ("{'$a': 1}"), true);

      r = (bool) mongoc_bulk_operation_execute (bulk, &reply, &error);
      ASSERT (!r);
      ASSERT_ERROR_CONTAINS (error,
                             MONGOC_ERROR_COMMAND,
                             MONGOC_ERROR_COMMAND_INVALID_ARG,
                             "Invalid key '$a': replace prohibits $ operators");
   }

   ASSERT (bson_empty (&reply));
   bson_destroy (&reply);
   mongoc_bulk_operation_destroy (bulk);

   mongoc_collection_destroy (collection);
   mongoc_client_destroy (client);
}


static void
test_replace_one_check_keys (void)
{
   _test_replace_one_check_keys (false);
}


static void
test_replace_one_with_opts_check_keys (void)
{
   _test_replace_one_check_keys (true);
}


static void
test_replace_one_with_opts_validate (void)
{
   mongoc_client_t *client;
   mongoc_collection_t *collection;
   mongoc_bulk_operation_t *bulk;
   bson_error_t error;

   client = test_framework_new_default_client ();
   collection = get_test_collection (client, "test_replace_with_opts_validate");
   bulk = mongoc_collection_create_bulk_operation_with_opts (collection, NULL);

   BSON_ASSERT (!mongoc_bulk_operation_replace_one_with_opts (
      bulk, tmp_bson ("{}"), tmp_bson ("{'$a': 1}"), NULL, &error));
   ASSERT_ERROR_CONTAINS (error,
                          MONGOC_ERROR_COMMAND,
                          MONGOC_ERROR_COMMAND_INVALID_ARG,
                          "Invalid key '$a': replace prohibits $ operators");

   BSON_ASSERT (!mongoc_bulk_operation_replace_one_with_opts (
      bulk,
      tmp_bson ("{}"),
      tmp_bson ("{'a.a': 1}"),
      tmp_bson ("{'validate': %d}", BSON_VALIDATE_DOT_KEYS),
      &error));
   ASSERT_ERROR_CONTAINS (
      error,
      MONGOC_ERROR_COMMAND,
      MONGOC_ERROR_COMMAND_INVALID_ARG,
      "invalid argument for replace: keys cannot contain \".\": \"a.a\"");

   mongoc_bulk_operation_destroy (bulk);

   /* Test a valid replace_one with explicit validation on the server. */
   bulk = mongoc_collection_create_bulk_operation_with_opts (collection, NULL);
   BSON_ASSERT (mongoc_bulk_operation_replace_one_with_opts (
      bulk,
      tmp_bson ("{}"),
      tmp_bson ("{'a': 1}"),
      tmp_bson ("{'validate': %d}", BSON_VALIDATE_DOT_KEYS),
      &error));
   ASSERT_OR_PRINT (mongoc_bulk_operation_execute (bulk, NULL, &error), error);
   mongoc_bulk_operation_destroy (bulk);

   mongoc_collection_destroy (collection);
   mongoc_client_destroy (client);
}

/*
 * check that we include command overhead in msg size when deciding to split,
 * CDRIVER-1082
 */
static void
test_upsert_large (void *ctx)
{
   mongoc_bulk_operation_t *bulk;
   mongoc_collection_t *collection;
   mongoc_client_t *client;
   bson_t *selector = tmp_bson ("{'_id': 'aaaaaaaaaa'}");
   size_t sz = 8396692; /* a little over 8 MB */
   char *large_str = bson_malloc (sz);
   bson_t update = BSON_INITIALIZER;
   bson_t child;
   bson_error_t error;
   int i;
   bson_t reply;

   memset (large_str, 'a', sz);
   large_str[sz - 1] = '\0';
   client = test_framework_new_default_client ();
   collection = get_test_collection (client, "test_upsert_large");
   bulk = mongoc_collection_create_bulk_operation_with_opts (collection, NULL);

   bson_append_document_begin (&update, "$set", 4, &child);
   bson_append_utf8 (&child, "big", 3, large_str, (int) sz - 1);
   bson_append_document_end (&update, &child);

   /* two 8MB+ docs could fit in 16MB + 16K, if not for command overhead,
    * check the driver splits into two msgs */
   for (i = 0; i < 2; i++) {
      mongoc_bulk_operation_update (bulk, selector, &update, true);
   }

   ASSERT_OR_PRINT ((bool) mongoc_bulk_operation_execute (bulk, &reply, &error),
                    error);

   ASSERT_MATCH (&reply,
                 "{'nInserted': 0,"
                 " 'nMatched':  1,"
                 " 'nModified': 0,"
                 " 'nRemoved':  0,"
                 " 'nUpserted': 1,"
                 " 'upserted': [{'index': 0, '_id': 'aaaaaaaaaa'}],"
                 " 'writeErrors': []}");

   ASSERT_COUNT (1, collection);

   bson_destroy (&reply);
   mongoc_bulk_operation_destroy (bulk);
   mongoc_collection_destroy (collection);
   mongoc_client_destroy (client);
   bson_destroy (&update);
   bson_free (large_str);
}


static void
test_upsert_huge (void *ctx)
{
   mongoc_bulk_operation_t *bulk;
   mongoc_collection_t *collection;
   mongoc_client_t *client;
   bson_t *sel = tmp_bson ("{'_id': 1}");
   bson_t doc = BSON_INITIALIZER;
   bson_t child;
   bson_t query = BSON_INITIALIZER;
   const bson_t *retdoc;
   bson_error_t error;
   bson_t reply;
   mongoc_cursor_t *cursor;

   client = test_framework_new_default_client ();
   BSON_ASSERT (client);
   mongoc_client_set_error_api (client, 2);

   collection = get_test_collection (client, "test_upsert_huge");
   BSON_ASSERT (collection);

   bulk = mongoc_collection_create_bulk_operation_with_opts (collection, NULL);
   BSON_ASSERT (bulk);

   bson_append_document_begin (&doc, "$set", -1, &child);
   BSON_ASSERT (bson_append_utf8 (&child,
                                  "x",
                                  -1,
                                  huge_string (client),
                                  (int) huge_string_length (client)));
   bson_append_document_end (&doc, &child);

   mongoc_bulk_operation_update (bulk, sel, &doc, true);
   ASSERT_OR_PRINT ((bool) mongoc_bulk_operation_execute (bulk, &reply, &error),
                    error);

   ASSERT_MATCH (&reply,
                 "{'nInserted': 0,"
                 " 'nMatched':  0,"
                 " 'nModified': 0,"
                 " 'nRemoved':  0,"
                 " 'nUpserted': 1,"
                 " 'upserted':  [{'index': 0, '_id': 1}],"
                 " 'writeErrors': []}");

   ASSERT_COUNT (1, collection);

   cursor = mongoc_collection_find_with_opts (collection, &query, NULL, NULL);
   ASSERT_CURSOR_NEXT (cursor, &retdoc);
   ASSERT_CURSOR_DONE (cursor);

   bson_destroy (&child);
   bson_destroy (&query);
   bson_destroy (&reply);
   bson_destroy (&doc);
   mongoc_cursor_destroy (cursor);
   mongoc_bulk_operation_destroy (bulk);
   mongoc_collection_destroy (collection);
   mongoc_client_destroy (client);
}


static void
test_replace_one_ordered (void)
{
   test_replace_one (true);
}


static void
test_replace_one_unordered (void)
{
   test_replace_one (false);
}


static void
test_update (bool ordered)
{
   mongoc_client_t *client;
   mongoc_collection_t *collection;
   bson_t *docs_inserted[] = {
      tmp_bson ("{'a': 1}"),
      tmp_bson ("{'a': 2}"),
      tmp_bson ("{'a': 3, 'foo': 'bar'}"),
   };
   unsigned int i;
   bson_t opts = BSON_INITIALIZER;
   mongoc_bulk_operation_t *bulk;
   bson_error_t error;
   bson_t reply;
   bson_t *sel;
   bson_t *bad_update_doc = tmp_bson ("{'foo': 'bar'}");
   bson_t *update_doc;

   client = test_framework_new_default_client ();
   BSON_ASSERT (client);

   collection = get_test_collection (client, "test_update");
   BSON_ASSERT (collection);

   for (i = 0; i < sizeof docs_inserted / sizeof (bson_t *); i++) {
      BSON_ASSERT (mongoc_collection_insert_one (
         collection, docs_inserted[i], NULL, NULL, NULL));
   }

   bson_append_bool (&opts, "ordered", 7, ordered);
   bulk = mongoc_collection_create_bulk_operation_with_opts (collection, &opts);
   BSON_ASSERT (bulk);

   /* an update doc without $-operators is rejected */
   sel = tmp_bson ("{'a': {'$gte': 2}}");
   capture_logs (true);
   mongoc_bulk_operation_update (bulk, sel, bad_update_doc, false);

   BSON_ASSERT (!mongoc_bulk_operation_execute (bulk, &reply, &error));
   ASSERT_ERROR_CONTAINS (
      error,
      MONGOC_ERROR_COMMAND,
      MONGOC_ERROR_COMMAND_INVALID_ARG,
      "Invalid key 'foo': update only works with $ operators");

   BSON_ASSERT (bson_empty (&reply));
   mongoc_bulk_operation_destroy (bulk);
   bson_destroy (&reply);

   bulk = mongoc_collection_create_bulk_operation_with_opts (collection, &opts);
   update_doc = tmp_bson ("{'$set': {'foo': 'bar'}}");
   mongoc_bulk_operation_update (bulk, sel, update_doc, false);
   ASSERT_OR_PRINT (mongoc_bulk_operation_execute (bulk, &reply, &error),
                    error);

   ASSERT_MATCH (&reply,
                 "{'nInserted': 0,"
                 " 'nMatched':  2,"
                 " 'nModified': 1,"
                 " 'nRemoved':  0,"
                 " 'nUpserted': 0,"
                 " 'upserted':  {'$exists': false},"
                 " 'writeErrors': []}");

   /* one doc already had "foo": "bar" */
   ASSERT_COUNT (3, collection);

   ASSERT_OR_PRINT (mongoc_collection_drop (collection, &error), error);

   mongoc_bulk_operation_destroy (bulk);
   bson_destroy (&opts);
   bson_destroy (&reply);
   mongoc_collection_destroy (collection);
   mongoc_client_destroy (client);
}


static void
test_update_ordered (void)
{
   test_update (true);
}


static void
test_update_unordered (void)
{
   test_update (false);
}


/* update document has key that doesn't start with "$" */
static void
_test_update_check_keys (bool many, bool with_opts)
{
   mongoc_bulk_operation_t *bulk;
   mongoc_collection_t *collection;
   mongoc_client_t *client;
   bson_t *q = tmp_bson ("{}");
   bson_t *u = tmp_bson ("{'a': 1}");
   bson_t reply;
   bson_error_t error;
   bool r;

   client = test_framework_new_default_client ();
   BSON_ASSERT (client);
   collection = get_test_collection (client, "test_update_check_keys");
   BSON_ASSERT (collection);

   bulk = mongoc_collection_create_bulk_operation_with_opts (collection, NULL);
   BSON_ASSERT (bulk);

   capture_logs (true);

   if (with_opts) {
      /* document is rejected immediately */
      if (many) {
         r = mongoc_bulk_operation_update_many_with_opts (
            bulk, q, u, NULL, &error);
      } else {
         r = mongoc_bulk_operation_update_one_with_opts (
            bulk, q, u, NULL, &error);
      }
      BSON_ASSERT (!r);
      ASSERT_ERROR_CONTAINS (
         error,
         MONGOC_ERROR_COMMAND,
         MONGOC_ERROR_COMMAND_INVALID_ARG,
         "Invalid key 'a': update only works with $ operators");

      r = (bool) mongoc_bulk_operation_execute (bulk, &reply, &error);
      BSON_ASSERT (!r);
      ASSERT_ERROR_CONTAINS (error,
                             MONGOC_ERROR_COMMAND,
                             MONGOC_ERROR_COMMAND_INVALID_ARG,
                             "empty bulk");
   } else {
      /* document rejected when bulk op is executed */
      if (many) {
         mongoc_bulk_operation_update (bulk, q, u, false);
      } else {
         mongoc_bulk_operation_update_one (bulk, q, u, false);
      }
      r = (bool) mongoc_bulk_operation_execute (bulk, &reply, &error);
      BSON_ASSERT (!r);
      ASSERT_ERROR_CONTAINS (
         error,
         MONGOC_ERROR_COMMAND,
         MONGOC_ERROR_COMMAND_INVALID_ARG,
         "Invalid key 'a': update only works with $ operators");
   }

   BSON_ASSERT (bson_empty (&reply));

   bson_destroy (&reply);
   mongoc_bulk_operation_destroy (bulk);
   mongoc_collection_destroy (collection);
   mongoc_client_destroy (client);
}


static void
test_update_one_check_keys (void)
{
   _test_update_check_keys (false, false);
}


static void
test_update_check_keys (void)
{
   _test_update_check_keys (true, false);
}


static void
test_update_one_with_opts_check_keys (void)
{
   _test_update_check_keys (false, true);
}


static void
test_update_many_with_opts_check_keys (void)
{
   _test_update_check_keys (true, true);
}


typedef struct {
   const char *bad_update_json;
   const char *good_update_json;
   update_fn update;
   update_with_opts_fn update_with_opts;
   bool invalid_first;
   const char *error_message;
} update_validate_test_t;


static void
_test_update_validate (update_validate_test_t *test)
{
   mongoc_bulk_operation_t *bulk;
   mongoc_collection_t *collection;
   mongoc_client_t *client;
   bson_t *q = tmp_bson ("{}");
   bson_t *bad_update = tmp_bson (test->bad_update_json);
   bson_t *good_update = tmp_bson (test->good_update_json);
   bson_t reply;
   bson_error_t error;
   bool r;

   client = test_framework_new_default_client ();
   BSON_ASSERT (client);
   collection = get_test_collection (client, "test_update_invalid_first");
   BSON_ASSERT (collection);

   bulk = mongoc_collection_create_bulk_operation_with_opts (collection, NULL);
   BSON_ASSERT (bulk);

   capture_logs (true);

   if (test->update_with_opts) {
      if (test->invalid_first) {
         /* document is rejected immediately */
         r = test->update_with_opts (bulk, q, bad_update, NULL, &error);
         BSON_ASSERT (!r);
         ASSERT_ERROR_CONTAINS (error,
                                MONGOC_ERROR_COMMAND,
                                MONGOC_ERROR_COMMAND_INVALID_ARG,
                                test->error_message);

         /* now a valid document */
         r = test->update_with_opts (bulk, q, good_update, NULL, &error);
         ASSERT_OR_PRINT (r, error);
         ASSERT_CMPSIZE_T ((size_t) 1, ==, bulk->commands.len);
         r = (bool) mongoc_bulk_operation_execute (bulk, &reply, &error);
         ASSERT_OR_PRINT (r, error);
         BSON_ASSERT (!bson_empty (&reply));
      } else {
         /* first a valid document */
         r = test->update_with_opts (bulk, q, good_update, NULL, &error);
         ASSERT_OR_PRINT (r, error);

         /* invalid document is rejected without invalidating batch */
         r = test->update_with_opts (bulk, q, bad_update, NULL, &error);
         BSON_ASSERT (!r);
         ASSERT_ERROR_CONTAINS (error,
                                MONGOC_ERROR_COMMAND,
                                MONGOC_ERROR_COMMAND_INVALID_ARG,
                                test->error_message);

         ASSERT_CMPSIZE_T ((size_t) 1, ==, bulk->commands.len);
         r = (bool) mongoc_bulk_operation_execute (bulk, &reply, &error);
         ASSERT_OR_PRINT (r, error);
         BSON_ASSERT (!bson_empty (&reply));
      }
   } else {
      if (test->invalid_first) {
         /* invalid, then valid */
         test->update (bulk, q, bad_update, false);
         test->update (bulk, q, good_update, false);

         /* not added */
         ASSERT_CMPSIZE_T ((size_t) 0, ==, bulk->commands.len);

         /* invalid document invalidated the whole bulk */
         r = (bool) mongoc_bulk_operation_execute (bulk, &reply, &error);
         BSON_ASSERT (!r);
         BSON_ASSERT (bson_empty (&reply));
         ASSERT_ERROR_CONTAINS (error,
                                MONGOC_ERROR_COMMAND,
                                MONGOC_ERROR_COMMAND_INVALID_ARG,
                                test->error_message);
      } else {
         /* valid, then invalid */
         test->update (bulk, q, good_update, false);
         test->update (bulk, q, bad_update, false);

         ASSERT_CMPSIZE_T ((size_t) 1, ==, bulk->commands.len);

         /* invalid document invalidated the whole bulk */
         r = (bool) mongoc_bulk_operation_execute (bulk, &reply, &error);
         BSON_ASSERT (!r);
         BSON_ASSERT (bson_empty (&reply));
         ASSERT_ERROR_CONTAINS (error,
                                MONGOC_ERROR_COMMAND,
                                MONGOC_ERROR_COMMAND_INVALID_ARG,
                                test->error_message);
      }
   }

   bson_destroy (&reply);
   mongoc_bulk_operation_destroy (bulk);
   mongoc_collection_destroy (collection);
   mongoc_client_destroy (client);
}


static void
_test_update_one_invalid (bool first)
{
   update_validate_test_t test = {0};
   test.bad_update_json = "{'a': 1}";
   test.good_update_json = "{'$set': {'x': 1}}";
   test.update = mongoc_bulk_operation_update_one;
   test.update_with_opts = NULL;
   test.invalid_first = first;
   test.error_message = "Invalid key 'a': update only works with $ operators";

   _test_update_validate (&test);
}


static void
_test_update_invalid (bool first)
{
   update_validate_test_t test = {0};
   test.bad_update_json = "{'a': 1}";
   test.good_update_json = "{'$set': {'x': 1}}";
   test.update = mongoc_bulk_operation_update;
   test.update_with_opts = NULL;
   test.invalid_first = first;
   test.error_message = "Invalid key 'a': update only works with $ operators";

   _test_update_validate (&test);
}


static void
_test_update_one_with_opts_invalid (bool first)
{
   update_validate_test_t test = {0};
   test.bad_update_json = "{'a': 1}";
   test.good_update_json = "{'$set': {'x': 1}}";
   test.update = NULL;
   test.update_with_opts = mongoc_bulk_operation_update_one_with_opts;
   test.invalid_first = first;
   test.error_message = "Invalid key 'a': update only works with $ operators";

   _test_update_validate (&test);
}


static void
_test_update_many_with_opts_invalid (bool first)
{
   update_validate_test_t test = {0};
   test.bad_update_json = "{'a': 1}";
   test.good_update_json = "{'$set': {'x': 1}}";
   test.update = NULL;
   test.update_with_opts = mongoc_bulk_operation_update_many_with_opts;
   test.invalid_first = first;
   test.error_message = "Invalid key 'a': update only works with $ operators";

   _test_update_validate (&test);
}


static void
_test_replace_one_invalid (bool first)
{
   update_validate_test_t test = {0};
   test.bad_update_json = "{'$set': {'x': 1}}";
   test.good_update_json = "{'a': 1}";
   test.update = mongoc_bulk_operation_replace_one;
   test.update_with_opts = NULL;
   test.invalid_first = first;
   test.error_message = "Invalid key '$set': replace prohibits $ operators";

   _test_update_validate (&test);
}


static void
_test_replace_one_with_opts_invalid (bool first)
{
   update_validate_test_t test = {0};
   test.bad_update_json = "{'$set': {'x': 1}}";
   test.good_update_json = "{'a': 1}";
   test.update = NULL;
   test.update_with_opts = mongoc_bulk_operation_replace_one_with_opts;
   test.invalid_first = first;
   test.error_message = "Invalid key '$set': replace prohibits $ operators";

   _test_update_validate (&test);
}


static void
test_update_one_invalid_first (void)
{
   _test_update_one_invalid (true /* invalid first */);
}


static void
test_update_invalid_first (void)
{
   _test_update_invalid (true /* invalid first */);
}


static void
test_update_one_with_opts_invalid_first (void)
{
   _test_update_one_with_opts_invalid (true /* invalid first */);
}


static void
test_update_many_with_opts_invalid_first (void)
{
   _test_update_many_with_opts_invalid (true /* invalid first */);
}


static void
test_replace_one_invalid_first (void)
{
   _test_replace_one_invalid (true /* invalid first */);
}


static void
test_replace_one_with_opts_invalid_first (void)
{
   _test_replace_one_with_opts_invalid (true /* invalid first */);
}


static void
test_update_one_invalid_second (void)
{
   _test_update_one_invalid (false /* invalid first */);
}


static void
test_update_invalid_second (void)
{
   _test_update_invalid (false /* invalid first */);
}


static void
test_update_one_with_opts_invalid_second (void)
{
   _test_update_one_with_opts_invalid (false /* invalid first */);
}


static void
test_update_many_with_opts_invalid_second (void)
{
   _test_update_many_with_opts_invalid (false /* invalid first */);
}


static void
test_replace_one_invalid_second (void)
{
   _test_replace_one_invalid (false /* invalid first */);
}


static void
test_replace_one_with_opts_invalid_second (void)
{
   _test_replace_one_with_opts_invalid (false /* invalid first */);
}


static void
_test_insert_invalid (bool with_opts, bool invalid_first)
{
   mongoc_bulk_operation_t *bulk;
   mongoc_collection_t *collection;
   mongoc_client_t *client;
   bson_t *bad_insert = tmp_bson ("{'': 1}");
   bson_t *good_insert = tmp_bson ("{'x': 1}");
   bson_t reply;
   bson_error_t error;
   bool r;
   const char *err = "empty key";

   client = test_framework_new_default_client ();
   collection = get_test_collection (client, "test_insert_validate");
   bulk = mongoc_collection_create_bulk_operation_with_opts (collection, NULL);
   BSON_ASSERT (mongoc_collection_delete_many (
      collection, tmp_bson (NULL), NULL, NULL, NULL));

   capture_logs (true);

   if (with_opts) {
      if (invalid_first) {
         /* document is rejected immediately */
         r = mongoc_bulk_operation_insert_with_opts (
            bulk, bad_insert, NULL, &error);

         BSON_ASSERT (!r);
         ASSERT_ERROR_CONTAINS (
            error, MONGOC_ERROR_COMMAND, MONGOC_ERROR_COMMAND_INVALID_ARG, err);

         /* now a valid document */
         r = mongoc_bulk_operation_insert_with_opts (
            bulk, good_insert, NULL, &error);
         ASSERT_OR_PRINT (r, error);
         ASSERT_CMPSIZE_T ((size_t) 1, ==, bulk->commands.len);
         r = (bool) mongoc_bulk_operation_execute (bulk, &reply, &error);
         ASSERT_OR_PRINT (r, error);
         BSON_ASSERT (!bson_empty (&reply));
      } else {
         /* first a valid document */
         r = mongoc_bulk_operation_insert_with_opts (
            bulk, good_insert, NULL, &error);
         ASSERT_OR_PRINT (r, error);

         /* invalid document is rejected without invalidating batch */
         r = mongoc_bulk_operation_insert_with_opts (
            bulk, bad_insert, NULL, &error);
         BSON_ASSERT (!r);
         ASSERT_ERROR_CONTAINS (
            error, MONGOC_ERROR_COMMAND, MONGOC_ERROR_COMMAND_INVALID_ARG, err);

         ASSERT_CMPSIZE_T ((size_t) 1, ==, bulk->commands.len);
         r = (bool) mongoc_bulk_operation_execute (bulk, &reply, &error);
         ASSERT_OR_PRINT (r, error);
         BSON_ASSERT (!bson_empty (&reply));
      }
   } else { /* not "with_opts" */
      if (invalid_first) {
         /* invalid, then valid */
         mongoc_bulk_operation_insert (bulk, bad_insert);
         mongoc_bulk_operation_insert (bulk, good_insert);

         /* not added */
         ASSERT_CMPSIZE_T ((size_t) 0, ==, bulk->commands.len);

         /* invalid document invalidated the whole bulk */
         r = (bool) mongoc_bulk_operation_execute (bulk, &reply, &error);
         BSON_ASSERT (!r);
         BSON_ASSERT (bson_empty (&reply));
         ASSERT_ERROR_CONTAINS (
            error, MONGOC_ERROR_COMMAND, MONGOC_ERROR_COMMAND_INVALID_ARG, err);
      } else {
         /* valid, then invalid */
         mongoc_bulk_operation_insert (bulk, good_insert);
         mongoc_bulk_operation_insert (bulk, bad_insert);

         ASSERT_CMPSIZE_T ((size_t) 1, ==, bulk->commands.len);

         /* invalid document invalidated the whole bulk */
         r = (bool) mongoc_bulk_operation_execute (bulk, &reply, &error);
         BSON_ASSERT (!r);
         BSON_ASSERT (bson_empty (&reply));
         ASSERT_ERROR_CONTAINS (
            error, MONGOC_ERROR_COMMAND, MONGOC_ERROR_COMMAND_INVALID_ARG, err);
      }
   }

   bson_destroy (&reply);
   mongoc_bulk_operation_destroy (bulk);
   mongoc_collection_destroy (collection);
   mongoc_client_destroy (client);
}


static void
test_insert_invalid_first (void)
{
   _test_insert_invalid (true, false);
}


static void
test_insert_invalid_second (void)
{
   _test_insert_invalid (false, false);
}


static void
test_insert_with_opts_invalid_first (void)
{
   _test_insert_invalid (true, true);
}


static void
test_insert_with_opts_invalid_second (void)
{
   _test_insert_invalid (false, true);
}


static void
test_insert_with_opts_validate (void)
{
   mongoc_client_t *client;
   mongoc_collection_t *collection;
   mongoc_bulk_operation_t *bulk;
   bson_error_t error;

   client = test_framework_new_default_client ();
   collection = get_test_collection (client, "test_insert_with_opts_validate");
   bulk = mongoc_collection_create_bulk_operation_with_opts (collection, NULL);

   BSON_ASSERT (!mongoc_bulk_operation_insert_with_opts (
      bulk, tmp_bson ("{'': 1}"), NULL, &error));
   ASSERT_ERROR_CONTAINS (error,
                          MONGOC_ERROR_COMMAND,
                          MONGOC_ERROR_COMMAND_INVALID_ARG,
                          "empty key");

   ASSERT_OR_PRINT (mongoc_bulk_operation_insert_with_opts (
                       bulk,
                       tmp_bson ("{'': 1}"),
                       tmp_bson ("{'validate': %d}", BSON_VALIDATE_NONE),
                       &error),
                    error);
   ASSERT_OR_PRINT (mongoc_bulk_operation_insert_with_opts (
                       bulk,
                       tmp_bson ("{'': 1}"),
                       tmp_bson ("{'validate': %d}", BSON_VALIDATE_UTF8),
                       &error),
                    error);
   ASSERT_OR_PRINT (!mongoc_bulk_operation_insert_with_opts (
                       bulk,
                       tmp_bson ("{'a.a': 1}"),
                       tmp_bson ("{'validate': %d}", BSON_VALIDATE_DOT_KEYS),
                       &error),
                    error);
   ASSERT_ERROR_CONTAINS (
      error,
      MONGOC_ERROR_COMMAND,
      MONGOC_ERROR_COMMAND_INVALID_ARG,
      "invalid document for insert: keys cannot contain \".\": \"a.a\"");

   mongoc_bulk_operation_destroy (bulk);

   /* Test a valid insert with explicit validation on the server. */
   bulk = mongoc_collection_create_bulk_operation_with_opts (collection, NULL);
   BSON_ASSERT (mongoc_bulk_operation_insert_with_opts (
      bulk,
      tmp_bson ("{'a': 1}"),
      tmp_bson ("{'validate': %d}", BSON_VALIDATE_DOT_KEYS),
      &error));
   ASSERT_OR_PRINT (mongoc_bulk_operation_execute (bulk, NULL, &error), error);
   mongoc_bulk_operation_destroy (bulk);

   mongoc_collection_destroy (collection);
   mongoc_client_destroy (client);
}


typedef void (*remove_fn) (mongoc_bulk_operation_t *bulk,
                           const bson_t *selector);

typedef struct {
   remove_fn remove;
   remove_with_opts_fn remove_with_opts;
} remove_validate_test_t;


static void
_test_remove_validate (remove_validate_test_t *test)
{
   mongoc_bulk_operation_t *bulk;
   mongoc_collection_t *collection;
   mongoc_client_t *client;
   bson_t reply;
   bson_error_t error;
   bool r;

   client = test_framework_new_default_client ();
   BSON_ASSERT (client);
   collection = get_test_collection (client, "test_update_invalid_first");
   BSON_ASSERT (collection);

   bulk = mongoc_collection_create_bulk_operation_with_opts (collection, NULL);
   BSON_ASSERT (bulk);

   capture_logs (true);

   /* invalid */
   mongoc_bulk_operation_insert (bulk, tmp_bson ("{'': 1}"));

   if (test->remove_with_opts) {
      r = test->remove_with_opts (bulk, tmp_bson (NULL), NULL, &error);
      BSON_ASSERT (!r);
      ASSERT_ERROR_CONTAINS (error,
                             MONGOC_ERROR_COMMAND,
                             MONGOC_ERROR_COMMAND_INVALID_ARG,
                             "Bulk operation is invalid from prior error: "
                             "invalid document for insert: empty key");
   } else {
      test->remove (bulk, tmp_bson (NULL));
   }

   /* remove operation was not recorded */
   ASSERT_CMPSIZE_T ((size_t) 0, ==, bulk->commands.len);

   /* invalid document invalidated the whole bulk */
   r = (bool) mongoc_bulk_operation_execute (bulk, &reply, &error);
   BSON_ASSERT (!r);
   BSON_ASSERT (bson_empty (&reply));
   ASSERT_ERROR_CONTAINS (error,
                          MONGOC_ERROR_COMMAND,
                          MONGOC_ERROR_COMMAND_INVALID_ARG,
                          "invalid document for insert: empty key");

   bson_destroy (&reply);
   mongoc_bulk_operation_destroy (bulk);
   mongoc_collection_destroy (collection);
   mongoc_client_destroy (client);
}


static void
test_remove_one_after_invalid (void)
{
   remove_validate_test_t test = {0};
   test.remove = mongoc_bulk_operation_remove_one;

   _test_remove_validate (&test);
}
static void
test_remove_after_invalid (void)
{
   remove_validate_test_t test = {0};
   test.remove = mongoc_bulk_operation_remove;

   _test_remove_validate (&test);
}
static void
test_remove_one_with_opts_after_invalid (void)
{
   remove_validate_test_t test = {0};
   test.remove_with_opts = mongoc_bulk_operation_remove_one_with_opts;

   _test_remove_validate (&test);
}
static void
test_remove_many_with_opts_after_invalid (void)
{
   remove_validate_test_t test = {0};
   test.remove_with_opts = mongoc_bulk_operation_remove_many_with_opts;

   _test_remove_validate (&test);
}

static void
test_index_offset (void)
{
   mongoc_bulk_operation_t *bulk;
   mongoc_collection_t *collection;
   mongoc_client_t *client;
   bson_error_t error;
   bson_t reply;
   bson_t *sel;
   bson_t *doc;
   bool r;

   client = test_framework_new_default_client ();
   BSON_ASSERT (client);

   collection = get_test_collection (client, "test_index_offset");
   BSON_ASSERT (collection);

   doc = tmp_bson ("{}");
   BSON_APPEND_INT32 (doc, "_id", 1234);
   r = mongoc_collection_insert_one (collection, doc, NULL, NULL, &error);
   BSON_ASSERT (r);

   bulk = mongoc_collection_create_bulk_operation_with_opts (collection, NULL);
   BSON_ASSERT (bulk);

   sel = tmp_bson ("{'_id': 1234}");
   doc = tmp_bson ("{'$set': {'hello': 'there'}}");

   mongoc_bulk_operation_remove_one (bulk, sel);
   mongoc_bulk_operation_update (bulk, sel, doc, true);

   ASSERT_OR_PRINT (mongoc_bulk_operation_execute (bulk, &reply, &error),
                    error);

   ASSERT_MATCH (&reply,
                 "{'nInserted': 0,"
                 " 'nMatched':  0,"
                 " 'nModified': 0,"
                 " 'nRemoved':  1,"
                 " 'nUpserted': 1,"
                 " 'upserted': [{'index': 1, '_id': 1234}],"
                 " 'writeErrors': []}");

   ASSERT_COUNT (1, collection);

   bson_destroy (&reply);

   ASSERT_OR_PRINT (mongoc_collection_drop (collection, &error), error);

   mongoc_bulk_operation_destroy (bulk);
   mongoc_collection_destroy (collection);
   mongoc_client_destroy (client);
}


static void
test_single_ordered_bulk (void)
{
   mongoc_client_t *client;
   mongoc_collection_t *collection;
   mongoc_bulk_operation_t *bulk;
   bson_t reply;
   bson_error_t error;

   client = test_framework_new_default_client ();
   BSON_ASSERT (client);

   collection = get_test_collection (client, "test_single_ordered_bulk");
   BSON_ASSERT (collection);

   bulk = mongoc_collection_create_bulk_operation_with_opts (collection, NULL);
   BSON_ASSERT (bulk);

   mongoc_bulk_operation_insert (bulk, tmp_bson ("{'a': 1}"));
   mongoc_bulk_operation_update (
      bulk, tmp_bson ("{'a': 1}"), tmp_bson ("{'$set': {'b': 1}}"), false);
   mongoc_bulk_operation_update (
      bulk, tmp_bson ("{'a': 2}"), tmp_bson ("{'$set': {'b': 2}}"), true);
   mongoc_bulk_operation_insert (bulk, tmp_bson ("{'a': 3}"));
   mongoc_bulk_operation_remove (bulk, tmp_bson ("{'a': 3}"));
   ASSERT_OR_PRINT ((bool) mongoc_bulk_operation_execute (bulk, &reply, &error),
                    error);

   ASSERT_MATCH (&reply,
                 "{'nInserted': 2,"
                 " 'nMatched':  1,"
                 " 'nModified': 1,"
                 " 'nRemoved':  1,"
                 " 'nUpserted': 1,"
                 " 'upserted': [{'index': 2, '_id': {'$exists': true}}]"
                 "}");

   ASSERT_COUNT (2, collection);

   bson_destroy (&reply);
   mongoc_bulk_operation_destroy (bulk);
   mongoc_collection_destroy (collection);
   mongoc_client_destroy (client);
}


static void
test_insert_continue_on_error (void)
{
   mongoc_client_t *client;
   mongoc_collection_t *collection;
   bson_t opts = BSON_INITIALIZER;
   mongoc_bulk_operation_t *bulk;
   bson_t *doc0 = tmp_bson ("{'a': 1}");
   bson_t *doc1 = tmp_bson ("{'a': 2}");
   bson_t reply;
   bson_error_t error;
   bool r;

   client = test_framework_new_default_client ();
   BSON_ASSERT (client);

   collection = get_test_collection (client, "test_insert_continue_on_error");
   BSON_ASSERT (collection);

   create_unique_index (collection);

   bson_append_bool (&opts, "ordered", 7, false);
   bulk = mongoc_collection_create_bulk_operation_with_opts (collection, &opts);
   mongoc_bulk_operation_insert (bulk, doc0);
   mongoc_bulk_operation_insert (bulk, doc0);
   mongoc_bulk_operation_insert (bulk, doc1);
   mongoc_bulk_operation_insert (bulk, doc1);
   r = (bool) mongoc_bulk_operation_execute (bulk, &reply, &error);
   BSON_ASSERT (!r);

   ASSERT_MATCH (&reply,
                 "{'nInserted': 2,"
                 " 'nMatched':  0,"
                 " 'nModified': 0,"
                 " 'nRemoved':  0,"
                 " 'nUpserted': 0,"
                 " 'writeErrors': [{'index': 1}, {'index': 3}]}");

   assert_error_count (2, &reply);
   ASSERT_COUNT (2, collection);

   bson_destroy (&reply);
   mongoc_bulk_operation_destroy (bulk);
   bson_destroy (&opts);
   mongoc_collection_destroy (collection);
   mongoc_client_destroy (client);
}


static void
test_update_continue_on_error (void)
{
   mongoc_client_t *client;
   mongoc_collection_t *collection;
   bson_t opts = BSON_INITIALIZER;
   mongoc_bulk_operation_t *bulk;
   bson_t *doc0 = tmp_bson ("{'a': 1}");
   bson_t *doc1 = tmp_bson ("{'a': 2}");
   bson_t reply;
   bson_error_t error;
   bool r;

   client = test_framework_new_default_client ();
   BSON_ASSERT (client);

   collection = get_test_collection (client, "test_update_continue_on_error");
   BSON_ASSERT (collection);

   create_unique_index (collection);
   mongoc_collection_insert_one (collection, doc0, NULL, NULL, NULL);
   mongoc_collection_insert_one (collection, doc1, NULL, NULL, NULL);

   bson_append_bool (&opts, "ordered", 7, false);
   bulk = mongoc_collection_create_bulk_operation_with_opts (collection, &opts);
   /* succeeds */
   mongoc_bulk_operation_update (
      bulk, doc0, tmp_bson ("{'$inc': {'b': 1}}"), false);
   /* fails */
   mongoc_bulk_operation_update (
      bulk, doc0, tmp_bson ("{'$set': {'a': 2}}"), false);
   /* succeeds */
   mongoc_bulk_operation_update (
      bulk, doc1, tmp_bson ("{'$set': {'b': 2}}"), false);

   r = (bool) mongoc_bulk_operation_execute (bulk, &reply, &error);
   BSON_ASSERT (!r);

   ASSERT_MATCH (&reply,
                 "{'nInserted': 0,"
                 " 'nMatched':  2,"
                 " 'nModified': 2,"
                 " 'nRemoved':  0,"
                 " 'nUpserted': 0,"
                 " 'writeErrors': [{'index': 1}]}");

   assert_error_count (1, &reply);
   ASSERT_COUNT (2, collection);
   ASSERT_CMPINT (
      1,
      ==,
      (int) mongoc_collection_count_documents (
         collection, tmp_bson ("{'b': 2}"), NULL, NULL, NULL, NULL));

   bson_destroy (&reply);
   mongoc_bulk_operation_destroy (bulk);
   bson_destroy (&opts);
   mongoc_collection_destroy (collection);
   mongoc_client_destroy (client);
}


static void
test_remove_continue_on_error (void)
{
   mongoc_client_t *client;
   mongoc_collection_t *collection;
   bson_t opts = BSON_INITIALIZER;
   mongoc_bulk_operation_t *bulk;
   bson_t *doc0 = tmp_bson ("{'a': 1}");
   bson_t *doc1 = tmp_bson ("{'a': 2}");
   bson_t *doc2 = tmp_bson ("{'a': 3}");
   bson_t reply;
   bson_error_t error;
   bool r;

   client = test_framework_new_default_client ();
   BSON_ASSERT (client);

   collection = get_test_collection (client, "test_remove_continue_on_error");
   BSON_ASSERT (collection);

   mongoc_collection_insert_one (collection, doc0, NULL, NULL, NULL);
   mongoc_collection_insert_one (collection, doc1, NULL, NULL, NULL);
   mongoc_collection_insert_one (collection, doc2, NULL, NULL, NULL);

   bson_append_bool (&opts, "ordered", 7, false);
   bulk = mongoc_collection_create_bulk_operation_with_opts (collection, &opts);
   /* succeeds */
   mongoc_bulk_operation_remove_one (bulk, doc0);
   /* fails */
   mongoc_bulk_operation_remove_one (bulk, tmp_bson ("{'a': {'$bad': 1}}"));
   /* succeeds */
   mongoc_bulk_operation_remove_one (bulk, doc1);

   r = (bool) mongoc_bulk_operation_execute (bulk, &reply, &error);
   BSON_ASSERT (!r);

   ASSERT_MATCH (&reply,
                 "{'nInserted': 0,"
                 " 'nMatched':  0,"
                 " 'nModified': 0,"
                 " 'nRemoved':  2,"
                 " 'nUpserted': 0,"
                 " 'writeErrors': [{'index': 1}]}");

   assert_error_count (1, &reply);
   ASSERT_COUNT (1, collection);

   bson_destroy (&reply);
   mongoc_bulk_operation_destroy (bulk);
   bson_destroy (&opts);
   mongoc_collection_destroy (collection);
   mongoc_client_destroy (client);
}


static void
test_single_error_ordered_bulk (void)
{
   mongoc_client_t *client;
   mongoc_collection_t *collection;
   mongoc_bulk_operation_t *bulk;
   bson_t reply;
   bson_error_t error;
   bool r;

   client = test_framework_new_default_client ();
   BSON_ASSERT (client);

   collection = get_test_collection (client, "test_single_error_ordered_bulk");
   BSON_ASSERT (collection);

   create_unique_index (collection);

   bulk = mongoc_collection_create_bulk_operation_with_opts (collection, NULL);
   BSON_ASSERT (bulk);
   mongoc_bulk_operation_insert (bulk, tmp_bson ("{'b': 1, 'a': 1}"));
   mongoc_bulk_operation_update (
      bulk, tmp_bson ("{'b': 2}"), tmp_bson ("{'$set': {'a': 1}}"), true);
   mongoc_bulk_operation_insert (bulk, tmp_bson ("{'b': 3, 'a': 2}"));

   r = (bool) mongoc_bulk_operation_execute (bulk, &reply, &error);
   BSON_ASSERT (!r);
   ASSERT_CMPINT (error.domain, ==, MONGOC_ERROR_COMMAND);

   /* TODO: CDRIVER-651, BSON_ASSERT contents of the 'op' field */
   ASSERT_MATCH (&reply,
                 "{'nInserted': 1,"
                 " 'nMatched':  0,"
                 " 'nModified': 0,"
                 " 'nRemoved':  0,"
                 " 'nUpserted': 0,"
                 " 'writeErrors': ["
                 "    {'index': 1,"
                 "     'code':   {'$exists': true},"
                 "     'errmsg': {'$exists': true}}]"
                 /*
                  *                       " 'writeErrors.0.op':     ...,"
                  */
                 "}");
   assert_error_count (1, &reply);
   ASSERT_COUNT (1, collection);

   bson_destroy (&reply);
   mongoc_bulk_operation_destroy (bulk);
   mongoc_collection_destroy (collection);
   mongoc_client_destroy (client);
}


static void
test_multiple_error_ordered_bulk (void)
{
   mongoc_client_t *client;
   mongoc_collection_t *collection;
   mongoc_bulk_operation_t *bulk;
   bson_t reply;
   bson_error_t error;
   bool r;

   client = test_framework_new_default_client ();
   BSON_ASSERT (client);

   collection =
      get_test_collection (client, "test_multiple_error_ordered_bulk");
   BSON_ASSERT (collection);

   create_unique_index (collection);

   bulk = mongoc_collection_create_bulk_operation_with_opts (collection, NULL);
   BSON_ASSERT (bulk);

   /* 0 succeeds */
   mongoc_bulk_operation_insert (bulk, tmp_bson ("{'b': 1, 'a': 1}"));
   /* 1 succeeds */
   mongoc_bulk_operation_update (
      bulk, tmp_bson ("{'b': 3}"), tmp_bson ("{'$set': {'a': 2}}"), true);
   /* 2 fails, duplicate value for 'a' */
   mongoc_bulk_operation_update (
      bulk, tmp_bson ("{'b': 2}"), tmp_bson ("{'$set': {'a': 1}}"), true);
   /* 3 not attempted, bulk is already aborted */
   mongoc_bulk_operation_insert (bulk, tmp_bson ("{'b': 4, 'a': 3}"));

   r = (bool) mongoc_bulk_operation_execute (bulk, &reply, &error);
   BSON_ASSERT (!r);
   ASSERT_CMPINT (error.domain, ==, MONGOC_ERROR_COMMAND);
   BSON_ASSERT (error.code);

   /* TODO: CDRIVER-651, BSON_ASSERT contents of the 'op' field */
   ASSERT_MATCH (&reply,
                 "{'nInserted': 1,"
                 " 'nMatched':  0,"
                 " 'nModified': 0,"
                 " 'nRemoved':  0,"
                 " 'nUpserted': 1,"
                 " 'writeErrors': ["
                 "    {'index': 2, 'errmsg': {'$exists': true}}"
                 "]"
                 /*
                  *                       " 'writeErrors.0.op': {'q': {'b': 2},
                  * 'u': {'$set': {'a': 1}}, 'multi': false}"
                  */
                 "}");
   assert_error_count (1, &reply);
   ASSERT_COUNT (2, collection);

   bson_destroy (&reply);
   mongoc_bulk_operation_destroy (bulk);
   mongoc_collection_destroy (collection);
   mongoc_client_destroy (client);
}


static void
test_single_unordered_bulk (void)
{
   mongoc_client_t *client;
   mongoc_collection_t *collection;
   bson_t opts = BSON_INITIALIZER;
   mongoc_bulk_operation_t *bulk;
   bson_t reply;
   bson_error_t error;

   client = test_framework_new_default_client ();
   BSON_ASSERT (client);

   collection = get_test_collection (client, "test_single_unordered_bulk");
   BSON_ASSERT (collection);

   bson_append_bool (&opts, "ordered", 7, false);
   bulk = mongoc_collection_create_bulk_operation_with_opts (collection, &opts);
   mongoc_bulk_operation_insert (bulk, tmp_bson ("{'a': 1}"));
   mongoc_bulk_operation_update (
      bulk, tmp_bson ("{'a': 1}"), tmp_bson ("{'$set': {'b': 1}}"), false);
   mongoc_bulk_operation_update (
      bulk, tmp_bson ("{'a': 2}"), tmp_bson ("{'$set': {'b': 2}}"), true);
   mongoc_bulk_operation_insert (bulk, tmp_bson ("{'a': 3}"));
   mongoc_bulk_operation_remove (bulk, tmp_bson ("{'a': 3}"));
   ASSERT_OR_PRINT ((bool) mongoc_bulk_operation_execute (bulk, &reply, &error),
                    error);

   ASSERT_MATCH (&reply,
                 "{'nInserted': 2,"
                 " 'nMatched': 1,"
                 " 'nModified': 1,"
                 " 'nRemoved': 1,"
                 " 'nUpserted': 1,"
                 " 'upserted': ["
                 "    {'index': 2, '_id': {'$exists': true}}],"
                 " 'writeErrors': []}");
   ASSERT_COUNT (2, collection);

   bson_destroy (&reply);
   mongoc_bulk_operation_destroy (bulk);
   bson_destroy (&opts);
   mongoc_collection_destroy (collection);
   mongoc_client_destroy (client);
}


static void
test_single_error_unordered_bulk (void)
{
   mongoc_client_t *client;
   mongoc_collection_t *collection;
   bson_t opts = BSON_INITIALIZER;
   mongoc_bulk_operation_t *bulk;
   bson_t reply;
   bson_error_t error;
   bool r;

   client = test_framework_new_default_client ();
   BSON_ASSERT (client);

   collection =
      get_test_collection (client, "test_single_error_unordered_bulk");
   BSON_ASSERT (collection);

   create_unique_index (collection);

   bson_append_bool (&opts, "ordered", 7, false);
   bulk = mongoc_collection_create_bulk_operation_with_opts (collection, &opts);

   /* 0 succeeds */
   mongoc_bulk_operation_insert (bulk, tmp_bson ("{'b': 1, 'a': 1}"));
   /* 1 fails */
   mongoc_bulk_operation_update (
      bulk, tmp_bson ("{'b': 2}"), tmp_bson ("{'$set': {'a': 1}}"), true);
   /* 2 succeeds */
   mongoc_bulk_operation_insert (bulk, tmp_bson ("{'b': 3, 'a': 2}"));
   r = (bool) mongoc_bulk_operation_execute (bulk, &reply, &error);

   BSON_ASSERT (!r);
   ASSERT_CMPINT (error.domain, ==, MONGOC_ERROR_COMMAND);
   BSON_ASSERT (error.code);

   /* TODO: CDRIVER-651, BSON_ASSERT contents of the 'op' field */
   ASSERT_MATCH (&reply,
                 "{'nInserted': 2,"
                 " 'nMatched':  0,"
                 " 'nModified': 0,"
                 " 'nRemoved':  0,"
                 " 'nUpserted': 0,"
                 " 'writeErrors': [{'index': 1,"
                 "                  'code': {'$exists': true},"
                 "                  'errmsg': {'$exists': true}}]}");
   assert_error_count (1, &reply);
   ASSERT_COUNT (2, collection);

   bson_destroy (&reply);
   mongoc_bulk_operation_destroy (bulk);
   bson_destroy (&opts);
   mongoc_collection_destroy (collection);
   mongoc_client_destroy (client);
}


static void
_test_oversized_bulk_op (bool ordered)
{
   mongoc_client_t *client;
   mongoc_collection_t *collection;
   bson_t *opts = NULL;
   mongoc_bulk_operation_t *bulk;
   bson_t *huge_doc;
   bson_t reply;
   bson_error_t error;
   bool r;

   client = test_framework_new_default_client ();
   collection = get_test_collection (client, "test_oversized_bulk");
   mongoc_collection_drop_with_opts (collection, NULL, NULL);

   if (!ordered) {
      opts = tmp_bson ("{'ordered': false}");
   }

   bulk = mongoc_collection_create_bulk_operation_with_opts (collection, opts);

   /* this fails, aborting bulk, even if it's unordered */
   huge_doc = BCON_NEW ("a", BCON_INT32 (1));
   bson_append_utf8 (huge_doc,
                     "b",
                     -1,
                     huge_string (client),
                     (int) huge_string_length (client));
   bson_append_utf8 (huge_doc,
                     "c",
                     -1,
                     huge_string (client),
                     (int) huge_string_length (client));
   mongoc_bulk_operation_insert (bulk, huge_doc);

   /* would succeed if it ran */
   mongoc_bulk_operation_insert (bulk, tmp_bson ("{'a': 1}"));
   r = (bool) mongoc_bulk_operation_execute (bulk, &reply, &error);

   BSON_ASSERT (!r);
   ASSERT_ERROR_CONTAINS (error,
                          MONGOC_ERROR_BSON,
                          MONGOC_ERROR_BSON_INVALID,
                          "Document 0 is too large");

   ASSERT_MATCH (&reply,
                 "{'nInserted': 0,"
                 " 'nMatched':  0,"
                 " 'nModified': 0,"
                 " 'nRemoved':  0,"
                 " 'nUpserted': 0,"
                 " 'writeErrors': []}");

   /* second document was *not* inserted */
   ASSERT_COUNT (0, collection);

   bson_destroy (&reply);
   bson_destroy (huge_doc);
   mongoc_bulk_operation_destroy (bulk);
   mongoc_collection_destroy (collection);
   mongoc_client_destroy (client);
}


static void
test_oversized_bulk_op_ordered (void *ctx)
{
   _test_oversized_bulk_op (true);
}


static void
test_oversized_bulk_op_unordered (void *ctx)
{
   _test_oversized_bulk_op (false);
}


static void
_test_write_concern (bool ordered, bool multi_err)
{
   mock_server_t *mock_server;
   mongoc_client_t *client;
   mongoc_collection_t *collection;
   mongoc_write_concern_t *wc;
   bson_t opts = BSON_INITIALIZER;
   mongoc_bulk_operation_t *bulk;
   bson_t reply;
   bson_error_t error;
   future_t *future;
   request_t *request;
   int32_t first_err;
   int32_t second_err;

   mock_server = mock_server_with_auto_hello (WIRE_VERSION_MIN);
   mock_server_run (mock_server);
   client = test_framework_client_new_from_uri (
      mock_server_get_uri (mock_server), NULL);
   collection = mongoc_client_get_collection (client, "test", "test");
   wc = mongoc_write_concern_new ();
   mongoc_write_concern_set_w (wc, 2);
   mongoc_write_concern_set_wtimeout_int64 (wc, 100);
   mongoc_write_concern_append (wc, &opts);
   bson_append_bool (&opts, "ordered", 7, ordered);
   bulk = mongoc_collection_create_bulk_operation_with_opts (collection, &opts);
   mongoc_bulk_operation_insert (bulk, tmp_bson ("{'_id': 1}"));
   mongoc_bulk_operation_remove (bulk, tmp_bson ("{'_id': 2}"));

   future = future_bulk_operation_execute (bulk, &reply, &error);

   request = mock_server_receives_msg (
      mock_server,
      MONGOC_MSG_NONE,
      tmp_bson ("{'$db': 'test',"
                " 'insert': 'test',"
                " 'writeConcern': {'w': 2, 'wtimeout': {'$numberLong': '100'}},"
                " 'ordered': %s}",
                ordered ? "true" : "false"),
      tmp_bson ("{'_id': 1}"));

   BSON_ASSERT (request);
   mock_server_replies_simple (
      request,
      "{'ok': 1.0, 'n': 1, "
      " 'writeConcernError': {'code': 17, 'errmsg': 'foo'}}");

   request_destroy (request);
   request = mock_server_receives_msg (
      mock_server,
      MONGOC_MSG_NONE,
      tmp_bson ("{'$db': 'test',"
                " 'delete': 'test',"
                " 'writeConcern': {'w': 2, 'wtimeout': {'$numberLong': '100'}},"
                " 'ordered': %s}",
                ordered ? "true" : "false"),
      tmp_bson ("{'q': {'_id': 2}, 'limit': 0}"));

   if (multi_err) {
      mock_server_replies_simple (
         request,
         "{'ok': 1.0, 'n': 1, "
         " 'writeConcernError': {'code': 42, 'errmsg': 'bar'}}");
   } else {
      mock_server_replies_simple (request, "{'ok': 1.0, 'n': 1}");
   }

   request_destroy (request);

   /* server fictionally returns 17 and 42; expect driver to use first one */
   first_err = 17;
   second_err = 42;

   /* join thread, BSON_ASSERT mongoc_bulk_operation_execute () returned 0 */
   BSON_ASSERT (!future_get_uint32_t (future));

   if (multi_err) {
      ASSERT_MATCH (&reply,
                    "{'nInserted': 1,"
                    " 'nMatched': 0,"
                    " 'nRemoved': 1,"
                    " 'nUpserted': 0,"
                    " 'writeErrors': [],"
                    " 'writeConcernErrors': ["
                    "     {'code': %d, 'errmsg': 'foo'},"
                    "     {'code': %d, 'errmsg': 'bar'}]}",
                    first_err,
                    second_err);

      ASSERT_CMPSTR ("Multiple write concern errors: \"foo\", \"bar\"",
                     error.message);
   } else {
      ASSERT_MATCH (&reply,
                    "{'nInserted': 1,"
                    " 'nMatched': 0,"
                    " 'nModified': 0,"
                    " 'nRemoved': 1,"
                    " 'nUpserted': 0,"
                    " 'writeErrors': [],"
                    " 'writeConcernErrors': ["
                    "     {'code': %d, 'errmsg': 'foo'}]}",
                    first_err);
      ASSERT_CMPSTR ("foo", error.message);
   }

   ASSERT_CMPINT (MONGOC_ERROR_WRITE_CONCERN, ==, error.domain);
   ASSERT_CMPINT (first_err, ==, error.code);

   future_destroy (future);
   bson_destroy (&reply);
   mongoc_bulk_operation_destroy (bulk);
   bson_destroy (&opts);
   mongoc_write_concern_destroy (wc);
   mongoc_collection_destroy (collection);
   mongoc_client_destroy (client);
   mock_server_destroy (mock_server);
}

static void
test_write_concern_write_command_ordered (void)
{
   _test_write_concern (true, false);
}


static void
test_write_concern_write_command_ordered_multi_err (void)
{
   _test_write_concern (true, true);
}


static void
test_write_concern_write_command_unordered (void)
{
   _test_write_concern (false, false);
}


static void
test_write_concern_write_command_unordered_multi_err (void)
{
   _test_write_concern (false, true);
}


/* Test for CDRIVER-3305 - Continue unordered bulk writes on error */
static void
test_unordered_bulk_writes_with_error (void)
{
   mock_server_t *server;
   mongoc_uri_t *uri;
   mongoc_client_t *client;
   mongoc_collection_t *collection;
   mongoc_bulk_operation_t *bulk;
   uint32_t i;
   bson_error_t error;
   future_t *future;
   request_t *request;
   bson_t reply;

   server = mock_server_new ();
   mock_server_run (server);

   /* server is "recovering": not primary, not secondary */
   mock_server_auto_hello (server,
                           "{'ok': 1,"
                           " 'minWireVersion': %d,"
                           " 'maxWireVersion': %d,"
                           " 'maxWriteBatchSize': 1,"
                           " 'isWritablePrimary': true,"
                           " 'secondary': false,"
                           " 'setName': 'rs',"
                           " 'hosts': ['%s']}",
                           WIRE_VERSION_MIN,
                           WIRE_VERSION_OP_MSG,
                           mock_server_get_host_and_port (server));

   uri = mongoc_uri_copy (mock_server_get_uri (server));
   /* disable retryable writes, so we move to the next operation on error */
   mongoc_uri_set_option_as_bool (uri, MONGOC_URI_RETRYWRITES, false);

   client = test_framework_client_new_from_uri (uri, NULL);

   collection = mongoc_client_get_collection (client, "db", "test");
   /* use an unordered bulk write; we expect to continue on error */
   bulk = mongoc_collection_create_bulk_operation_with_opts (
      collection, tmp_bson ("{'ordered': false}"));
   /* maxWriteBatchSize is set to 1; with 2 inserts we get a batch split */
   for (i = 0; i < 2; i++) {
      mongoc_bulk_operation_insert_with_opts (
         bulk, tmp_bson ("{'_id': %d}", i), NULL, &error);
   }
   future = future_bulk_operation_execute (bulk, &reply, &error);

   request = mock_server_receives_request (server);
   BSON_ASSERT (request);
   mock_server_replies_simple (request,
                               "{ 'errmsg': 'random error', 'ok': 0 }");
   request_destroy (request);
   /* should receive a second request */
   request = mock_server_receives_request (server);
   /* a failure of this assertion means that the client did not continue with
    * the next write operation; it stopped permaturely */
   BSON_ASSERT (request);
   mock_server_replies_simple (request,
                               "{ 'errmsg': 'random error', 'ok': 0 }");
   request_destroy (request);
   ASSERT (future_wait (future));

   mongoc_client_destroy (client);
   mongoc_collection_destroy (collection);
   mongoc_bulk_operation_destroy (bulk);
   bson_destroy (&reply);
   future_destroy (future);
   mongoc_uri_destroy (uri);
   mock_server_destroy (server);
}


static void
_test_write_concern_err_api (int32_t error_api_version)
{
   mock_server_t *mock_server;
   mongoc_client_t *client;
   mongoc_collection_t *collection;
   mongoc_bulk_operation_t *bulk;
   bson_t reply;
   bson_error_t error;
   future_t *future;
   request_t *request;
   uint32_t expected_code;

   mock_server = mock_server_with_auto_hello (WIRE_VERSION_MIN);
   mock_server_run (mock_server);
   client = test_framework_client_new_from_uri (
      mock_server_get_uri (mock_server), NULL);
   ASSERT (mongoc_client_set_error_api (client, error_api_version));
   collection = mongoc_client_get_collection (client, "test", "test");
   bulk = mongoc_collection_create_bulk_operation_with_opts (collection, NULL);
   mongoc_bulk_operation_insert (bulk, tmp_bson ("{'_id': 1}"));

   future = future_bulk_operation_execute (bulk, &reply, &error);

   request =
      mock_server_receives_msg (mock_server,
                                MONGOC_MSG_NONE,
                                tmp_bson ("{'$db': 'test', 'insert': 'test'}"),
                                tmp_bson ("{'_id': 1}"));

   mock_server_replies_simple (
      request,
      "{'ok': 1.0, 'n': 1, "
      " 'writeConcernError': {'code': 42, 'errmsg': 'foo'}}");

   BSON_ASSERT (!future_get_uint32_t (future));
   /* legacy write concern errs have no code from server, driver uses 64 */
   expected_code = 42;
   ASSERT_ERROR_CONTAINS (
      error, MONGOC_ERROR_WRITE_CONCERN, expected_code, "foo");

   request_destroy (request);
   future_destroy (future);
   bson_destroy (&reply);
   mongoc_bulk_operation_destroy (bulk);
   mongoc_collection_destroy (collection);
   mongoc_client_destroy (client);
   mock_server_destroy (mock_server);
}


static void
test_write_concern_error_write_command_v1 (void)
{
   _test_write_concern_err_api (1);
}


static void
test_write_concern_error_write_command_v2 (void)
{
   _test_write_concern_err_api (2);
}


static void
test_multiple_error_unordered_bulk (void)
{
   mongoc_client_t *client;
   mongoc_collection_t *collection;
   bson_t opts = BSON_INITIALIZER;
   mongoc_bulk_operation_t *bulk;
   bson_t reply;
   bson_error_t error;
   bool r;

   client = test_framework_new_default_client ();
   BSON_ASSERT (client);

   collection =
      get_test_collection (client, "test_multiple_error_unordered_bulk");
   BSON_ASSERT (collection);

   create_unique_index (collection);

   bson_append_bool (&opts, "ordered", 7, false);
   bulk = mongoc_collection_create_bulk_operation_with_opts (collection, &opts);
   mongoc_bulk_operation_insert (bulk, tmp_bson ("{'b': 1, 'a': 1}"));
   mongoc_bulk_operation_update (
      bulk, tmp_bson ("{'b': 2}"), tmp_bson ("{'$set': {'a': 3}}"), true);
   mongoc_bulk_operation_update (
      bulk, tmp_bson ("{'b': 3}"), tmp_bson ("{'$set': {'a': 4}}"), true);
   mongoc_bulk_operation_update (
      bulk, tmp_bson ("{'b': 4}"), tmp_bson ("{'$set': {'a': 3}}"), true);
   mongoc_bulk_operation_insert (bulk, tmp_bson ("{'b': 5, 'a': 2}"));
   mongoc_bulk_operation_insert (bulk, tmp_bson ("{'b': 6, 'a': 1}"));
   r = (bool) mongoc_bulk_operation_execute (bulk, &reply, &error);

   BSON_ASSERT (!r);
   ASSERT_CMPINT (error.domain, ==, MONGOC_ERROR_COMMAND);
   BSON_ASSERT (error.code);

   /* Assume the update at index 1 runs before the update at index 3,
    * although the spec does not require it. Same for inserts.
    */
   /* TODO: CDRIVER-651, BSON_ASSERT contents of the 'op' field */
   ASSERT_MATCH (&reply,
                 "{'nInserted': 2,"
                 " 'nMatched': 0,"
                 " 'nModified': 0,"
                 " 'nRemoved': 0,"
                 " 'nUpserted': 2,"
                 /* " 'writeErrors.0.op': {'q': {'b': 4}, 'u': {'$set': {'a':
                    3}}, 'multi': false, 'upsert': true}}," */
                 " 'writeErrors.0.index':  3,"
                 " 'writeErrors.0.code':   {'$exists': true},"
                 " 'writeErrors.1.index':  5,"
                 /* " 'writeErrors.1.op': {'_id': '...', 'b': 6, 'a': 1}," */
                 " 'writeErrors.1.code':   {'$exists': true},"
                 " 'writeErrors.1.errmsg': {'$exists': true}}");
   assert_error_count (2, &reply);

   /*
    * assume the update at index 1 runs before the update at index 3,
    * although the spec does not require it. Same for inserts.
    */
   ASSERT_COUNT (4, collection);

   bson_destroy (&reply);
   mongoc_bulk_operation_destroy (bulk);
   bson_destroy (&opts);
   mongoc_collection_destroy (collection);
   mongoc_client_destroy (client);
}


static void
_test_wtimeout_plus_duplicate_key_err (void)
{
   mock_server_t *mock_server;
   mongoc_client_t *client;
   mongoc_collection_t *collection;
   bson_t opts = BSON_INITIALIZER;
   mongoc_bulk_operation_t *bulk;
   bson_t reply;
   bson_error_t error;
   future_t *future;
   request_t *request;

   mock_server = mock_server_with_auto_hello (WIRE_VERSION_MIN);
   mock_server_run (mock_server);
   client = test_framework_client_new_from_uri (
      mock_server_get_uri (mock_server), NULL);
   collection = mongoc_client_get_collection (client, "test", "test");

   /* unordered bulk */
   bson_append_bool (&opts, "ordered", 7, false);
   bulk = mongoc_collection_create_bulk_operation_with_opts (collection, &opts);
   mongoc_bulk_operation_insert (bulk, tmp_bson ("{'_id': 1}"));
   mongoc_bulk_operation_insert (bulk, tmp_bson ("{'_id': 2}"));
   mongoc_bulk_operation_remove (bulk, tmp_bson ("{'_id': 3}"));
   future = future_bulk_operation_execute (bulk, &reply, &error);

   request =
      mock_server_receives_msg (mock_server,
                                MONGOC_MSG_NONE,
                                tmp_bson ("{'$db': 'test',"
                                          " 'insert': 'test',"
                                          " 'writeConcern': {'$exists': false},"
                                          " 'ordered': false}"),
                                tmp_bson ("{'_id': 1}"),
                                tmp_bson ("{'_id': 2}"));

   BSON_ASSERT (request);
   mock_server_replies (
      request,
      0,
      0,
      0,
      1,
      "{'ok': 1.0, 'n': 1,"
      " 'writeErrors': [{'index': 0, 'code': 11000, 'errmsg': 'dupe'}],"
      " 'writeConcernError': {'code': 17, 'errmsg': 'foo'}}");

   request_destroy (request);
   request =
      mock_server_receives_msg (mock_server,
                                MONGOC_MSG_NONE,
                                tmp_bson ("{'$db': 'test',"
                                          " 'delete': 'test',"
                                          " 'writeConcern': {'$exists': false},"
                                          " 'ordered': false}"),
                                tmp_bson ("{'q': {'_id': 3}, 'limit': 0}"));

   BSON_ASSERT (request);
   mock_server_replies (request,
                        0,
                        0,
                        0,
                        1,
                        "{'ok': 1.0, 'n': 1,"
                        " 'writeConcernError': {'code': 42, 'errmsg': 'bar'}}");
   request_destroy (request);

   /* mongoc_bulk_operation_execute () returned 0 */
   BSON_ASSERT (!future_get_uint32_t (future));

   /* get err code from server with write commands, otherwise use 64 */
   ASSERT_MATCH (&reply,
                 "{'nInserted': 1,"
                 " 'nMatched': 0,"
                 " 'nModified': 0,"
                 " 'nRemoved': 1,"
                 " 'nUpserted': 0,"
                 " 'writeErrors': ["
                 "    {'index': 0, 'code': 11000, 'errmsg': 'dupe'}],"
                 " 'writeConcernErrors': ["
                 "    {'code': %d, 'errmsg': 'foo'},"
                 "    {'code': %d, 'errmsg': 'bar'}]}",
                 17,
                 42);

   future_destroy (future);
   bson_destroy (&reply);
   mongoc_bulk_operation_destroy (bulk);
   bson_destroy (&opts);
   mongoc_collection_destroy (collection);
   mongoc_client_destroy (client);
   mock_server_destroy (mock_server);
}


static void
test_wtimeout_plus_duplicate_key_err_write_commands (void)
{
   _test_wtimeout_plus_duplicate_key_err ();
}


static void
test_large_inserts_ordered (void *ctx)
{
   mongoc_client_t *client;
   bson_t *huge_doc;
   mongoc_collection_t *collection;
   mongoc_bulk_operation_t *bulk;
   bson_t reply;
   bson_error_t error;
   bool r;
   bson_t *big_doc;
   bson_iter_t iter;
   int i;
   const bson_t *retdoc;
   bson_t query = BSON_INITIALIZER;
   mongoc_cursor_t *cursor;

   client = test_framework_new_default_client ();
   BSON_ASSERT (client);

   huge_doc = BCON_NEW ("a", BCON_INT32 (1));
   bson_append_utf8 (huge_doc,
                     "long-key-to-make-this-fail",
                     -1,
                     huge_string (client),
                     (int) huge_string_length (client));

   collection = get_test_collection (client, "test_large_inserts_ordered");
   BSON_ASSERT (collection);

   bulk = mongoc_collection_create_bulk_operation_with_opts (collection, NULL);
   BSON_ASSERT (bulk);
   mongoc_bulk_operation_insert (bulk, tmp_bson ("{'b': 1, 'a': 1}"));
   mongoc_bulk_operation_insert (bulk, huge_doc);
   mongoc_bulk_operation_insert (bulk, tmp_bson ("{'b': 2, 'a': 2}"));

   r = (bool) mongoc_bulk_operation_execute (bulk, &reply, &error);
   BSON_ASSERT (!r);
   ASSERT_CMPINT (error.domain, ==, MONGOC_ERROR_COMMAND);
   ASSERT_MATCH (&reply,
                 "{'nInserted': 1,"
                 " 'nMatched': 0,"
                 " 'nModified': 0,"
                 " 'nRemoved': 0,"
                 " 'nUpserted': 0,"
                 " 'writeErrors': [{'index':  1}]}");
   assert_error_count (1, &reply);
   ASSERT_COUNT (1, collection);

   cursor = mongoc_collection_find_with_opts (collection, &query, NULL, NULL);
   ASSERT_CURSOR_NEXT (cursor, &retdoc);
   ASSERT_CURSOR_DONE (cursor);

   bson_destroy (&query);
   mongoc_collection_delete_many (
      collection, tmp_bson ("{}"), NULL, NULL, NULL);

   bson_destroy (&reply);
   mongoc_bulk_operation_destroy (bulk);
   bulk = mongoc_collection_create_bulk_operation_with_opts (collection, NULL);
   BSON_ASSERT (bulk);

   big_doc = tmp_bson ("{'a': 1}");
   bson_append_utf8 (big_doc, "big", -1, four_mb_string (), FOUR_MB);
   bson_iter_init_find (&iter, big_doc, "a");

   for (i = 1; i <= 6; i++) {
      bson_iter_overwrite_int32 (&iter, i);
      mongoc_bulk_operation_insert (bulk, big_doc);
   }

   ASSERT_OR_PRINT ((bool) mongoc_bulk_operation_execute (bulk, &reply, &error),
                    error);
   assert_n_inserted (6, &reply);
   ASSERT_COUNT (6, collection);

   bson_destroy (&reply);
   mongoc_bulk_operation_destroy (bulk);
   mongoc_cursor_destroy (cursor);
   mongoc_collection_destroy (collection);
   bson_destroy (huge_doc);
   mongoc_client_destroy (client);
}


static void
test_large_inserts_unordered (void *ctx)
{
   mongoc_client_t *client;
   bson_t *huge_doc;
   mongoc_collection_t *collection;
   bson_t opts = BSON_INITIALIZER;
   mongoc_bulk_operation_t *bulk;
   bson_t reply;
   bson_error_t error;
   bool r;
   bson_t *big_doc;
   bson_iter_t iter;
   int i;
   const bson_t *retdoc;
   bson_t query = BSON_INITIALIZER;
   mongoc_cursor_t *cursor;

   client = test_framework_new_default_client ();
   BSON_ASSERT (client);

   huge_doc = BCON_NEW ("a", BCON_INT32 (1));
   bson_append_utf8 (huge_doc,
                     "long-key-to-make-this-fail",
                     -1,
                     huge_string (client),
                     (int) huge_string_length (client));

   collection = get_test_collection (client, "test_large_inserts_unordered");
   BSON_ASSERT (collection);

   bson_append_bool (&opts, "ordered", 7, false);
   bulk = mongoc_collection_create_bulk_operation_with_opts (collection, &opts);
   BSON_ASSERT (bulk);
   mongoc_bulk_operation_insert (bulk, tmp_bson ("{'b': 1, 'a': 1}"));

   /* 1 fails */
   mongoc_bulk_operation_insert (bulk, huge_doc);
   mongoc_bulk_operation_insert (bulk, tmp_bson ("{'b': 2, 'a': 2}"));

   r = (bool) mongoc_bulk_operation_execute (bulk, &reply, &error);
   BSON_ASSERT (!r);
   ASSERT_CMPINT (error.domain, ==, MONGOC_ERROR_COMMAND);
   ASSERT_MATCH (&reply,
                 "{'nInserted': 2,"
                 " 'nMatched':  0,"
                 " 'nRemoved':  0,"
                 " 'nUpserted': 0,"
                 " 'writeErrors': [{"
                 "    'index':  1,"
                 "    'code':   {'$exists': true},"
                 "    'errmsg': {'$exists': true}"
                 " }]}");

   ASSERT_COUNT (2, collection);

   cursor = mongoc_collection_find_with_opts (collection, &query, NULL, NULL);
   ASSERT_CURSOR_NEXT (cursor, &retdoc);
   ASSERT_CURSOR_NEXT (cursor, &retdoc);
   ASSERT_CURSOR_DONE (cursor);

   bson_destroy (&query);
   mongoc_collection_delete_many (
      collection, tmp_bson ("{}"), NULL, NULL, NULL);

   bson_destroy (&reply);
   mongoc_bulk_operation_destroy (bulk);
   bulk = mongoc_collection_create_bulk_operation_with_opts (collection, &opts);
   BSON_ASSERT (bulk);

   big_doc = tmp_bson ("{'a': 1}");
   bson_append_utf8 (big_doc, "big", -1, four_mb_string (), (int) FOUR_MB);
   bson_iter_init_find (&iter, big_doc, "a");

   for (i = 1; i <= 6; i++) {
      bson_iter_overwrite_int32 (&iter, i);
      mongoc_bulk_operation_insert (bulk, big_doc);
   }

   ASSERT_OR_PRINT ((bool) mongoc_bulk_operation_execute (bulk, &reply, &error),
                    error);
   assert_n_inserted (6, &reply);
   ASSERT_COUNT (6, collection);

   bson_destroy (huge_doc);
   bson_destroy (&reply);
   mongoc_cursor_destroy (cursor);
   mongoc_bulk_operation_destroy (bulk);
   bson_destroy (&opts);
   mongoc_collection_destroy (collection);
   mongoc_client_destroy (client);
}


static void
execute_numerous_bulk_op (mock_server_t *server,
                          mongoc_bulk_operation_t *bulk,
                          const char *doc_json)
{
   bson_error_t error;
   future_t *future;
   request_t *request;
   const bson_t *docs[4];
   int i, j;

   future = future_bulk_operation_execute (bulk, NULL, &error);

   /* accept anything for the command body */
   docs[0] = tmp_bson ("{}");

   /* test that driver sends 7 documents in batches of up to 3 */
   for (i = 0; i < 7;) {
      for (j = 0; j < 3 && i < 7; i++, j++) {
         docs[j + 1] = tmp_bson (doc_json);
      }

      request = mock_server_receives_request (server);
      BSON_ASSERT (request_matches_msg (request, 0, &docs[0], j + 1));
      mock_server_replies_ok_and_destroys (request);
   }

   ASSERT_OR_PRINT (future_get_uint32_t (future), error);
   future_destroy (future);
}


static void
_test_numerous (bool ordered)
{
   mock_server_t *server;
   mongoc_client_t *client;
   mongoc_collection_t *collection;
   mongoc_bulk_operation_t *bulk;
   int i;
   bson_t *opts = tmp_bson ("{'ordered': %s}", ordered ? "true" : "false");
   bson_t *doc = tmp_bson ("{'_id': 1}");

   server = mock_server_new ();
   /* the real OP_MSG max batch is 100k docs, choose 3 for faster test */
   mock_server_auto_hello (server,
                           "{'ok': 1.0,"
                           " 'isWritablePrimary': true,"
                           " 'minWireVersion': %d,"
                           " 'maxWireVersion': %d,"
                           " 'maxWriteBatchSize': 3}",
                           WIRE_VERSION_MIN,
                           WIRE_VERSION_OP_MSG);

   mock_server_run (server);

   client =
      test_framework_client_new_from_uri (mock_server_get_uri (server), NULL);
   collection = mongoc_client_get_collection (client, "db", "collection");

#define TEST_NUMEROUS(_one_write, _doc_format)                                 \
   do {                                                                        \
      bulk =                                                                   \
         mongoc_collection_create_bulk_operation_with_opts (collection, opts); \
      for (i = 0; i < 7; i++) {                                                \
         mongoc_bulk_operation_##_one_write;                                   \
      }                                                                        \
      execute_numerous_bulk_op (server, bulk, _doc_format);                    \
      mongoc_bulk_operation_destroy (bulk);                                    \
   } while (0)

   TEST_NUMEROUS (insert (bulk, doc), "{'_id': 1}");
   TEST_NUMEROUS (remove_many_with_opts (bulk, doc, NULL, NULL),
                  "{'q': {'_id': 1}, 'limit': 0}");
   TEST_NUMEROUS (remove_one (bulk, doc), "{'q': {'_id': 1}, 'limit': 1}");
   TEST_NUMEROUS (replace_one (bulk, doc, tmp_bson ("{}"), false),
                  "{'q': {'_id': 1}, 'u': {}}");
   TEST_NUMEROUS (
      update_one (bulk, doc, tmp_bson ("{'$set': {'x': 1}}"), false),
      "{'q': {'_id': 1}, 'u': {'$set': {'x': 1}}}");
   TEST_NUMEROUS (update_many_with_opts (
                     bulk, doc, tmp_bson ("{'$set': {'x': 1}}"), NULL, NULL),
                  "{'q': {'_id': 1}, 'u': {'$set': {'x': 1}}}");

   mongoc_collection_destroy (collection);
   mongoc_client_destroy (client);
   mock_server_destroy (server);
}


static void
test_numerous_ordered (void *ctx)
{
   _test_numerous (true);
}


static void
test_numerous_unordered (void *ctx)
{
   _test_numerous (false);
}


static void
test_bulk_split (void)
{
   mongoc_client_t *client;
   mongoc_collection_t *collection;
   bson_t opts = BSON_INITIALIZER;
   mongoc_bulk_operation_t *bulk_op;
   mongoc_write_concern_t *wc = mongoc_write_concern_new ();
   bson_iter_t iter, error_iter, indexnum;
   bson_t doc, result;
   bson_error_t error;
   int n_docs;
   int i;
   uint32_t r;

   /* ensure we need two batches */
   n_docs = (int) test_framework_max_write_batch_size () + 10;

   client = test_framework_new_default_client ();
   BSON_ASSERT (client);

   collection = get_test_collection (client, "split");
   BSON_ASSERT (collection);

   mongoc_write_concern_set_w (wc, 1);

   mongoc_write_concern_append (wc, &opts);
   bson_append_bool (&opts, "ordered", 7, false);
   bulk_op =
      mongoc_collection_create_bulk_operation_with_opts (collection, &opts);

   /* if n_docs is 100,010 insert 3337 docs with _ids 0, 3, 6, ..., 100,008 */
   for (i = 0; i < n_docs; i += 3) {
      bson_init (&doc);
      bson_append_int32 (&doc, "_id", -1, i);

      mongoc_bulk_operation_insert (bulk_op, &doc);

      bson_destroy (&doc);
   }

   r = mongoc_bulk_operation_execute (bulk_op, NULL, &error); /* succeed */
   ASSERT_OR_PRINT (r, error);

   mongoc_bulk_operation_destroy (bulk_op);

   /* ordered false so we continue on error */
   bulk_op =
      mongoc_collection_create_bulk_operation_with_opts (collection, &opts);
   /* insert n_docs documents with _ids 0, 1, 2, 3, ..., 100,008 */
   for (i = 0; i < n_docs; i++) {
      bson_init (&doc);
      bson_append_int32 (&doc, "_id", -1, i);

      mongoc_bulk_operation_insert (bulk_op, &doc);

      bson_destroy (&doc);
   }

   /* two thirds of the docs succeed, but _ids 0, 3, 6, ... are duplicates */
   r = mongoc_bulk_operation_execute (bulk_op, &result, &error);
   BSON_ASSERT (!r);

   /* all 100,010 docs were inserted, either by the first or second bulk op */
   ASSERT_COUNT (n_docs, collection);

   /* result like {writeErrors: [{index: i, code: n, errmsg: ''}, ... ]} */
   bson_iter_init_find (&iter, &result, "writeErrors");
   BSON_ASSERT (bson_iter_recurse (&iter, &error_iter));
   BSON_ASSERT (bson_iter_next (&error_iter));

   /* we expect duplicate key errs about _ids 0, 3, 6, ..., 100,008
    * and the error index should equal the _id */
   for (i = 0; i < n_docs; i += 3) {
      BSON_ASSERT (bson_iter_recurse (&error_iter, &indexnum));
      BSON_ASSERT (bson_iter_find (&indexnum, "index"));
      if (bson_iter_int32 (&indexnum) != i) {
         fprintf (stderr,
                  "index should be %d, but is %d\n",
                  i,
                  bson_iter_int32 (&indexnum));
      }
      BSON_ASSERT (bson_iter_int32 (&indexnum) == i);
      bson_iter_next (&error_iter);
   }

   mongoc_bulk_operation_destroy (bulk_op);
   bson_destroy (&opts);
   bson_destroy (&result);

   mongoc_write_concern_destroy (wc);

   mongoc_collection_destroy (collection);
   mongoc_client_destroy (client);
}


static void
test_bulk_edge_case_372 (bool ordered)
{
   mongoc_client_t *client;
   mongoc_collection_t *collection;
   bson_t opts = BSON_INITIALIZER;
   mongoc_bulk_operation_t *bulk;
   bson_error_t error;
   bson_iter_t iter;
   bson_iter_t citer;
   bson_t *selector;
   bson_t *update;
   bson_t reply;

   client = test_framework_new_default_client ();
   BSON_ASSERT (client);

   collection = get_test_collection (client, "CDRIVER_372");
   BSON_ASSERT (collection);

   bson_append_bool (&opts, "ordered", 7, ordered);
   bulk = mongoc_collection_create_bulk_operation_with_opts (collection, &opts);
   BSON_ASSERT (bulk);

   selector = tmp_bson ("{'_id': 0}");
   update = tmp_bson ("{'$set': {'a': 0}}");
   mongoc_bulk_operation_update_one (bulk, selector, update, true);

   selector = tmp_bson ("{'a': 1}");
   update = tmp_bson ("{'_id': 1}");
   mongoc_bulk_operation_replace_one (bulk, selector, update, true);

   /* This is just here to make the counts right in all cases. */
   selector = tmp_bson ("{'_id': 2}");
   update = tmp_bson ("{'_id': 2}");
   mongoc_bulk_operation_replace_one (bulk, selector, update, true);

   ASSERT_OR_PRINT (mongoc_bulk_operation_execute (bulk, &reply, &error),
                    error);

   ASSERT_MATCH (&reply,
                 "{'nInserted': 0,"
                 " 'nMatched':  0,"
                 " 'nModified': 0,"
                 " 'nRemoved':  0,"
                 " 'nUpserted': 3,"
                 " 'upserted': ["
                 "     {'index': 0, '_id': 0},"
                 "     {'index': 1, '_id': 1},"
                 "     {'index': 2, '_id': 2}"
                 " ],"
                 " 'writeErrors': []}");

   BSON_ASSERT (bson_iter_init_find (&iter, &reply, "upserted") &&
                BSON_ITER_HOLDS_ARRAY (&iter) &&
                bson_iter_recurse (&iter, &citer));

   bson_destroy (&reply);

   mongoc_collection_drop (collection, NULL);

   mongoc_bulk_operation_destroy (bulk);
   bson_destroy (&opts);
   mongoc_collection_destroy (collection);
   mongoc_client_destroy (client);
}


static void
test_bulk_edge_case_372_ordered (void)
{
   test_bulk_edge_case_372 (true);
}


static void
test_bulk_edge_case_372_unordered (void)
{
   test_bulk_edge_case_372 (false);
}


typedef struct {
   int started;
   int succeeded;
   int failed;
} stats_t;


void
command_succeeded (const mongoc_apm_command_succeeded_t *event)
{
   const char *cmd_name = mongoc_apm_command_succeeded_get_command_name (event);

   if (!strcasecmp (cmd_name, "insert")) {
      ((stats_t *) mongoc_apm_command_succeeded_get_context (event))
         ->succeeded++;
   }
}


static void
test_bulk_max_msg_size (void)
{
   mongoc_collection_t *collection;
   bson_t opts = BSON_INITIALIZER;
   mongoc_bulk_operation_t *bulk;
   mongoc_write_concern_t *wc;
   mongoc_client_t *client;
   bson_error_t error;
   bson_t reply;
   bson_t doc;
   bool retval;
   mongoc_apm_callbacks_t *callbacks;
   stats_t stats = {0};
   int str_size = 16 * 1024 * 1024 - 24;
   char *msg = bson_malloc (str_size + 1);
   int filler_string = 14445428;
   mongoc_client_session_t *cs;

   memset (msg, 'a', str_size);
   msg[str_size] = '\0';
   if (!test_framework_max_wire_version_at_least (WIRE_VERSION_OP_MSG)) {
      bson_free (msg);
      bson_destroy (&opts);
      return;
   }

   wc = mongoc_write_concern_new ();
   mongoc_write_concern_set_w (wc, 1);
   mongoc_write_concern_append (wc, &opts);

   client = test_framework_new_default_client ();
   callbacks = mongoc_apm_callbacks_new ();
   mongoc_apm_set_command_succeeded_cb (callbacks, command_succeeded);
   mongoc_client_set_apm_callbacks (client, callbacks, (void *) &stats);
   collection = mongoc_client_get_collection (client, "test", "max_msg_size");
   mongoc_collection_drop (collection, NULL);

   /* Cluster time document argument is injected sometimes */
   if (!bson_empty (&client->topology->_shared_descr_.ptr->cluster_time)) {
      filler_string -= client->topology->_shared_descr_.ptr->cluster_time.len +
                       strlen ("$clusterTime") + 2;
   }

   /* API version may be appended */
   if (client->api) {
      filler_string -= strlen ("apiVersion") + 7 +
                       strlen (mongoc_server_api_version_to_string (
                          mongoc_server_api_get_version (client->api)));
   }

   cs = mongoc_client_start_session (client, NULL, NULL);
   if (cs) {
      /* sessions are supported */
      filler_string -=
         mongoc_client_session_get_lsid (cs)->len + strlen ("lsid") + 2;

      /* TODO: this check can be removed once CDRIVER-3070 is resolved */
      if (test_framework_is_mongos () || test_framework_is_replset ()) {
         /* retryable writes includes a txnNumber (int64) */
         filler_string -= strlen ("txnNumber") + 10;
      }

      ASSERT_OR_PRINT (mongoc_client_session_append (cs, &opts, &error), error);
   }

   /* {{{ Exactly 48 000 000 bytes (not to be confused with 48mb!) */
   bulk = mongoc_collection_create_bulk_operation_with_opts (collection, &opts);
   /* 16 mb doc */
   bson_init (&doc);
   bson_append_int32 (&doc, "_id", -1, 1);
   BSON_APPEND_UTF8 (&doc, "msg", msg);
   mongoc_bulk_operation_insert (bulk, &doc);
   bson_destroy (&doc);

   /* 16 mb doc */
   bson_init (&doc);
   bson_append_int32 (&doc, "_id", -1, 2);
   BSON_APPEND_UTF8 (&doc, "msg", msg);
   mongoc_bulk_operation_insert (bulk, &doc);
   bson_destroy (&doc);

   /* fill up to the 48 000 000 bytes message size */
   bson_init (&doc);
   bson_append_int32 (&doc, "_id", -1, 3);
   bson_append_utf8 (&doc, "msg", -1, msg, filler_string);
   mongoc_bulk_operation_insert (bulk, &doc);
   bson_destroy (&doc);

   retval = mongoc_bulk_operation_execute (bulk, &reply, &error);
   ASSERT_OR_PRINT (retval, error);
   assert_n_inserted (3, &reply);
   bson_destroy (&reply);
   /* Make sure this was ONE bulk ! */
   ASSERT_CMPINT (stats.succeeded, ==, 1);
   stats.succeeded = 0;
   mongoc_bulk_operation_destroy (bulk);
   mongoc_collection_drop (collection, NULL);
   /* }}} */

   /* {{{ 48 000 001 byte */
   bulk = mongoc_collection_create_bulk_operation_with_opts (collection, &opts);
   /* 16 mb doc */
   bson_init (&doc);
   bson_append_int32 (&doc, "_id", -1, 1);
   BSON_APPEND_UTF8 (&doc, "msg", msg);
   mongoc_bulk_operation_insert (bulk, &doc);
   bson_destroy (&doc);

   /* 16 mb doc */
   bson_init (&doc);
   bson_append_int32 (&doc, "_id", -1, 2);
   BSON_APPEND_UTF8 (&doc, "msg", msg);
   mongoc_bulk_operation_insert (bulk, &doc);
   bson_destroy (&doc);

   /* fill up to the 48 000 001 bytes message size */
   bson_init (&doc);
   bson_append_int32 (&doc, "_id", -1, 3);
   bson_append_utf8 (&doc, "msg", -1, msg, filler_string + 1);
   mongoc_bulk_operation_insert (bulk, &doc);
   bson_destroy (&doc);

   retval = mongoc_bulk_operation_execute (bulk, &reply, &error);
   ASSERT_OR_PRINT (retval, error);
   assert_n_inserted (3, &reply);
   bson_destroy (&reply);
   /* Make sure this was TWO bulks, otherwise our one bulk math was wrong! */
   ASSERT_CMPINT (stats.succeeded, ==, 2);
   stats.succeeded = 0;
   mongoc_bulk_operation_destroy (bulk);
   mongoc_collection_drop (collection, NULL);
   /* }}} */

   if (cs) {
      mongoc_client_session_destroy (cs);
   }

   mongoc_write_concern_destroy (wc);
   mongoc_collection_destroy (collection);
   mongoc_apm_callbacks_destroy (callbacks);
   mongoc_client_destroy (client);
   bson_free (msg);
   bson_destroy (&opts);
}


static void
test_bulk_max_batch_size (void)
{
   int64_t max_batch;
   mongoc_collection_t *collection;
   bson_t opts = BSON_INITIALIZER;
   mongoc_bulk_operation_t *bulk;
   mongoc_write_concern_t *wc;
   mongoc_client_t *client;
   bson_error_t error;
   bson_t reply;
   bson_t doc;
   bool retval;
   int i;
   mongoc_apm_callbacks_t *callbacks;
   stats_t stats = {0};

   if (!test_framework_max_wire_version_at_least (WIRE_VERSION_OP_MSG)) {
      bson_destroy (&opts);
      return;
   }

   max_batch = test_framework_max_write_batch_size ();

   wc = mongoc_write_concern_new ();
   mongoc_write_concern_set_w (wc, 1);
   mongoc_write_concern_append (wc, &opts);
   client = test_framework_new_default_client ();
   callbacks = mongoc_apm_callbacks_new ();
   mongoc_apm_set_command_succeeded_cb (callbacks, command_succeeded);
   mongoc_client_set_apm_callbacks (client, callbacks, (void *) &stats);
   collection = get_test_collection (client, "max_batch_size");


   /* {{{ Insert 100 000 documents, in one bulk */
   bulk = mongoc_collection_create_bulk_operation_with_opts (collection, &opts);
   for (i = 1; i <= max_batch; i++) {
      bson_init (&doc);
      bson_append_int32 (&doc, "_id", -1, i);
      mongoc_bulk_operation_insert (bulk, &doc);
      bson_destroy (&doc);
   }

   retval = mongoc_bulk_operation_execute (bulk, &reply, &error);
   ASSERT_OR_PRINT (retval, error);
   assert_n_inserted (i - 1, &reply);
   bson_destroy (&reply);
   ASSERT_CMPINT (stats.succeeded, ==, 1);
   stats.succeeded = 0;
   mongoc_bulk_operation_destroy (bulk);
   mongoc_collection_drop (collection, NULL);
   /* }}} */

   /* {{{ Insert 100 001 documents, in two bulks */
   bulk = mongoc_collection_create_bulk_operation_with_opts (collection, &opts);
   for (i = 1; i <= (max_batch + 1); i++) {
      bson_init (&doc);
      bson_append_int32 (&doc, "_id", -1, i);
      mongoc_bulk_operation_insert (bulk, &doc);
      bson_destroy (&doc);
   }

   retval = mongoc_bulk_operation_execute (bulk, &reply, &error);
   ASSERT_OR_PRINT (retval, error);
   assert_n_inserted (i - 1, &reply);
   bson_destroy (&reply);
   ASSERT_CMPINT (stats.succeeded, ==, 2);
   stats.succeeded = 0;
   mongoc_bulk_operation_destroy (bulk);
   mongoc_collection_drop (collection, NULL);
   /* }}} */

   /* {{{ Insert 200 000 documents, in two bulks */
   bulk = mongoc_collection_create_bulk_operation_with_opts (collection, &opts);
   for (i = 1; i <= 2 * max_batch; i++) {
      bson_init (&doc);
      bson_append_int32 (&doc, "_id", -1, i);
      mongoc_bulk_operation_insert (bulk, &doc);
      bson_destroy (&doc);
   }

   retval = mongoc_bulk_operation_execute (bulk, &reply, &error);
   ASSERT_OR_PRINT (retval, error);
   assert_n_inserted (i - 1, &reply);
   bson_destroy (&reply);
   ASSERT_CMPINT (stats.succeeded, ==, 2);
   stats.succeeded = 0;
   mongoc_bulk_operation_destroy (bulk);
   mongoc_collection_drop (collection, NULL);
   /* }}} */

   /* {{{ Insert 200 001 documents, in 3 bulks */
   bulk = mongoc_collection_create_bulk_operation_with_opts (collection, &opts);
   for (i = 1; i <= (2 * max_batch + 1); i++) {
      bson_init (&doc);
      bson_append_int32 (&doc, "_id", -1, i);
      mongoc_bulk_operation_insert (bulk, &doc);
      bson_destroy (&doc);
   }

   retval = mongoc_bulk_operation_execute (bulk, &reply, &error);
   ASSERT_OR_PRINT (retval, error);
   assert_n_inserted (i - 1, &reply);
   bson_destroy (&reply);
   ASSERT_CMPINT (stats.succeeded, ==, 3);
   stats.succeeded = 0;
   mongoc_bulk_operation_destroy (bulk);
   mongoc_collection_drop (collection, NULL);
   /* }}} */

   bson_destroy (&opts);
   mongoc_write_concern_destroy (wc);
   mongoc_collection_destroy (collection);
   mongoc_apm_callbacks_destroy (callbacks);
   mongoc_client_destroy (client);
}


static void
test_bulk_new (void)
{
   mongoc_bulk_operation_t *bulk;
   mongoc_collection_t *collection;
   mongoc_client_t *client;
   bson_error_t error;
   bson_t empty = BSON_INITIALIZER;
   uint32_t r;

   client = test_framework_new_default_client ();
   BSON_ASSERT (client);

   collection = get_test_collection (client, "bulk_new");
   BSON_ASSERT (collection);

   bulk = mongoc_bulk_operation_new (true);
   mongoc_bulk_operation_destroy (bulk);

   bulk = mongoc_bulk_operation_new (true);

   r = mongoc_bulk_operation_execute (bulk, NULL, &error);
   BSON_ASSERT (!r);
   ASSERT_CMPINT (error.domain, ==, MONGOC_ERROR_COMMAND);
   ASSERT_CMPINT (error.code, ==, MONGOC_ERROR_COMMAND_INVALID_ARG);

   mongoc_bulk_operation_set_database (bulk, "test");
   r = mongoc_bulk_operation_execute (bulk, NULL, &error);
   BSON_ASSERT (!r);
   ASSERT_CMPINT (error.domain, ==, MONGOC_ERROR_COMMAND);
   ASSERT_CMPINT (error.code, ==, MONGOC_ERROR_COMMAND_INVALID_ARG);

   mongoc_bulk_operation_set_collection (bulk, "test");
   r = mongoc_bulk_operation_execute (bulk, NULL, &error);
   BSON_ASSERT (!r);
   ASSERT_CMPINT (error.domain, ==, MONGOC_ERROR_COMMAND);
   ASSERT_CMPINT (error.code, ==, MONGOC_ERROR_COMMAND_INVALID_ARG);

   mongoc_bulk_operation_set_client (bulk, client);
   r = mongoc_bulk_operation_execute (bulk, NULL, &error);
   BSON_ASSERT (!r);
   ASSERT_CMPINT (error.domain, ==, MONGOC_ERROR_COMMAND);
   ASSERT_CMPINT (error.code, ==, MONGOC_ERROR_COMMAND_INVALID_ARG);

   mongoc_bulk_operation_insert (bulk, &empty);
   ASSERT_OR_PRINT (mongoc_bulk_operation_execute (bulk, NULL, &error), error);

   mongoc_bulk_operation_destroy (bulk);

   mongoc_collection_drop (collection, NULL);

   bson_destroy (&empty);
   mongoc_collection_destroy (collection);
   mongoc_client_destroy (client);
}


typedef enum { HANGUP, SERVER_ERROR, ERR_TYPE_LAST } err_type_t;


static void
test_bulk_write_concern_split (void *unused)
{
   mongoc_client_t *client;
   mongoc_bulk_operation_t *bulk;
   mongoc_write_concern_t *write_concern;
   bson_t doc;
   bson_error_t error;
   uint32_t success;
   int i;
   char *str;
   bson_t reply;
   bson_iter_t iter;
   bool r;
   int num_docs;

   num_docs = (int) test_framework_max_write_batch_size () + 10;

   client = test_framework_new_default_client ();
   BSON_ASSERT (client);

   write_concern = mongoc_write_concern_new ();
   mongoc_write_concern_set_w (write_concern, 1);
   mongoc_client_set_write_concern (client, write_concern);

   str = gen_collection_name ("bulk_write_concern_split");
   bulk = mongoc_bulk_operation_new (true);
   mongoc_bulk_operation_set_database (bulk, "test");
   mongoc_bulk_operation_set_collection (bulk, str);
   mongoc_write_concern_set_w (write_concern, 0);
   mongoc_bulk_operation_set_write_concern (bulk, write_concern);
   mongoc_bulk_operation_set_client (bulk, client);

   for (i = 0; i < num_docs; i += 3) {
      bson_init (&doc);
      bson_append_int32 (&doc, "_id", -1, i);

      mongoc_bulk_operation_insert (bulk, &doc);

      bson_destroy (&doc);
   }

   success = mongoc_bulk_operation_execute (bulk, NULL, &error);
   ASSERT_OR_PRINT (success, error);

   /* wait for bulk insert to complete on this connection */
   r = mongoc_client_command_simple (
      client, "test", tmp_bson ("{'getlasterror': 1}"), NULL, &reply, &error);

   ASSERT_OR_PRINT (r, error);
   if (bson_iter_init_find (&iter, &reply, "err") &&
       BSON_ITER_HOLDS_UTF8 (&iter)) {
      test_error ("%s", bson_iter_utf8 (&iter, NULL));
      abort ();
   }

   bson_destroy (&reply);
   bson_free (str);
   mongoc_bulk_operation_destroy (bulk);
   mongoc_client_destroy (client);
   mongoc_write_concern_destroy (write_concern);
}


static uint32_t
server_id_for_read_mode (mongoc_client_t *client, mongoc_read_mode_t read_mode)
{
   mongoc_read_prefs_t *prefs;
   mongoc_server_description_t *sd;
   bson_error_t error;
   uint32_t server_id;

   prefs = mongoc_read_prefs_new (read_mode);
   sd = mongoc_topology_select (
      client->topology, MONGOC_SS_READ, prefs, NULL, &error);

   ASSERT_OR_PRINT (sd, error);
   server_id = sd->id;

   mongoc_server_description_destroy (sd);
   mongoc_read_prefs_destroy (prefs);

   return server_id;
}


static void
_test_bulk_hint (bool pooled, bool use_primary)
{
   mock_rs_t *rs;
   mongoc_client_pool_t *pool = NULL;
   mongoc_client_t *client;
   mongoc_collection_t *collection;
   mongoc_bulk_operation_t *bulk;
   bool ret;
   uint32_t server_id;
   bson_t reply;
   bson_error_t error;
   future_t *future;
   request_t *request;

   /* primary, 2 secondaries */
   rs = mock_rs_with_auto_hello (WIRE_VERSION_MIN, true, 2, 0);
   mock_rs_run (rs);

   if (pooled) {
      pool =
         test_framework_client_pool_new_from_uri (mock_rs_get_uri (rs), NULL);
      client = mongoc_client_pool_pop (pool);
   } else {
      client = test_framework_client_new_from_uri (mock_rs_get_uri (rs), NULL);
   }

   /* warm up the client so its server_id is valid */
   ret = mongoc_client_command_simple (
      client,
      "admin",
      tmp_bson ("{'" HANDSHAKE_CMD_LEGACY_HELLO "': 1}"),
      NULL,
      NULL,
      &error);
   ASSERT_OR_PRINT (ret, error);

   collection = mongoc_client_get_collection (client, "test", "test");
   bulk = mongoc_collection_create_bulk_operation_with_opts (collection, NULL);
   ASSERT_CMPUINT32 ((uint32_t) 0, ==, mongoc_bulk_operation_get_hint (bulk));
   if (use_primary) {
      server_id = server_id_for_read_mode (client, MONGOC_READ_PRIMARY);
   } else {
      server_id = server_id_for_read_mode (client, MONGOC_READ_SECONDARY);
   }

   mongoc_bulk_operation_set_hint (bulk, server_id);
   ASSERT_CMPUINT32 (server_id, ==, mongoc_bulk_operation_get_hint (bulk));
   mongoc_bulk_operation_insert (bulk, tmp_bson ("{'_id': 1}"));
   future = future_bulk_operation_execute (bulk, &reply, &error);

   request =
      mock_rs_receives_msg (rs,
                            MONGOC_MSG_NONE,
                            tmp_bson ("{'$db': 'test', 'insert': 'test'}"),
                            tmp_bson ("{'_id': 1}"));

   BSON_ASSERT (request);
   mock_server_replies_simple (request, "{'ok': 1.0, 'n': 1}");

   if (use_primary) {
      BSON_ASSERT (mock_rs_request_is_to_primary (rs, request));
   } else {
      BSON_ASSERT (mock_rs_request_is_to_secondary (rs, request));
   }

   ASSERT_CMPUINT32 (server_id, ==, future_get_uint32_t (future));

   request_destroy (request);
   future_destroy (future);
   bson_destroy (&reply);
   mongoc_bulk_operation_destroy (bulk);
   mongoc_collection_destroy (collection);

   if (pooled) {
      mongoc_client_pool_push (pool, client);
      mongoc_client_pool_destroy (pool);
   } else {
      mongoc_client_destroy (client);
   }

   mock_rs_destroy (rs);
}

static void
test_hint_single_command_secondary (void)
{
   _test_bulk_hint (false, false);
}

static void
test_hint_single_command_primary (void)
{
   _test_bulk_hint (false, true);
}

static void
test_hint_pooled_command_secondary (void)
{
   _test_bulk_hint (true, false);
}

static void
test_hint_pooled_command_primary (void)
{
   _test_bulk_hint (true, true);
}


static void
test_bulk_reply_w0 (void)
{
   mongoc_client_t *client;
   mongoc_collection_t *collection;
   mongoc_write_concern_t *wc;
   bson_t opts = BSON_INITIALIZER;
   mongoc_bulk_operation_t *bulk;
   bson_error_t error;
   bson_t reply;

   client = test_framework_new_default_client ();
   collection = get_test_collection (client, "test_insert_w0");
   wc = mongoc_write_concern_new ();
   mongoc_write_concern_set_w (wc, 0);
   mongoc_write_concern_append (wc, &opts);
   bulk = mongoc_collection_create_bulk_operation_with_opts (collection, &opts);
   mongoc_bulk_operation_insert (bulk, tmp_bson ("{}"));
   mongoc_bulk_operation_update (
      bulk, tmp_bson ("{}"), tmp_bson ("{'$set': {'x': 1}}"), false);
   mongoc_bulk_operation_remove (bulk, tmp_bson ("{}"));

   ASSERT_OR_PRINT (mongoc_bulk_operation_execute (bulk, &reply, &error),
                    error);

   ASSERT (bson_empty (&reply));

   bson_destroy (&reply);
   mongoc_bulk_operation_destroy (bulk);
   bson_destroy (&opts);
   mongoc_write_concern_destroy (wc);
   mongoc_collection_destroy (collection);
   mongoc_client_destroy (client);
}

static void
test_bulk_invalid_write_concern (void)
{
   mongoc_client_t *client;
   mongoc_collection_t *collection;
   mongoc_bulk_operation_t *bulk;
   bson_error_t error;
   bson_t reply;

   client = test_framework_new_default_client ();
   collection = get_test_collection (client, "test_bulk_invalid_write_concern");
   bulk = mongoc_collection_create_bulk_operation_with_opts (
      collection, tmp_bson ("{'writeConcern': {'w': 0, 'j': true}}"));
   BSON_ASSERT (!mongoc_bulk_operation_insert_with_opts (
      bulk, tmp_bson ("{}"), NULL, &error));
   ASSERT_ERROR_CONTAINS (error,
                          MONGOC_ERROR_COMMAND,
                          MONGOC_ERROR_COMMAND_INVALID_ARG,
                          "Bulk operation is invalid from prior error");

   memset (&error, 0, sizeof (bson_error_t));
   BSON_ASSERT (!mongoc_bulk_operation_execute (bulk, &reply, &error));
   ASSERT_ERROR_CONTAINS (error,
                          MONGOC_ERROR_COMMAND,
                          MONGOC_ERROR_COMMAND_INVALID_ARG,
                          "Invalid writeConcern");

   ASSERT (bson_empty (&reply));

   bson_destroy (&reply);
   mongoc_bulk_operation_destroy (bulk);
   mongoc_collection_destroy (collection);
   mongoc_client_destroy (client);
}

typedef enum {
   BULK_REMOVE,
   BULK_REMOVE_ONE,
   BULK_REPLACE_ONE,
   BULK_UPDATE,
   BULK_UPDATE_ONE
} bulkop;

static void
_test_bulk_collation (bool w, bulkop op)
{
   mock_server_t *mock_server;
   mongoc_client_t *client;
   mongoc_collection_t *collection;
   mongoc_bulk_operation_t *bulk;
   bson_t reply;
   bson_error_t error;
   request_t *request;
   future_t *future;
   bson_t *opts;
   const char *expect_msg;
   const char *expect_doc;
   bool r;

   mock_server = mock_server_with_auto_hello (WIRE_VERSION_MIN);
   mock_server_run (mock_server);

   client = test_framework_client_new_from_uri (
      mock_server_get_uri (mock_server), NULL);
   collection = mongoc_client_get_collection (client, "test", "test");

   bulk = mongoc_collection_create_bulk_operation_with_opts (
      collection,
      tmp_bson ("{'writeConcern': {'w': %d, 'wtimeout': 100}}", w ? 1 : 0));

   opts = BCON_NEW ("collation",
                    "{",
                    "locale",
                    BCON_UTF8 ("en_US"),
                    "caseFirst",
                    BCON_UTF8 ("lower"),
                    "}");

   switch (op) {
   case BULK_REMOVE:
      r = mongoc_bulk_operation_remove_many_with_opts (
         bulk, tmp_bson ("{'_id': 1}"), opts, &error);
      expect_msg = "{'$db': 'test',"
                   " 'delete': 'test',"
                   " 'writeConcern': {"
                   "   'w': %d, 'wtimeout': {'$numberLong': '100'}},"
                   " 'ordered': true}";
      expect_doc = "{'q': {'_id': 1},"
                   " 'limit': 0,"
                   " 'collation': {'locale': 'en_US', 'caseFirst': 'lower'}}";
      break;
   case BULK_REMOVE_ONE:
      r = mongoc_bulk_operation_remove_one_with_opts (
         bulk, tmp_bson ("{'_id': 2}"), opts, &error);
      expect_msg = "{'$db': 'test',"
                   " 'delete': 'test',"
                   " 'writeConcern': {"
                   "   'w': %d, 'wtimeout': {'$numberLong': '100'}},"
                   " 'ordered': true}";
      expect_doc = "{'q': {'_id': 2},"
                   " 'limit': 1,"
                   " 'collation': {'locale': 'en_US', 'caseFirst': 'lower'}}";
      break;
   case BULK_REPLACE_ONE:
      r = mongoc_bulk_operation_replace_one_with_opts (
         bulk, tmp_bson ("{'_id': 3}"), tmp_bson ("{'_id': 4}"), opts, &error);
      expect_msg = "{'$db': 'test',"
                   " 'update': 'test',"
                   " 'writeConcern': {"
                   "   'w': %d, 'wtimeout': {'$numberLong': '100'}},"
                   " 'ordered': true}";
      expect_doc = "{'q': {'_id': 3},"
                   " 'u': {'_id': 4},"
                   " 'collation': {'locale': 'en_US', 'caseFirst': 'lower'},"
                   " 'multi': false}";
      break;
   case BULK_UPDATE:
      r = mongoc_bulk_operation_update_many_with_opts (
         bulk,
         tmp_bson ("{'_id': 5}"),
         tmp_bson ("{'$set': {'_id': 6}}"),
         opts,
         &error);
      expect_msg = "{'$db': 'test',"
                   " 'update': 'test',"
                   " 'writeConcern': {"
                   "   'w': %d, 'wtimeout': {'$numberLong': '100'}},"
                   " 'ordered': true}";
      expect_doc = "{'q': {'_id': 5},"
                   " 'u':  {'$set': {'_id': 6}},"
                   " 'collation': {'locale': 'en_US', 'caseFirst': 'lower'},"
                   " 'multi': true }";
      break;
   case BULK_UPDATE_ONE:
      r = mongoc_bulk_operation_update_one_with_opts (
         bulk,
         tmp_bson ("{'_id': 7}"),
         tmp_bson ("{'$set': {'_id': 8}}"),
         opts,
         &error);
      expect_msg = "{'$db': 'test',"
                   " 'update': 'test',"
                   " 'writeConcern': {"
                   "   'w': %d, 'wtimeout': {'$numberLong': '100'}},"
                   " 'ordered': true}";
      expect_doc = "{'q': {'_id': 7},"
                   " 'u':  {'$set': {'_id': 8}},"
                   " 'collation': {'locale': 'en_US', 'caseFirst': 'lower'},"
                   " 'multi': false}";
      break;
   default:
      BSON_ASSERT (false);
   }

   ASSERT_OR_PRINT (r, error);
   future = future_bulk_operation_execute (bulk, &reply, &error);

   if (w) {
      request = mock_server_receives_msg (mock_server,
                                          MONGOC_MSG_NONE,
                                          tmp_bson (expect_msg, w ? 1 : 0),
                                          tmp_bson (expect_doc));

      mock_server_replies_simple (request, "{'ok': 1.0, 'n': 1}");
      request_destroy (request);
      ASSERT (future_get_uint32_t (future));
      future_destroy (future);
   } else {
      ASSERT (!future_get_uint32_t (future));
      future_destroy (future);
      ASSERT_ERROR_CONTAINS (error,
                             MONGOC_ERROR_COMMAND,
                             MONGOC_ERROR_COMMAND_INVALID_ARG,
                             "Cannot set collation for unacknowledged writes");
   }


   bson_destroy (opts);
   bson_destroy (&reply);
   mongoc_bulk_operation_destroy (bulk);
   mongoc_collection_destroy (collection);
   mongoc_client_destroy (client);
   mock_server_destroy (mock_server);
}

static void
_test_bulk_collation_multi (bool w)
{
   mock_server_t *mock_server;
   mongoc_client_t *client;
   mongoc_collection_t *collection;
   mongoc_bulk_operation_t *bulk;
   bson_t reply;
   bson_error_t error;
   request_t *request;
   future_t *future;

   mock_server = mock_server_with_auto_hello (WIRE_VERSION_MIN);
   mock_server_run (mock_server);

   client = test_framework_client_new_from_uri (
      mock_server_get_uri (mock_server), NULL);
   collection = mongoc_client_get_collection (client, "test", "test");
   bulk = mongoc_collection_create_bulk_operation_with_opts (
      collection,
      tmp_bson ("{'writeConcern': {'w': %d, 'wtimeout': 100}}", w ? 1 : 0));

   mongoc_bulk_operation_remove_many_with_opts (
      bulk, tmp_bson ("{'_id': 1}"), NULL, &error);

   mongoc_bulk_operation_remove_many_with_opts (
      bulk,
      tmp_bson ("{'_id': 2}"),
      tmp_bson ("{'collation': {'locale': 'en_US', 'caseFirst': 'lower'}}"),
      &error);

   future = future_bulk_operation_execute (bulk, &reply, &error);

   if (w) {
      request = mock_server_receives_msg (
         mock_server,
         MONGOC_MSG_NONE,
         tmp_bson ("{'$db': 'test',"
                   " 'delete': 'test',"
                   " 'ordered': true}"),
         tmp_bson ("{'q': {'_id': 1}}"),
         tmp_bson ("{'q': {'_id': 2},"
                   " 'collation': {'locale': 'en_US', 'caseFirst': 'lower'}}"));
      mock_server_replies_simple (request, "{'ok': 1.0, 'n': 1}");
      request_destroy (request);
      ASSERT (future_get_uint32_t (future));
      future_destroy (future);
   } else {
      ASSERT (!future_get_uint32_t (future));
      future_destroy (future);
      ASSERT_ERROR_CONTAINS (error,
                             MONGOC_ERROR_COMMAND,
                             MONGOC_ERROR_COMMAND_INVALID_ARG,
                             "Cannot set collation for unacknowledged writes");
   }

   bson_destroy (&reply);
   mongoc_bulk_operation_destroy (bulk);
   mongoc_collection_destroy (collection);
   mongoc_client_destroy (client);
   mock_server_destroy (mock_server);
}

void
test_bulk_collation_multi_w1 (void)
{
   _test_bulk_collation_multi (true);
}

void
test_bulk_collation_multi_w0 (void)
{
   _test_bulk_collation_multi (false);
}

void
test_bulk_collation_w1 (void)
{
   _test_bulk_collation (true, BULK_REMOVE);
   _test_bulk_collation (true, BULK_REMOVE_ONE);
   _test_bulk_collation (true, BULK_REPLACE_ONE);
   _test_bulk_collation (true, BULK_UPDATE);
   _test_bulk_collation (true, BULK_UPDATE_ONE);
}

void
test_bulk_collation_w0 (void)
{
   _test_bulk_collation (false, BULK_REMOVE);
   _test_bulk_collation (false, BULK_REMOVE_ONE);
   _test_bulk_collation (false, BULK_REPLACE_ONE);
   _test_bulk_collation (false, BULK_UPDATE);
   _test_bulk_collation (false, BULK_UPDATE_ONE);
}

static void
test_bulk_update_one_error_message (void)
{
   mongoc_client_t *client;
   mongoc_collection_t *collection;
   mongoc_bulk_operation_t *bulk;
   bson_error_t error;

   client = test_framework_client_new ("mongodb://server", NULL);
   collection = mongoc_client_get_collection (client, "test", "test");

   bulk = mongoc_collection_create_bulk_operation_with_opts (collection, NULL);
   mongoc_bulk_operation_update_many_with_opts (
      bulk,
      tmp_bson ("{'_id': 5}"),
      tmp_bson ("{'set': {'_id': 6}}"),
      NULL,
      &error);

   ASSERT_ERROR_CONTAINS (
      error,
      MONGOC_ERROR_COMMAND,
      MONGOC_ERROR_COMMAND_INVALID_ARG,
      "Invalid key 'set': update only works with $ operators");

   mongoc_bulk_operation_destroy (bulk);
   mongoc_collection_destroy (collection);
   mongoc_client_destroy (client);
}


static void
test_bulk_opts_parse (void)
{
   mongoc_client_t *client;
   mongoc_collection_t *collection;
   mongoc_bulk_operation_t *bulk;
   bson_t *q = tmp_bson ("{'_id': 1}");
   bson_t *u = tmp_bson ("{'$set': {'x': 1}}");
   bson_t *repl = tmp_bson ("{'x': 1}");
   bson_error_t error;
   bool r;

   client = test_framework_client_new ("mongodb://server", NULL);
   collection = mongoc_client_get_collection (client, "test", "test");

   bulk = mongoc_collection_create_bulk_operation_with_opts (collection, NULL);

#define RM_ERR(_msg, _fn, ...)                                                 \
   r = mongoc_bulk_operation_##_fn##_with_opts (bulk, q, __VA_ARGS__, &error); \
   BSON_ASSERT (!r);                                                           \
   ASSERT_ERROR_CONTAINS (error,                                               \
                          MONGOC_ERROR_COMMAND,                                \
                          MONGOC_ERROR_COMMAND_INVALID_ARG,                    \
                          "Invalid " _msg)

#define UPDATE_ERR(_msg, _fn, ...)                          \
   r = mongoc_bulk_operation_update_##_fn##_with_opts (     \
      bulk, q, u, __VA_ARGS__, &error);                     \
   BSON_ASSERT (!r);                                        \
   ASSERT_ERROR_CONTAINS (error,                            \
                          MONGOC_ERROR_COMMAND,             \
                          MONGOC_ERROR_COMMAND_INVALID_ARG, \
                          "Invalid " _msg)

#define REPLACE_ERR(_msg, ...)                              \
   r = mongoc_bulk_operation_replace_one_with_opts (        \
      bulk, q, repl, __VA_ARGS__, &error);                  \
   BSON_ASSERT (!r);                                        \
   ASSERT_ERROR_CONTAINS (error,                            \
                          MONGOC_ERROR_COMMAND,             \
                          MONGOC_ERROR_COMMAND_INVALID_ARG, \
                          "Invalid " _msg)

   RM_ERR ("option 'foo'", remove_one, tmp_bson ("{'foo': 1}"));
   RM_ERR ("option 'foo'", remove_many, tmp_bson ("{'foo': 1}"));
   RM_ERR ("\"limit\" in opts: 2", remove_one, tmp_bson ("{'limit': 2}"));
   RM_ERR ("\"limit\" in opts: 2", remove_many, tmp_bson ("{'limit': 2}"));
   RM_ERR ("\"limit\" in opts: 0", remove_one, tmp_bson ("{'limit': 0}"));
   RM_ERR ("\"limit\" in opts: 1", remove_many, tmp_bson ("{'limit': 1}"));

   UPDATE_ERR ("option 'foo'", one, tmp_bson ("{'foo': 1}"));
   UPDATE_ERR ("option 'foo'", many, tmp_bson ("{'foo': 1}"));
   UPDATE_ERR ("\"multi\" in opts: true", one, tmp_bson ("{'multi': true}"));
   UPDATE_ERR ("\"multi\" in opts: false", many, tmp_bson ("{'multi': false}"));

   REPLACE_ERR ("option 'foo'", tmp_bson ("{'foo': 1}"));
   REPLACE_ERR ("\"multi\": true in opts", tmp_bson ("{'multi': true}"));

#define NO_ERR(_fn, ...)                                                   \
   ASSERT_OR_PRINT (                                                       \
      mongoc_bulk_operation_##_fn##_with_opts (bulk, __VA_ARGS__, &error), \
      error)

   /* for some reason we allow "multi" and "limit", if they equal the default */
   NO_ERR (remove_one, q, tmp_bson ("{'limit': 1}"));
   NO_ERR (remove_many, q, tmp_bson ("{'limit': 0}"));
   NO_ERR (update_one, q, u, tmp_bson ("{'multi': false}"));
   NO_ERR (update_many, q, u, tmp_bson ("{'multi': true}"));
   NO_ERR (replace_one, q, repl, tmp_bson ("{'multi': false}"));

   mongoc_bulk_operation_destroy (bulk);
   mongoc_collection_destroy (collection);
   mongoc_client_destroy (client);
}


static void
test_bulk_no_client (void)
{
   mongoc_bulk_operation_t *bulk;
   bson_t reply;
   bson_error_t error;

   bulk = mongoc_bulk_operation_new (true /* ordered */);
   BSON_ASSERT (!mongoc_bulk_operation_execute (bulk, &reply, &error));
   ASSERT_ERROR_CONTAINS (error,
                          MONGOC_ERROR_COMMAND,
                          MONGOC_ERROR_COMMAND_INVALID_ARG,
                          "requires a client");

   /* reply was initialized */
   BSON_ASSERT (bson_empty (&reply));

   mongoc_bulk_operation_destroy (bulk);
   bson_destroy (&reply);
}


static void
test_bulk_bypass_document_validation (void)
{
   mongoc_client_t *client;
   mongoc_collection_t *collection;
   mongoc_bulk_operation_t *bulk;
   bson_error_t error;
   uint32_t i;
   bool r;

   client = test_framework_new_default_client ();
   collection = get_test_collection (client, "bypass_validation");

   /* bypassDocumentValidation can't be passed in opts */
   bulk = mongoc_collection_create_bulk_operation_with_opts (
      collection, tmp_bson ("{'bypassDocumentValidation': true}"));

   i = mongoc_bulk_operation_execute (bulk, NULL, &error);
   ASSERT_CMPUINT32 (i, ==, (uint32_t) 0);
   ASSERT_ERROR_CONTAINS (error,
                          MONGOC_ERROR_COMMAND,
                          MONGOC_ERROR_COMMAND_INVALID_ARG,
                          "Invalid option 'bypassDocumentValidation'");

   mongoc_bulk_operation_destroy (bulk);

   /* not allowed in insert opts either */
   bulk = mongoc_collection_create_bulk_operation_with_opts (collection, NULL);
   r = mongoc_bulk_operation_insert_with_opts (
      bulk,
      tmp_bson ("{}"),
      tmp_bson ("{'bypassDocumentValidation': true}"),
      &error);
   BSON_ASSERT (!r);
   ASSERT_ERROR_CONTAINS (error,
                          MONGOC_ERROR_COMMAND,
                          MONGOC_ERROR_COMMAND_INVALID_ARG,
                          "Invalid option 'bypassDocumentValidation'");

   mongoc_bulk_operation_destroy (bulk);
   mongoc_collection_destroy (collection);
   mongoc_client_destroy (client);
}


static void
_test_bulk_let (bulkop op)
{
   mock_server_t *mock_server;
   mongoc_client_t *client;
   mongoc_collection_t *collection;
   mongoc_bulk_operation_t *bulk;
   bson_t reply;
   bson_error_t error;
   request_t *request;
   future_t *future;
   const char *expect_msg;
   const char *expect_doc;
   bool r;

   mock_server = mock_server_with_auto_hello (WIRE_VERSION_MIN);
   mock_server_run (mock_server);

   client = test_framework_client_new_from_uri (
      mock_server_get_uri (mock_server), NULL);
   collection = mongoc_client_get_collection (client, "test", "test");

   bulk = mongoc_collection_create_bulk_operation_with_opts (
      collection, tmp_bson ("{'let': {'id': 1}}"));

   switch (op) {
   case BULK_REMOVE:
      r = mongoc_bulk_operation_remove_many_with_opts (
         bulk, tmp_bson ("{'$expr': {'$eq': ['$_id', '$$id']}}"), NULL, &error);
      expect_msg = "{'$db': 'test',"
                   " 'delete': 'test',"
                   " 'let': {'id': 1},"
                   " 'ordered': true}";
      expect_doc = "{'q': {'$expr': {'$eq': ['$_id', '$$id']}}, 'limit': 0}";
      break;
   case BULK_REMOVE_ONE:
      r = mongoc_bulk_operation_remove_one_with_opts (
         bulk, tmp_bson ("{'$expr': {'$eq': ['$_id', '$$id']}}"), NULL, &error);
      expect_msg = "{'$db': 'test',"
                   " 'delete': 'test',"
                   " 'let': {'id': 1},"
                   " 'ordered': true}";
      expect_doc = "{'q': {'$expr': {'$eq': ['$_id', '$$id']}}, 'limit': 1}";
      break;
   case BULK_REPLACE_ONE:
      r = mongoc_bulk_operation_replace_one_with_opts (
         bulk,
         tmp_bson ("{'$expr': {'$eq': ['$_id', '$$id']}}"),
         tmp_bson ("{'x': 'foo'}"),
         NULL,
         &error);
      expect_msg = "{'$db': 'test',"
                   " 'update': 'test',"
                   " 'let': {'id': 1},"
                   " 'ordered': true}";
      expect_doc = "{'q': {'$expr': {'$eq': ['$_id', '$$id']}},"
                   " 'u': {'x': 'foo'},"
                   " 'multi': false}";
      break;
   case BULK_UPDATE:
      r = mongoc_bulk_operation_update_many_with_opts (
         bulk,
         tmp_bson ("{'$expr': {'$eq': ['$_id', '$$id']}}"),
         tmp_bson ("{'$set': {'x': 'foo'}}"),
         NULL,
         &error);
      expect_msg = "{'$db': 'test',"
                   " 'update': 'test',"
                   " 'let': {'id': 1},"
                   " 'ordered': true}";
      expect_doc = "{'q': {'$expr': {'$eq': ['$_id', '$$id']}},"
                   " 'u': {'$set': {'x': 'foo'}},"
                   " 'multi': true}";
      break;
   case BULK_UPDATE_ONE:
      r = mongoc_bulk_operation_update_one_with_opts (
         bulk,
         tmp_bson ("{'$expr': {'$eq': ['$_id', '$$id']}}"),
         tmp_bson ("{'$set': {'x': 'foo'}}"),
         NULL,
         &error);
      expect_msg = "{'$db': 'test',"
                   " 'update': 'test',"
                   " 'let': {'id': 1},"
                   " 'ordered': true}";
      expect_doc = "{'q': {'$expr': {'$eq': ['$_id', '$$id']}},"
                   " 'u': {'$set': {'x': 'foo'}},"
                   " 'multi': false}";
      break;
   default:
      BSON_ASSERT (false);
   }

   ASSERT_OR_PRINT (r, error);
   future = future_bulk_operation_execute (bulk, &reply, &error);

   request = mock_server_receives_msg (mock_server,
                                       MONGOC_MSG_NONE,
                                       tmp_bson (expect_msg),
                                       tmp_bson (expect_doc));

   mock_server_replies_simple (request, "{'ok': 1.0, 'n': 1}");
   request_destroy (request);
   ASSERT (future_get_uint32_t (future));
   future_destroy (future);

   bson_destroy (&reply);
   mongoc_bulk_operation_destroy (bulk);
   mongoc_collection_destroy (collection);
   mongoc_client_destroy (client);
   mock_server_destroy (mock_server);
}


static void
test_bulk_let (void)
{
   _test_bulk_let (BULK_REMOVE);
   _test_bulk_let (BULK_REMOVE_ONE);
   _test_bulk_let (BULK_REPLACE_ONE);
   _test_bulk_let (BULK_UPDATE);
   _test_bulk_let (BULK_UPDATE_ONE);
}


static void
test_bulk_let_multi (void)
{
   mock_server_t *mock_server;
   mongoc_client_t *client;
   mongoc_collection_t *collection;
   mongoc_bulk_operation_t *bulk;
   bson_t reply;
   bson_error_t error;
   request_t *request;
   future_t *future;

   mock_server = mock_server_with_auto_hello (WIRE_VERSION_MIN);
   mock_server_run (mock_server);

   client = test_framework_client_new_from_uri (
      mock_server_get_uri (mock_server), NULL);
   collection = mongoc_client_get_collection (client, "test", "test");

   bulk = mongoc_collection_create_bulk_operation_with_opts (
      collection, tmp_bson ("{'let': {'id': 1}}"));

   mongoc_bulk_operation_insert_with_opts (
      bulk, tmp_bson ("{'_id': 1}"), NULL, &error);

   mongoc_bulk_operation_remove_many_with_opts (
      bulk, tmp_bson ("{'$expr': {'$eq': ['$_id', '$$id']}}"), NULL, &error);

   mongoc_bulk_operation_remove_many_with_opts (
      bulk, tmp_bson ("{'_id': 2}"), NULL, &error);

   mongoc_bulk_operation_replace_one_with_opts (
      bulk,
      tmp_bson ("{'$expr': {'$eq': ['$_id', '$$id']}}"),
      tmp_bson ("{'x': 'foo'}"),
      NULL,
      &error);

   mongoc_bulk_operation_update_many_with_opts (
      bulk,
      tmp_bson ("{'$expr': {'$eq': ['$_id', '$$id']}}"),
      tmp_bson ("{'$set': {'x': 'foo'}}"),
      NULL,
      &error);

   mongoc_bulk_operation_update_one_with_opts (
      bulk,
      tmp_bson ("{'$expr': {'$eq': ['$_id', '$$id']}}"),
      tmp_bson ("{'$set': {'x': 'foo'}}"),
      NULL,
      &error);

   future = future_bulk_operation_execute (bulk, &reply, &error);

   request = mock_server_receives_msg (mock_server,
                                       MONGOC_MSG_NONE,
                                       tmp_bson ("{'$db': 'test',"
                                                 " 'insert': 'test',"
                                                 " 'let': {'$exists': false},"
                                                 " 'ordered': true}"),
                                       tmp_bson ("{'_id': 1}"));
   mock_server_replies_simple (request, "{'ok': 1.0, 'n': 1}");
   request_destroy (request);

   request = mock_server_receives_msg (
      mock_server,
      MONGOC_MSG_NONE,
      tmp_bson ("{'$db': 'test',"
                " 'delete': 'test',"
                " 'let': {'id': 1},"
                " 'ordered': true}"),
      tmp_bson ("{'q': {'$expr': {'$eq': ['$_id', '$$id']}}, 'limit': 0}"),
      tmp_bson ("{'q': {'_id': 2}, 'limit': 0}"));
   mock_server_replies_simple (request, "{'ok': 1.0, 'n': 1}");
   request_destroy (request);

   request = mock_server_receives_msg (
      mock_server,
      MONGOC_MSG_NONE,
      tmp_bson ("{'$db': 'test',"
                " 'update': 'test',"
                " 'let': {'id': 1},"
                " 'ordered': true}"),
      tmp_bson ("{'q': {'$expr': {'$eq': ['$_id', '$$id']}},"
                " 'u': {'x': 'foo'},"
                " 'multi': false}"),
      tmp_bson ("{'q': {'$expr': {'$eq': ['$_id', '$$id']}},"
                " 'u': {'$set': {'x': 'foo'}},"
                " 'multi': true}"),
      tmp_bson ("{'q': {'$expr': {'$eq': ['$_id', '$$id']}},"
                " 'u': {'$set': {'x': 'foo'}},"
                " 'multi': false}"));
   mock_server_replies_simple (request, "{'ok': 1.0, 'n': 1}");
   request_destroy (request);

   ASSERT (future_get_uint32_t (future));
   future_destroy (future);

   bson_destroy (&reply);
   mongoc_bulk_operation_destroy (bulk);
   mongoc_collection_destroy (collection);
   mongoc_client_destroy (client);
   mock_server_destroy (mock_server);
}


void
test_bulk_install (TestSuite *suite)
{
   TestSuite_AddLive (suite, "/BulkOperation/basic", "", test_bulk);
   TestSuite_AddLive (suite, "/BulkOperation/opts", "", test_opts);
   TestSuite_AddMockServerTest (
      suite, "/BulkOperation/error", "", test_bulk_error);
   TestSuite_AddMockServerTest (
      suite, "/BulkOperation/error/unordered", "", test_bulk_error_unordered);
   TestSuite_AddLive (
      suite, "/BulkOperation/insert_ordered", "", test_insert_ordered);
   TestSuite_AddLive (
      suite, "/BulkOperation/insert_unordered", "", test_insert_unordered);
   TestSuite_AddLive (
      suite, "/BulkOperation/insert_check_keys", "", test_insert_check_keys);
   TestSuite_AddLive (
      suite, "/BulkOperation/update_ordered", "", test_update_ordered);
   TestSuite_AddLive (
      suite, "/BulkOperation/update_unordered", "", test_update_unordered);
   TestSuite_AddLive (suite,
                      "/BulkOperation/update_one_check_keys",
                      "",
                      test_update_one_check_keys);
   TestSuite_AddLive (
      suite, "/BulkOperation/update_check_keys", "", test_update_check_keys);
   TestSuite_AddLive (suite,
                      "/BulkOperation/update_one_with_opts_check_keys",
                      "",
                      test_update_one_with_opts_check_keys);
   TestSuite_AddLive (suite,
                      "/BulkOperation/update_many_with_opts_check_keys",
                      "",
                      test_update_many_with_opts_check_keys);
   TestSuite_AddLive (suite,
                      "/BulkOperation/update_one_invalid_first",
                      "",
                      test_update_one_invalid_first);
   TestSuite_AddLive (suite,
                      "/BulkOperation/update_invalid_first",
                      "",
                      test_update_invalid_first);
   TestSuite_AddLive (suite,
                      "/BulkOperation/update_one_with_opts_invalid_first",
                      "",
                      test_update_one_with_opts_invalid_first);
   TestSuite_AddLive (suite,
                      "/BulkOperation/update_many_with_opts_invalid_first",
                      "",
                      test_update_many_with_opts_invalid_first);
   TestSuite_AddLive (suite,
                      "/BulkOperation/replace_one_invalid_first",
                      "",
                      test_replace_one_invalid_first);
   TestSuite_AddLive (suite,
                      "/BulkOperation/replace_one_with_opts_invalid_first",
                      "",
                      test_replace_one_with_opts_invalid_first);
   TestSuite_AddLive (suite,
                      "/BulkOperation/update_one_invalid_second",
                      "",
                      test_update_one_invalid_second);
   TestSuite_AddLive (suite,
                      "/BulkOperation/update_invalid_second",
                      "",
                      test_update_invalid_second);
   TestSuite_AddLive (suite,
                      "/BulkOperation/update_one_with_opts_invalid_second",
                      "",
                      test_update_one_with_opts_invalid_second);
   TestSuite_AddLive (suite,
                      "/BulkOperation/update_many_with_opts_invalid_second",
                      "",
                      test_update_many_with_opts_invalid_second);
   TestSuite_AddLive (suite,
                      "/BulkOperation/replace_one_invalid_second",
                      "",
                      test_replace_one_invalid_second);
   TestSuite_AddLive (suite,
                      "/BulkOperation/replace_one_with_opts_invalid_second",
                      "",
                      test_replace_one_with_opts_invalid_second);
   TestSuite_AddLive (suite,
                      "/BulkOperation/insert_invalid_first",
                      "",
                      test_insert_invalid_first);
   TestSuite_AddLive (suite,
                      "/BulkOperation/insert_invalid_second",
                      "",
                      test_insert_invalid_second);
   TestSuite_AddLive (suite,
                      "/BulkOperation/insert_with_opts_invalid_first",
                      "",
                      test_insert_with_opts_invalid_first);
   TestSuite_AddLive (suite,
                      "/BulkOperation/insert_with_opts_invalid_second",
                      "",
                      test_insert_with_opts_invalid_second);
   TestSuite_AddLive (suite,
                      "/BulkOperation/insert_with_opts_validate",
                      "",
                      test_insert_with_opts_validate);
   TestSuite_AddLive (suite,
                      "/BulkOperation/remove_one_after_invalid",
                      "",
                      test_remove_one_after_invalid);
   TestSuite_AddLive (suite,
                      "/BulkOperation/remove_after_invalid",
                      "",
                      test_remove_after_invalid);
   TestSuite_AddLive (suite,
                      "/BulkOperation/remove_one_with_opts_after_invalid",
                      "",
                      test_remove_one_with_opts_after_invalid);
   TestSuite_AddLive (suite,
                      "/BulkOperation/remove_many_with_opts_after_invalid",
                      "",
                      test_remove_many_with_opts_after_invalid);
   TestSuite_AddLive (
      suite, "/BulkOperation/upsert_ordered", "", test_upsert_ordered);
   TestSuite_AddLive (
      suite, "/BulkOperation/upsert_unordered", "", test_upsert_unordered);
   TestSuite_AddFull (suite,
                      "/BulkOperation/upsert_unordered_oversized",
                      "uses-live-server",
                      test_upsert_unordered_oversized,
                      NULL,
                      NULL,
                      test_framework_skip_if_slow_or_live);
   TestSuite_AddFull (suite,
                      "/BulkOperation/upsert_large",
                      "uses-live-server",
                      test_upsert_large,
                      NULL,
                      NULL,
                      test_framework_skip_if_slow_or_live);
   TestSuite_AddFull (suite,
                      "/BulkOperation/upsert_huge",
                      "uses-live-server",
                      test_upsert_huge,
                      NULL,
                      NULL,
                      test_framework_skip_if_slow_or_live);
   TestSuite_AddLive (suite,
                      "/BulkOperation/upserted_index_ordered",
                      "",
                      test_upserted_index_ordered);
   TestSuite_AddLive (suite,
                      "/BulkOperation/upserted_index_unordered",
                      "",
                      test_upserted_index_unordered);
   TestSuite_AddLive (
      suite, "/BulkOperation/update_one_ordered", "", test_update_one_ordered);
   TestSuite_AddLive (suite,
                      "/BulkOperation/update_one_unordered",
                      "",
                      test_update_one_unordered);
   TestSuite_AddLive (suite,
                      "/BulkOperation/update_with_opts_validate",
                      "",
                      test_update_with_opts_validate);
   TestSuite_AddFull (suite,
                      "/BulkOperation/update_arrayfilters",
                      "uses-live-server",
                      test_update_arrayfilters,
                      NULL,
                      NULL,
                      TestSuite_CheckLive);
   TestSuite_AddLive (suite,
                      "/BulkOperation/update/hint/validate",
                      "",
                      test_update_hint_validate);
   TestSuite_AddLive (suite,
                      "/BulkOperation/delete/hint/validate",
                      "",
                      test_delete_hint_validate);
   TestSuite_AddLive (suite,
                      "/BulkOperation/replace_one_ordered",
                      "",
                      test_replace_one_ordered);
   TestSuite_AddLive (suite,
                      "/BulkOperation/replace_one_unordered",
                      "",
                      test_replace_one_unordered);
   TestSuite_AddLive (suite,
                      "/BulkOperation/replace_one/keys",
                      "",
                      test_replace_one_check_keys);
   TestSuite_AddLive (suite,
                      "/BulkOperation/replace_one_with_opts/keys",
                      "",
                      test_replace_one_with_opts_check_keys);
   TestSuite_AddLive (suite,
                      "/BulkOperation/replace_one_with_opts_validate",
                      "",
                      test_replace_one_with_opts_validate);
   TestSuite_AddLive (
      suite, "/BulkOperation/index_offset", "", test_index_offset);
   TestSuite_AddLive (suite,
                      "/BulkOperation/single_ordered_bulk",
                      "",
                      test_single_ordered_bulk);
   TestSuite_AddLive (suite,
                      "/BulkOperation/insert_continue_on_error",
                      "",
                      test_insert_continue_on_error);
   TestSuite_AddLive (suite,
                      "/BulkOperation/update_continue_on_error",
                      "",
                      test_update_continue_on_error);
   TestSuite_AddLive (suite,
                      "/BulkOperation/remove_continue_on_error",
                      "",
                      test_remove_continue_on_error);
   TestSuite_AddLive (suite,
                      "/BulkOperation/single_error_ordered_bulk",
                      "",
                      test_single_error_ordered_bulk);
   TestSuite_AddLive (suite,
                      "/BulkOperation/multiple_error_ordered_bulk",
                      "",
                      test_multiple_error_ordered_bulk);
   TestSuite_AddLive (suite,
                      "/BulkOperation/single_unordered_bulk",
                      "",
                      test_single_unordered_bulk);
   TestSuite_AddLive (suite,
                      "/BulkOperation/single_error_unordered_bulk",
                      "",
                      test_single_error_unordered_bulk);
   TestSuite_AddFull (suite,
                      "/BulkOperation/oversized/ordered",
                      "uses-live-server",
                      test_oversized_bulk_op_ordered,
                      NULL,
                      NULL,
                      test_framework_skip_if_slow_or_live);
   TestSuite_AddFull (suite,
                      "/BulkOperation/oversized/unordered",
                      "uses-live-server",
                      test_oversized_bulk_op_unordered,
                      NULL,
                      NULL,
                      test_framework_skip_if_slow_or_live);
   TestSuite_AddMockServerTest (
      suite,
      "/BulkOperation/write_concern/write_command/ordered",
      "",
      test_write_concern_write_command_ordered);
   TestSuite_AddMockServerTest (
      suite,
      "/BulkOperation/write_concern/write_command/ordered/multi_err",
      "",
      test_write_concern_write_command_ordered_multi_err);
   TestSuite_AddMockServerTest (
      suite,
      "/BulkOperation/write_concern/write_command/unordered",
      "",
      test_write_concern_write_command_unordered);
   TestSuite_AddMockServerTest (
      suite,
      "/BulkOperation/write_concern/write_command/unordered/multi_err",
      "",
      test_write_concern_write_command_unordered_multi_err);
   TestSuite_AddMockServerTest (suite,
                                "/BulkOperation/writes/unordered/error",
                                "",
                                test_unordered_bulk_writes_with_error);
   TestSuite_AddMockServerTest (
      suite,
      "/BulkOperation/write_concern/error/write_command/v1",
      "",
      test_write_concern_error_write_command_v1);
   TestSuite_AddMockServerTest (
      suite,
      "/BulkOperation/write_concern/error/write_command/v2",
      "",
      test_write_concern_error_write_command_v2);
   TestSuite_AddLive (suite,
                      "/BulkOperation/multiple_error_unordered_bulk",
                      "",
                      test_multiple_error_unordered_bulk);
   TestSuite_AddMockServerTest (
      suite,
      "/BulkOperation/wtimeout_duplicate_key/write_commands",
      "",
      test_wtimeout_plus_duplicate_key_err_write_commands);
   TestSuite_AddFull (suite,
                      "/BulkOperation/large_inserts_ordered",
                      "uses-live-server",
                      test_large_inserts_ordered,
                      NULL,
                      NULL,
                      test_framework_skip_if_slow_or_live);
   TestSuite_AddFull (suite,
                      "/BulkOperation/large_inserts_unordered",
                      "uses-live-server",
                      test_large_inserts_unordered,
                      NULL,
                      NULL,
                      test_framework_skip_if_slow_or_live);
   TestSuite_AddFull (suite,
                      "/BulkOperation/numerous_ordered",
                      "uses-live-server",
                      test_numerous_ordered,
                      NULL,
                      NULL,
                      test_framework_skip_if_slow_or_live);
   TestSuite_AddFull (suite,
                      "/BulkOperation/numerous_unordered",
                      "uses-live-server",
                      test_numerous_unordered,
                      NULL,
                      NULL,
                      test_framework_skip_if_slow_or_live);
   TestSuite_AddLive (suite,
                      "/BulkOperation/CDRIVER-372_ordered",
                      "",
                      test_bulk_edge_case_372_ordered);
   TestSuite_AddLive (suite,
                      "/BulkOperation/CDRIVER-372_unordered",
                      "",
                      test_bulk_edge_case_372_unordered);
   TestSuite_AddLive (suite, "/BulkOperation/new", "", test_bulk_new);
   TestSuite_AddLive (suite,
                      "/BulkOperation/OP_MSG/max_batch_size",
                      "",
                      test_bulk_max_batch_size);
   TestSuite_AddLive (
      suite, "/BulkOperation/OP_MSG/max_msg_size", "", test_bulk_max_msg_size);
   TestSuite_AddLive (suite, "/BulkOperation/split", "", test_bulk_split);
   TestSuite_AddFull (suite,
                      "/BulkOperation/write_concern/split",
                      "uses-live-server",
                      test_bulk_write_concern_split,
                      NULL /* dtor */,
                      NULL /* ctx */,
                      test_framework_skip_if_no_getlasterror);
   TestSuite_AddMockServerTest (suite,
                                "/BulkOperation/hint/single/command/secondary",
                                "",
                                test_hint_single_command_secondary);
   TestSuite_AddMockServerTest (suite,
                                "/BulkOperation/hint/single/command/primary",
                                "",
                                test_hint_single_command_primary);
   TestSuite_AddMockServerTest (suite,
                                "/BulkOperation/hint/pooled/command/secondary",
                                "",
                                test_hint_pooled_command_secondary);
   TestSuite_AddMockServerTest (suite,
                                "/BulkOperation/hint/pooled/command/primary",
                                "",
                                test_hint_pooled_command_primary);
   TestSuite_AddLive (suite, "/BulkOperation/reply_w0", "", test_bulk_reply_w0);
   TestSuite_AddLive (suite,
                      "/BulkOperation/invalid_write_concern",
                      "",
                      test_bulk_invalid_write_concern);
   TestSuite_AddMockServerTest (
      suite, "/BulkOperation/opts/collation/w0", "", test_bulk_collation_w0);
   TestSuite_AddMockServerTest (
      suite, "/BulkOperation/opts/collation/w1", "", test_bulk_collation_w1);
   TestSuite_AddMockServerTest (suite,
                                "/BulkOperation/opts/collation/multi/w0",
                                "",
                                test_bulk_collation_multi_w0);
   TestSuite_AddMockServerTest (suite,
                                "/BulkOperation/opts/collation/multi/w1",
                                "",
                                test_bulk_collation_multi_w1);
   TestSuite_Add (suite,
                  "/BulkOperation/update_one/error_message",
                  "",
                  test_bulk_update_one_error_message);
   TestSuite_Add (suite, "/BulkOperation/opts/parse", "", test_bulk_opts_parse);
   TestSuite_Add (suite, "/BulkOperation/no_client", "", test_bulk_no_client);
   TestSuite_AddLive (
<<<<<<< HEAD
      suite, "/BulkOperation/bypass", "", test_bulk_bypass_document_validation);
=======
      suite, "/BulkOperation/bypass", test_bulk_bypass_document_validation);
   TestSuite_AddMockServerTest (
      suite, "/BulkOperation/opts/let", test_bulk_let);
   TestSuite_AddMockServerTest (
      suite, "/BulkOperation/opts/let/multi", test_bulk_let_multi);
>>>>>>> 79c929ae
}<|MERGE_RESOLUTION|>--- conflicted
+++ resolved
@@ -5287,13 +5287,9 @@
    TestSuite_Add (suite, "/BulkOperation/opts/parse", "", test_bulk_opts_parse);
    TestSuite_Add (suite, "/BulkOperation/no_client", "", test_bulk_no_client);
    TestSuite_AddLive (
-<<<<<<< HEAD
       suite, "/BulkOperation/bypass", "", test_bulk_bypass_document_validation);
-=======
-      suite, "/BulkOperation/bypass", test_bulk_bypass_document_validation);
    TestSuite_AddMockServerTest (
-      suite, "/BulkOperation/opts/let", test_bulk_let);
+      suite, "/BulkOperation/opts/let", "", test_bulk_let);
    TestSuite_AddMockServerTest (
-      suite, "/BulkOperation/opts/let/multi", test_bulk_let_multi);
->>>>>>> 79c929ae
+      suite, "/BulkOperation/opts/let/multi", "", test_bulk_let_multi);
 }