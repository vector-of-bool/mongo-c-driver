--- conflicted
+++ resolved
@@ -4845,15 +4845,7 @@
                       test_update_arrayfilters,
                       NULL,
                       NULL,
-<<<<<<< HEAD
-                      test_framework_skip_if_max_wire_version_less_than_6);
-   TestSuite_AddFull (suite,
-                      "/BulkOperation/update_arrayfilters/unsupported",
-                      "uses-live-server",
-                      test_update_arrayfilters_unsupported,
-                      NULL,
-                      NULL,
-                      test_framework_skip_if_max_wire_version_more_than_5);
+                      TestSuite_CheckLive);
    TestSuite_AddLive (suite,
                       "/BulkOperation/update/hint/validate",
                       "",
@@ -4866,15 +4858,6 @@
                       "/BulkOperation/replace_one_ordered",
                       "",
                       test_replace_one_ordered);
-=======
-                      TestSuite_CheckLive);
-   TestSuite_AddLive (
-      suite, "/BulkOperation/update/hint/validate", test_update_hint_validate);
-   TestSuite_AddLive (
-      suite, "/BulkOperation/delete/hint/validate", test_delete_hint_validate);
-   TestSuite_AddLive (
-      suite, "/BulkOperation/replace_one_ordered", test_replace_one_ordered);
->>>>>>> 9f5142df
    TestSuite_AddLive (suite,
                       "/BulkOperation/replace_one_unordered",
                       "",
@@ -5055,49 +5038,17 @@
                       "",
                       test_bulk_invalid_write_concern);
    TestSuite_AddMockServerTest (
-      suite, "/BulkOperation/opts/collation/w0", test_bulk_collation_w0);
+      suite, "/BulkOperation/opts/collation/w0", "", test_bulk_collation_w0);
    TestSuite_AddMockServerTest (
-      suite, "/BulkOperation/opts/collation/w1", test_bulk_collation_w1);
+      suite, "/BulkOperation/opts/collation/w1", "", test_bulk_collation_w1);
    TestSuite_AddMockServerTest (suite,
-<<<<<<< HEAD
-                                "/BulkOperation/opts/collation/w0/wire5",
+                                "/BulkOperation/opts/collation/multi/w0",
                                 "",
-                                test_bulk_collation_w0_wire5);
-   TestSuite_AddMockServerTest (suite,
-                                "/BulkOperation/opts/collation/w0/wire4",
-                                "",
-                                test_bulk_collation_w0_wire4);
-   TestSuite_AddMockServerTest (suite,
-                                "/BulkOperation/opts/collation/w1/wire5",
-                                "",
-                                test_bulk_collation_w1_wire5);
-   TestSuite_AddMockServerTest (suite,
-                                "/BulkOperation/opts/collation/w1/wire4",
-                                "",
-                                test_bulk_collation_w1_wire4);
-   TestSuite_AddMockServerTest (suite,
-                                "/BulkOperation/opts/collation/multi/w0/wire5",
-                                "",
-                                test_bulk_collation_multi_w0_wire5);
-   TestSuite_AddMockServerTest (suite,
-                                "/BulkOperation/opts/collation/multi/w0/wire4",
-                                "",
-                                test_bulk_collation_multi_w0_wire4);
-   TestSuite_AddMockServerTest (suite,
-                                "/BulkOperation/opts/collation/multi/w1/wire5",
-                                "",
-                                test_bulk_collation_multi_w1_wire5);
-   TestSuite_AddMockServerTest (suite,
-                                "/BulkOperation/opts/collation/multi/w1/wire4",
-                                "",
-                                test_bulk_collation_multi_w1_wire4);
-=======
-                                "/BulkOperation/opts/collation/multi/w0",
                                 test_bulk_collation_multi_w0);
    TestSuite_AddMockServerTest (suite,
                                 "/BulkOperation/opts/collation/multi/w1",
+                                "",
                                 test_bulk_collation_multi_w1);
->>>>>>> 9f5142df
    TestSuite_Add (suite,
                   "/BulkOperation/update_one/error_message",
                   "",
