#include "mongoc/mongoc-util-private.h"
#include "mongoc/mongoc-client-pool-private.h"
#include "mongoc/mongoc.h"
#include "mongoc/mongoc-host-list-private.h"
#include "mongoc/mongoc-thread-private.h"
#include "mongoc/mongoc-uri-private.h"
#include "mongoc/utlist.h"

#ifdef MONGOC_ENABLE_SSL
#include "mongoc/mongoc-ssl.h"
#include "mongoc/mongoc-ssl-private.h"
#endif

#include "json-test.h"
#include "test-libmongoc.h"

static void
_assert_options_match (const bson_t *test, mongoc_uri_t *uri)
{
   match_ctx_t ctx = {{0}};
   bson_iter_t iter;
   bson_t opts_from_test;
   const bson_t *opts_from_uri;
   const bson_t *creds_from_uri;
   const bson_t *opts_or_creds;
   bson_iter_t test_opts_iter;
   bson_iter_t uri_opts_iter;
   const char *opt_name, *opt_name_canon;
   const bson_value_t *test_value, *uri_value;

   if (!bson_iter_init_find (&iter, test, "options")) {
      /* no URI options specified in the test */
      return;
   }

   bson_iter_bson (&iter, &opts_from_test);
   BSON_ASSERT (bson_iter_init (&test_opts_iter, &opts_from_test));

   opts_from_uri = mongoc_uri_get_options (uri);
   creds_from_uri = mongoc_uri_get_credentials (uri);

   while (bson_iter_next (&test_opts_iter)) {
      opt_name = bson_iter_key (&test_opts_iter);
      opt_name_canon = mongoc_uri_canonicalize_option (opt_name);
      opts_or_creds = !bson_strcasecmp (opt_name, "authSource") ? creds_from_uri
                                                                : opts_from_uri;
      if (!bson_iter_init_find_case (
             &uri_opts_iter, opts_or_creds, opt_name_canon)) {
         fprintf (stderr,
                  "URI options incorrectly set from TXT record: "
                  "no option named \"%s\"\n"
                  "expected: %s\n"
                  "actual: %s\n",
                  opt_name,
                  bson_as_json (&opts_from_test, NULL),
                  bson_as_json (opts_or_creds, NULL));
         abort ();
      }

      test_value = bson_iter_value (&test_opts_iter);
      uri_value = bson_iter_value (&uri_opts_iter);
      if (!match_bson_value (uri_value, test_value, &ctx)) {
         fprintf (stderr,
                  "URI option \"%s\" incorrectly set from TXT record: %s\n"
                  "expected: %s\n"
                  "actual: %s\n",
                  opt_name,
                  ctx.errmsg,
                  bson_as_json (&opts_from_test, NULL),
                  bson_as_json (opts_from_uri, NULL));
         abort ();
      }
   }
}


typedef struct {
   bson_mutex_t mutex;
   mongoc_host_list_t *hosts;
} context_t;


static void
topology_changed (const mongoc_apm_topology_changed_t *event)
{
   context_t *ctx;
   const mongoc_topology_description_t *td;
   size_t i;
   size_t n;
   mongoc_server_description_t **sds;

   ctx = (context_t *) mongoc_apm_topology_changed_get_context (event);

   td = mongoc_apm_topology_changed_get_new_description (event);
   sds = mongoc_topology_description_get_servers (td, &n);

   bson_mutex_lock (&ctx->mutex);
   _mongoc_host_list_destroy_all (ctx->hosts);
   ctx->hosts = NULL;
   for (i = 0; i < n; i++) {
      ctx->hosts = _mongoc_host_list_push (
         sds[i]->host.host, sds[i]->host.port, AF_UNSPEC, ctx->hosts);
   }
   bson_mutex_unlock (&ctx->mutex);

   mongoc_server_descriptions_destroy_all (sds, n);
}


static bool
host_list_contains (const mongoc_host_list_t *hl, const char *host_and_port)
{
   while (hl) {
      if (!strcmp (hl->host_and_port, host_and_port)) {
         return true;
      }

      hl = hl->next;
   }

   return false;
}


static int
hosts_count (const bson_t *test)
{
   bson_iter_t iter;
   bson_iter_t hosts;
   int c = 0;

   if (bson_iter_init_find (&iter, test, "hosts")) {
      BSON_ASSERT (bson_iter_recurse (&iter, &hosts));
      while (bson_iter_next (&hosts)) {
         c++;
      }
   }

   else if (bson_iter_init_find (&iter, test, "numHosts")) {
      c = bson_iter_as_int64 (&iter);
   }

   return c;
}


static bool
_host_list_matches (const bson_t *test, context_t *ctx)
{
   bson_iter_t iter;
   bson_iter_t hosts;
   const char *host_and_port;
   bool ret = true;

   if (bson_iter_init_find (&iter, test, "hosts")) {
      BSON_ASSERT (bson_iter_recurse (&iter, &hosts));

      bson_mutex_lock (&ctx->mutex);
      BSON_ASSERT (bson_iter_recurse (&iter, &hosts));
      while (bson_iter_next (&hosts)) {
         host_and_port = bson_iter_utf8 (&hosts, NULL);
         if (!host_list_contains (ctx->hosts, host_and_port)) {
            ret = false;
            break;
         }
      }

      _mongoc_host_list_destroy_all (ctx->hosts);
      ctx->hosts = NULL;
      bson_mutex_unlock (&ctx->mutex);
   }

   else if (bson_iter_init_find (&iter, test, "numHosts")) {
      const int expected = bson_iter_as_int64 (&iter);
      int actual = 0;

      bson_mutex_lock (&ctx->mutex);
      actual = _mongoc_host_list_length (ctx->hosts);
      _mongoc_host_list_destroy_all (ctx->hosts);
      ctx->hosts = NULL;
      bson_mutex_unlock (&ctx->mutex);

      ret = expected == actual;
   }

   return ret;
}

typedef struct {
   const char *uri_str;
   const char *reason;
} skipped_dns_test_t;

skipped_dns_test_t SKIPPED_DNS_TESTS[] = {
   {"mongodb+srv://test5.test.build.10gen.cc/?authSource=otherDB",
    "C driver requires username present if any auth fields are present"},
   {0}};

static bool
is_test_skipped (const char *uri_str)
{
   skipped_dns_test_t *skip;

   for (skip = SKIPPED_DNS_TESTS; skip->uri_str != NULL; skip++) {
      if (!strcmp (skip->uri_str, uri_str)) {
         MONGOC_DEBUG (
            "Skipping test of URI: %s Reason: %s", skip->uri_str, skip->reason);
         return true;
      }
   }

   return false;
}

static void
_test_dns_maybe_pooled (bson_t *test, bool pooled)
{
   context_t ctx;
   bool expect_ssl;
   bool expect_error;
   mongoc_uri_t *uri;
   mongoc_apm_callbacks_t *callbacks;
   mongoc_client_pool_t *pool = NULL;
   mongoc_client_t *client;
#ifdef MONGOC_ENABLE_SSL
   mongoc_ssl_opt_t ssl_opts;
#endif
   int n_hosts;
   bson_error_t error;
   bool r;
   const char *uri_str;

   if (!test_framework_get_ssl ()) {
      fprintf (stderr,
               "Must configure an SSL replica set and set MONGOC_TEST_SSL=on "
               "and other ssl options to test DNS\n");
      abort ();
   }

   uri_str = bson_lookup_utf8 (test, "uri");
   if (is_test_skipped (uri_str)) {
      return;
   }

   bson_mutex_init (&ctx.mutex);
   ctx.hosts = NULL;
   expect_ssl = strstr (uri_str, "ssl=false") == NULL;
   expect_error = _mongoc_lookup_bool (test, "error", false /* default */);

   uri = mongoc_uri_new_with_error (uri_str, &error);
   if (!expect_error) {
      ASSERT_OR_PRINT (uri, error);
   }

   if (!uri) {
      /* expected failure, e.g. we're testing an invalid URI */
      return;
   }

   callbacks = mongoc_apm_callbacks_new ();
   mongoc_apm_set_topology_changed_cb (callbacks, topology_changed);

   /* suppress "cannot override URI option" messages */
   capture_logs (true);

#ifdef MONGOC_ENABLE_SSL
   ssl_opts = *test_framework_get_ssl_opts ();
   ssl_opts.allow_invalid_hostname = true;
#endif

   if (pooled) {
      pool = test_framework_client_pool_new_from_uri (uri, NULL);

      /* before we set SSL on so that we can connect to the test replica set,
       * assert that the URI has SSL on by default, and SSL off if "ssl=false"
       * is in the URI string */
      BSON_ASSERT (
         mongoc_uri_get_tls (_mongoc_client_pool_get_topology (pool)->uri) ==
         expect_ssl);
#ifdef MONGOC_ENABLE_SSL
      mongoc_client_pool_set_ssl_opts (pool, &ssl_opts);
#else
      test_framework_set_pool_ssl_opts (pool);
#endif
      mongoc_client_pool_set_apm_callbacks (pool, callbacks, &ctx);
      client = mongoc_client_pool_pop (pool);
   } else {
      client = test_framework_client_new_from_uri (uri, NULL);
      BSON_ASSERT (mongoc_uri_get_tls (client->uri) == expect_ssl);
#ifdef MONGOC_ENABLE_SSL
      mongoc_client_set_ssl_opts (client, &ssl_opts);
#else
      test_framework_set_ssl_opts (client);
#endif
      mongoc_client_set_apm_callbacks (client, callbacks, &ctx);
   }

#ifdef MONGOC_ENABLE_SSL
   BSON_ASSERT (client->ssl_opts.allow_invalid_hostname);
#endif

   n_hosts = hosts_count (test);

   if (pooled) {
      if (n_hosts && !expect_error) {
         WAIT_UNTIL (_host_list_matches (test, &ctx));
      } else {
         r = mongoc_client_command_simple (
            client, "admin", tmp_bson ("{'ping': 1}"), NULL, NULL, &error);
         BSON_ASSERT (!r);
         ASSERT_ERROR_CONTAINS (error,
                                MONGOC_ERROR_SERVER_SELECTION,
                                MONGOC_ERROR_SERVER_SELECTION_FAILURE,
                                "");
      }
   } else if (NULL == mongoc_uri_get_username (uri)) {
      /* Skip single-threaded tests containing auth credentials. Monitoring
       * connections need to authenticate, and the credentials in the tests do
       * not correspond to the test users. TODO (CDRIVER-4046): unskip these
       * tests. */
      if (n_hosts && !expect_error) {
         r = mongoc_client_command_simple (
            client, "admin", tmp_bson ("{'ping': 1}"), NULL, NULL, &error);
         ASSERT_OR_PRINT (r, error);
         WAIT_UNTIL (_host_list_matches (test, &ctx));
      } else {
         r = mongoc_client_command_simple (
            client, "admin", tmp_bson ("{'ping': 1}"), NULL, NULL, &error);
         BSON_ASSERT (!r);
         ASSERT_ERROR_CONTAINS (error,
                                MONGOC_ERROR_SERVER_SELECTION,
                                MONGOC_ERROR_SERVER_SELECTION_FAILURE,
                                "");
      }
   }

   /* the client's URI is updated after initial seedlist discovery (though for
    * background SRV polling, only the topology's URI is updated). Check that
    * both the topology and client URI have the expected options. */
   _assert_options_match (test, client->uri);
   _assert_options_match (test, client->topology->uri);

   /* the client has a copy of the topology's URI, assert they're the same */
   ASSERT (bson_equal (mongoc_uri_get_options (client->uri),
                       mongoc_uri_get_options (client->topology->uri)));
   ASSERT (bson_equal (mongoc_uri_get_credentials (client->uri),
                       mongoc_uri_get_credentials (client->topology->uri)));
   if (!mongoc_uri_get_hosts (client->uri)) {
      ASSERT (!mongoc_uri_get_hosts (client->topology->uri));
   } else {
      _mongoc_host_list_compare_one (
         mongoc_uri_get_hosts (client->uri),
         mongoc_uri_get_hosts (client->topology->uri));
   }

   if (pooled) {
      mongoc_client_pool_push (pool, client);
      mongoc_client_pool_destroy (pool);
   } else {
      mongoc_client_destroy (client);
   }

   mongoc_apm_callbacks_destroy (callbacks);
   mongoc_uri_destroy (uri);
}


static void
test_dns (bson_t *test)
{
   _test_dns_maybe_pooled (test, false);
   _test_dns_maybe_pooled (test, true);
}


static int
test_dns_check_replset (void)
{
   return test_framework_getenv_bool ("MONGOC_TEST_DNS") ? 1 : 0;
}

static int
test_dns_check_loadbalanced (void)
{
   return test_framework_getenv_bool ("MONGOC_TEST_DNS_LOADBALANCED") ? 1 : 0;
}

static int
test_dns_check_srv_polling (void)
{
   return test_framework_getenv_bool ("MONGOC_TEST_DNS_SRV_POLLING") ? 1 : 0;
}


/* ensure mongoc_topology_select_server_id handles a NULL error pointer in the
 * code path it follows when the topology scanner is invalid */
static void
test_null_error_pointer (void *ctx)
{
   mongoc_client_t *client;

   client =
      test_framework_client_new ("mongodb+srv://doesntexist.example.com", NULL);
   ASSERT (!mongoc_topology_select_server_id (client->topology,
                                              MONGOC_SS_READ,
                                              NULL /* read prefs */,
                                              NULL /* error */));

   mongoc_client_destroy (client);
}


/*
 *-----------------------------------------------------------------------
 *
 * Runner for the JSON tests for mongodb+srv URIs.
 *
 *-----------------------------------------------------------------------
 */
static void
test_all_spec_tests (TestSuite *suite)
{
   install_json_test_suite_with_check (suite,
                                       JSON_DIR,
                                       "initial_dns_seedlist_discovery",
                                       test_dns,
                                       test_dns_check_replset,
                                       test_framework_skip_if_no_crypto);
<<<<<<< HEAD
   install_json_test_suite_with_check (
      suite,
      JSON_DIR,
      "initial_dns_seedlist_discovery/load-balanced",
      test_dns,
=======

   test_framework_resolve_path (
      JSON_DIR "/initial_dns_seedlist_discovery/load-balanced", resolved);
   install_json_test_suite_with_check (suite,
                                       resolved,
                                       test_dns,
                                       test_dns_check_loadbalanced,
                                       test_framework_skip_if_no_crypto);

   test_framework_resolve_path (
      JSON_DIR "/initial_dns_seedlist_discovery/sharded", resolved);
   install_json_test_suite_with_check (
      suite,
      resolved,
      test_dns,
      /* Topology of load-balancer tests satisfy topology requirements of
       * sharded tests, even though a load balancer is not required. */
>>>>>>> d67527c6
      test_dns_check_loadbalanced,
      test_framework_skip_if_no_crypto);
}

extern bool
mongoc_topology_apply_scanned_srv_hosts (mongoc_uri_t *uri,
                                         mongoc_topology_description_t *td,
                                         mongoc_host_list_t *hosts,
                                         bson_error_t *error);

static mongoc_host_list_t *
make_hosts (char *first_host, ...)
{
   va_list va;
   mongoc_host_list_t *hosts = NULL;
   mongoc_host_list_t host;
   char *host_str;

   _mongoc_host_list_from_string (&host, first_host);
   _mongoc_host_list_upsert (&hosts, &host);

   va_start (va, first_host);
   while ((host_str = va_arg (va, char *))) {
      _mongoc_host_list_from_string (&host, host_str);
      _mongoc_host_list_upsert (&hosts, &host);
   }
   va_end (va);
   return hosts;
}

#define MAKE_HOSTS(...) make_hosts (__VA_ARGS__, NULL)

static void
dump_hosts (mongoc_host_list_t *hosts)
{
   mongoc_host_list_t *host;

   MONGOC_DEBUG ("hosts:");

   LL_FOREACH (hosts, host)
   {
      MONGOC_DEBUG ("- %s", host->host_and_port);
   }
}

static void
dump_topology_description (const mongoc_topology_description_t *td)
{
   size_t i;
   const mongoc_server_description_t *sd;
   const mongoc_set_t *servers = mc_tpld_servers_const (td);

   MONGOC_DEBUG ("topology hosts:");
   for (i = 0; i < servers->items_len; ++i) {
      sd = mongoc_set_get_item_const (servers, (int) i);
      MONGOC_DEBUG ("- %s", sd->host.host_and_port);
   }
}

static void
check_topology_description (mongoc_topology_description_t *td,
                            mongoc_host_list_t *hosts)
{
   int nhosts = 0;
   mongoc_host_list_t *host;
   const mongoc_set_t *servers = mc_tpld_servers_const (td);

   for (host = hosts; host; host = host->next) {
      uint32_t server_count;

      nhosts++;
      /* Check that "host" is already in the topology description by upserting
       * it, and ensuring that the number of servers remains constant. */
      server_count = servers->items_len;
      BSON_ASSERT (mongoc_topology_description_add_server (
         td, host->host_and_port, NULL));
      if (server_count != servers->items_len) {
         dump_topology_description (td);
         dump_hosts (hosts);
         test_error ("topology description did not have host: %s",
                     host->host_and_port);
      }
   }

   if (nhosts != servers->items_len) {
      dump_topology_description (td);
      dump_hosts (hosts);
      test_error ("topology description had extra hosts");
   }
}

static void
test_srv_polling_mocked (void *unused)
{
   mongoc_uri_t *uri;
   mongoc_topology_description_t td;
   bson_error_t error;
   mongoc_host_list_t *hosts;
   mongoc_host_list_t *expected;
   bool ret;

   mongoc_topology_description_init (&td, 0);
   uri = mongoc_uri_new ("mongodb+srv://server.test.com/?tls=true");
   capture_logs (true);

   hosts = MAKE_HOSTS ("a.test.com", "b.test.com");
   expected = MAKE_HOSTS ("a.test.com", "b.test.com");
   ret = mongoc_topology_apply_scanned_srv_hosts (uri, &td, hosts, &error);
   ASSERT_OR_PRINT (ret, error);
   check_topology_description (&td, expected);
   _mongoc_host_list_destroy_all (expected);
   _mongoc_host_list_destroy_all (hosts);
   ASSERT_NO_CAPTURED_LOGS ("topology");

   /* Add an extra host. */
   hosts = MAKE_HOSTS ("x.test.com", "a.test.com", "y.test.com", "b.test.com");
   expected =
      MAKE_HOSTS ("x.test.com", "a.test.com", "y.test.com", "b.test.com");
   ret = mongoc_topology_apply_scanned_srv_hosts (uri, &td, hosts, &error);
   ASSERT_OR_PRINT (ret, error);
   check_topology_description (&td, expected);
   _mongoc_host_list_destroy_all (expected);
   _mongoc_host_list_destroy_all (hosts);
   ASSERT_NO_CAPTURED_LOGS ("topology");

   /* Remove all but one host. */
   hosts = MAKE_HOSTS ("x.test.com");
   expected = MAKE_HOSTS ("x.test.com");
   ret = mongoc_topology_apply_scanned_srv_hosts (uri, &td, hosts, &error);
   ASSERT_OR_PRINT (ret, error);
   check_topology_description (&td, expected);
   _mongoc_host_list_destroy_all (expected);
   _mongoc_host_list_destroy_all (hosts);
   ASSERT_NO_CAPTURED_LOGS ("topology");

   /* Add one valid and one invalid. Invalid should skip, warning should be
    * logged. */
   hosts = MAKE_HOSTS ("x.test.com", "y.test.com", "bad.wrongdomain.com");
   expected = MAKE_HOSTS ("x.test.com", "y.test.com");
   ret = mongoc_topology_apply_scanned_srv_hosts (uri, &td, hosts, &error);
   ASSERT_OR_PRINT (ret, error);
   check_topology_description (&td, expected);
   _mongoc_host_list_destroy_all (expected);
   _mongoc_host_list_destroy_all (hosts);
   ASSERT_CAPTURED_LOG ("topology", MONGOC_LOG_LEVEL_ERROR, "Invalid host");

   /* An empty host list returns false but does NOT change topology description
    */
   expected = MAKE_HOSTS ("x.test.com", "y.test.com");
   ret = mongoc_topology_apply_scanned_srv_hosts (uri, &td, NULL, &error);
   BSON_ASSERT (!ret);
   ASSERT_ERROR_CONTAINS (error,
                          MONGOC_ERROR_STREAM,
                          MONGOC_ERROR_STREAM_NAME_RESOLUTION,
                          "SRV response did not contain any valid hosts");
   check_topology_description (&td, expected);
   _mongoc_host_list_destroy_all (expected);
   ASSERT_CAPTURED_LOG ("topology", MONGOC_LOG_LEVEL_ERROR, "Invalid host");

   /* All invalid hosts returns false but does NOT change topology description
    */
   hosts = MAKE_HOSTS ("bad1.wrongdomain.com", "bad2.wrongdomain.com");
   expected = MAKE_HOSTS ("x.test.com", "y.test.com");
   ret = mongoc_topology_apply_scanned_srv_hosts (uri, &td, NULL, &error);
   BSON_ASSERT (!ret);
   ASSERT_ERROR_CONTAINS (error,
                          MONGOC_ERROR_STREAM,
                          MONGOC_ERROR_STREAM_NAME_RESOLUTION,
                          "SRV response did not contain any valid hosts");
   check_topology_description (&td, expected);
   _mongoc_host_list_destroy_all (expected);
   _mongoc_host_list_destroy_all (hosts);
   ASSERT_CAPTURED_LOG ("topology", MONGOC_LOG_LEVEL_ERROR, "Invalid host");

   mongoc_topology_description_cleanup (&td);
   mongoc_uri_destroy (uri);
}

static void
test_small_initial_buffer (void *unused)
{
   mongoc_rr_type_t rr_type = MONGOC_RR_SRV;
   mongoc_rr_data_t rr_data;
   bson_error_t error;
   /* Size needs to be large enough to fit DNS answer header to not error, but
    * smaller than SRV response to test. The SRV response is 155 bytes. This can
    * be determined with: dig -t SRV _mongodb._tcp.test1.test.build.10gen.cc */
   size_t small_buffer_size = 30;

   memset (&rr_data, 0, sizeof (rr_data));
   ASSERT_OR_PRINT (
      _mongoc_client_get_rr ("_mongodb._tcp.test1.test.build.10gen.cc",
                             rr_type,
                             &rr_data,
                             small_buffer_size,
                             &error),
      error);
   ASSERT_CMPINT (rr_data.count, ==, 2);
   bson_free (rr_data.txt_record_opts);
   _mongoc_host_list_destroy_all (rr_data.hosts);
}

bool
_mock_rr_resolver_prose_test_9 (const char *service,
                                mongoc_rr_type_t rr_type,
                                mongoc_rr_data_t *rr_data,
                                size_t initial_buffer_size,
                                bson_error_t *error)
{
   test_error ("Expected mock resolver to not be called");
   return true;
}

static void
_prose_test_ping (mongoc_client_t *client)
{
   bson_error_t error;
   bson_t *cmd = BCON_NEW ("ping", BCON_INT32 (1));

   if (!mongoc_client_command_simple (
          client, "admin", cmd, NULL, NULL, &error)) {
      test_error ("ping failed: %s", error.message);
   }

   bson_destroy (cmd);
}

/* SRV Polling Tests Spec: rescanSRVIntervalMS */
#define RESCAN_INTERVAL_MS 500

static void *
_prose_test_init_resource_single (const mongoc_uri_t *uri,
                                  _mongoc_rr_resolver_fn fn)
{
   mongoc_client_t *client;
   mongoc_topology_t *topology;

   BSON_ASSERT_PARAM (uri);
   BSON_ASSERT_PARAM (fn);

   client = mongoc_client_new_from_uri (uri);
   topology = client->topology;

   _mongoc_topology_set_rr_resolver (topology, fn);
   _mongoc_topology_set_srv_polling_rescan_interval_ms (topology,
                                                        RESCAN_INTERVAL_MS);

#if defined(MONGOC_ENABLE_SSL)
   {
      mongoc_ssl_opt_t ssl_opts = *test_framework_get_ssl_opts ();
      ssl_opts.allow_invalid_hostname = true;
      mongoc_client_set_ssl_opts (client, &ssl_opts);
   }
#endif /* defined(MONGOC_ENABLE_SSL) */

   return client;
}

static void *
_prose_test_init_resource_pooled (const mongoc_uri_t *uri,
                                  _mongoc_rr_resolver_fn fn)
{
   mongoc_client_pool_t *pool;
   mongoc_topology_t *topology;

   BSON_ASSERT_PARAM (uri);
   BSON_ASSERT_PARAM (fn);

   pool = mongoc_client_pool_new (uri);
   topology = _mongoc_client_pool_get_topology (pool);

   _mongoc_topology_set_rr_resolver (topology, fn);
   _mongoc_topology_set_srv_polling_rescan_interval_ms (topology,
                                                        RESCAN_INTERVAL_MS);

#if defined(MONGOC_ENABLE_SSL)
   {
      mongoc_ssl_opt_t ssl_opts = *test_framework_get_ssl_opts ();
      ssl_opts.allow_invalid_hostname = true;
      mongoc_client_pool_set_ssl_opts (pool, &ssl_opts);
   }
#endif /* defined(MONGOC_ENABLE_SSL) */

   return pool;
}

static void
_prose_test_free_resource_single (void *resource)
{
   mongoc_client_destroy ((mongoc_client_t *) resource);
}

static void
_prose_test_free_resource_pooled (void *resource)
{
   mongoc_client_pool_destroy ((mongoc_client_pool_t *) resource);
}

static mongoc_client_t *
_prose_test_get_client_single (void *resource)
{
   BSON_ASSERT_PARAM (resource);
   return (mongoc_client_t *) resource;
}

static mongoc_client_t *
_prose_test_get_client_pooled (void *resource)
{
   BSON_ASSERT_PARAM (resource);
   return mongoc_client_pool_pop (((mongoc_client_pool_t *) resource));
}

static void
_prose_test_release_client_single (void *resource, mongoc_client_t *client)
{
   BSON_ASSERT_PARAM (resource);
   BSON_ASSERT_PARAM (client);
   /* Nothing to do. */
}

static void
_prose_test_release_client_pooled (void *resource, mongoc_client_t *client)
{
   BSON_ASSERT_PARAM (resource);
   BSON_ASSERT_PARAM (client);
   mongoc_client_pool_push ((mongoc_client_pool_t *) resource, client);
}

static void
_prose_test_update_srv_single (void *resource)
{
   mongoc_client_t *client;

   BSON_ASSERT_PARAM (resource);

   client = resource;

   _mongoc_usleep (2000 * RESCAN_INTERVAL_MS);

   /* Avoid ping given `loadBalanced=true`; see prose test 9. */
   if (!mongoc_uri_get_option_as_bool (
          client->uri, MONGOC_URI_LOADBALANCED, false)) {
      _prose_test_ping (client);
   }
}

static void
_prose_test_update_srv_pooled (void *resource)
{
   BSON_ASSERT_PARAM (resource);

   _mongoc_usleep (2000 * RESCAN_INTERVAL_MS);
}

typedef struct {
   void *(*init_resource) (const mongoc_uri_t *uri, _mongoc_rr_resolver_fn fn);
   void (*free_resource) (void *);
   mongoc_client_t *(*get_client) (void *resource);
   void (*release_client) (void *resource, mongoc_client_t *client);
   void (*update_srv) (void *);
} _prose_test_fns_t;

static const _prose_test_fns_t _prose_test_single_fns = {
   _prose_test_init_resource_single,
   _prose_test_free_resource_single,
   _prose_test_get_client_single,
   _prose_test_release_client_single,
   _prose_test_update_srv_single};

static const _prose_test_fns_t _prose_test_pooled_fns = {
   _prose_test_init_resource_pooled,
   _prose_test_free_resource_pooled,
   _prose_test_get_client_pooled,
   _prose_test_release_client_pooled,
   _prose_test_update_srv_pooled};

static void
_prose_test_9 (const _prose_test_fns_t *fns)
{
   void *resource;

   BSON_ASSERT_PARAM (fns);

   {
      mongoc_uri_t *const uri =
         mongoc_uri_new ("mongodb+srv://test3.test.build.10gen.cc");

      mongoc_uri_set_option_as_bool (uri, MONGOC_URI_LOADBALANCED, true);
      mongoc_uri_set_option_as_int32 (
         uri, MONGOC_URI_HEARTBEATFREQUENCYMS, RESCAN_INTERVAL_MS);

      resource = fns->init_resource (uri, _mock_rr_resolver_prose_test_9);

      mongoc_uri_destroy (uri);
   }

   {
      mongoc_host_list_t *const expected =
         MAKE_HOSTS ("localhost.test.build.10gen.cc:27017");
      mongoc_client_t *const client = fns->get_client (resource);

      {
         mc_tpld_modification tdmod = mc_tpld_modify_begin (client->topology);
         check_topology_description (tdmod.new_td, expected);
         mc_tpld_modify_drop (tdmod);
      }

      fns->release_client (resource, client);
      _mongoc_host_list_destroy_all (expected);
   }

   fns->update_srv (resource);

   {
      mongoc_host_list_t *const expected =
         MAKE_HOSTS ("localhost.test.build.10gen.cc:27017");
      mongoc_client_t *const client = fns->get_client (resource);

      {
         mc_tpld_modification tdmod = mc_tpld_modify_begin (client->topology);
         check_topology_description (tdmod.new_td, expected);
         mc_tpld_modify_drop (tdmod);
      }

      fns->release_client (resource, client);
      _mongoc_host_list_destroy_all (expected);
   }

   fns->free_resource (resource);
}

static void
prose_test_9_single (void *unused)
{
   _prose_test_9 (&_prose_test_single_fns);
}

static void
prose_test_9_pooled (void *unused)
{
   _prose_test_9 (&_prose_test_pooled_fns);
}

static bool
_mock_rr_resolver_prose_test_10 (const char *service,
                                 mongoc_rr_type_t rr_type,
                                 mongoc_rr_data_t *rr_data,
                                 size_t initial_buffer_size,
                                 bson_error_t *error)
{
   BSON_ASSERT_PARAM (service);
   BSON_ASSERT_PARAM (rr_data);
   BSON_ASSERT_PARAM (error);

   /* Silence unused parameter warning. */
   BSON_ASSERT (initial_buffer_size >= 0u);

   if (rr_type == MONGOC_RR_SRV) {
      rr_data->hosts = MAKE_HOSTS ("localhost.test.build.10gen.cc:27017",
                                   "localhost.test.build.10gen.cc:27019",
                                   "localhost.test.build.10gen.cc:27020");
      rr_data->count = _mongoc_host_list_length (rr_data->hosts);
      rr_data->min_ttl = 0u;
      rr_data->txt_record_opts = NULL;
   }

   error->code = 0u;

   return true;
}

static void
_prose_test_10 (const _prose_test_fns_t *fns)
{
   void *resource;

   BSON_ASSERT_PARAM (fns);

   {
      mongoc_uri_t *const uri =
         mongoc_uri_new ("mongodb+srv://test1.test.build.10gen.cc");

      mongoc_uri_set_option_as_int32 (uri, MONGOC_URI_SRVMAXHOSTS, 0);
      mongoc_uri_set_option_as_int32 (
         uri, MONGOC_URI_HEARTBEATFREQUENCYMS, RESCAN_INTERVAL_MS);

      resource = fns->init_resource (uri, _mock_rr_resolver_prose_test_10);

      mongoc_uri_destroy (uri);
   }

   {
      mongoc_host_list_t *const expected =
         MAKE_HOSTS ("localhost.test.build.10gen.cc:27017",
                     "localhost.test.build.10gen.cc:27018");
      mongoc_client_t *const client = fns->get_client (resource);

      {
         mc_tpld_modification tdmod = mc_tpld_modify_begin (client->topology);
         check_topology_description (tdmod.new_td, expected);
         mc_tpld_modify_drop (tdmod);
      }

      fns->release_client (resource, client);
      _mongoc_host_list_destroy_all (expected);
   }

   fns->update_srv (resource);

   {
      mongoc_host_list_t *const expected =
         MAKE_HOSTS ("localhost.test.build.10gen.cc:27017",
                     "localhost.test.build.10gen.cc:27019",
                     "localhost.test.build.10gen.cc:27020");
      mongoc_client_t *const client = fns->get_client (resource);

      {
         mc_tpld_modification tdmod = mc_tpld_modify_begin (client->topology);
         check_topology_description (tdmod.new_td, expected);
         mc_tpld_modify_drop (tdmod);
      }

      fns->release_client (resource, client);
      _mongoc_host_list_destroy_all (expected);
   }

   fns->free_resource (resource);
}

static void
prose_test_10_single (void *unused)
{
   _prose_test_10 (&_prose_test_single_fns);
}

static void
prose_test_10_pooled (void *unused)
{
   _prose_test_10 (&_prose_test_pooled_fns);
}

static bool
_mock_rr_resolver_prose_test_11 (const char *service,
                                 mongoc_rr_type_t rr_type,
                                 mongoc_rr_data_t *rr_data,
                                 size_t initial_buffer_size,
                                 bson_error_t *error)
{
   BSON_ASSERT_PARAM (service);
   BSON_ASSERT_PARAM (rr_data);
   BSON_ASSERT_PARAM (error);

   /* Silence unused parameter warning. */
   BSON_ASSERT (initial_buffer_size >= 0u);

   if (rr_type == MONGOC_RR_SRV) {
      rr_data->hosts = MAKE_HOSTS ("localhost.test.build.10gen.cc:27019",
                                   "localhost.test.build.10gen.cc:27020");
      rr_data->count = _mongoc_host_list_length (rr_data->hosts);
      rr_data->min_ttl = 0u;
      rr_data->txt_record_opts = NULL;
   }

   error->code = 0u;

   return true;
}

static void
_prose_test_11 (const _prose_test_fns_t *fns)
{
   void *resource;

   BSON_ASSERT_PARAM (fns);

   {
      mongoc_uri_t *const uri =
         mongoc_uri_new ("mongodb+srv://test1.test.build.10gen.cc");

      mongoc_uri_set_option_as_int32 (uri, MONGOC_URI_SRVMAXHOSTS, 2);
      mongoc_uri_set_option_as_int32 (
         uri, MONGOC_URI_HEARTBEATFREQUENCYMS, RESCAN_INTERVAL_MS);

      resource = fns->init_resource (uri, _mock_rr_resolver_prose_test_11);

      mongoc_uri_destroy (uri);
   }

   {
      mongoc_host_list_t *const expected =
         MAKE_HOSTS ("localhost.test.build.10gen.cc:27017",
                     "localhost.test.build.10gen.cc:27018");
      mongoc_client_t *const client = fns->get_client (resource);

      {
         mc_tpld_modification tdmod = mc_tpld_modify_begin (client->topology);
         check_topology_description (tdmod.new_td, expected);
         mc_tpld_modify_drop (tdmod);
      }

      fns->release_client (resource, client);
      _mongoc_host_list_destroy_all (expected);
   }

   fns->update_srv (resource);

   {
      mongoc_host_list_t *const expected =
         MAKE_HOSTS ("localhost.test.build.10gen.cc:27019",
                     "localhost.test.build.10gen.cc:27020");
      mongoc_client_t *const client = fns->get_client (resource);

      {
         mc_tpld_modification tdmod = mc_tpld_modify_begin (client->topology);
         check_topology_description (tdmod.new_td, expected);
         mc_tpld_modify_drop (tdmod);
      }

      fns->release_client (resource, client);
      _mongoc_host_list_destroy_all (expected);
   }

   fns->free_resource (resource);
}

static void
prose_test_11_single (void *unused)
{
   _prose_test_11 (&_prose_test_single_fns);
}

static void
prose_test_11_pooled (void *unused)
{
   _prose_test_11 (&_prose_test_pooled_fns);
}

static bool
_mock_rr_resolver_prose_test_12 (const char *service,
                                 mongoc_rr_type_t rr_type,
                                 mongoc_rr_data_t *rr_data,
                                 size_t initial_buffer_size,
                                 bson_error_t *error)
{
   BSON_ASSERT_PARAM (service);
   BSON_ASSERT_PARAM (rr_data);
   BSON_ASSERT_PARAM (error);

   /* Silence unused parameter warning. */
   BSON_ASSERT (initial_buffer_size >= 0u);

   if (rr_type == MONGOC_RR_SRV) {
      rr_data->hosts = MAKE_HOSTS ("localhost.test.build.10gen.cc:27017",
                                   "localhost.test.build.10gen.cc:27019",
                                   "localhost.test.build.10gen.cc:27020");
      rr_data->count = _mongoc_host_list_length (rr_data->hosts);
      rr_data->min_ttl = 0u;
      rr_data->txt_record_opts = NULL;
   }

   error->code = 0u;

   return true;
}

typedef struct {
   size_t num_existing;
   size_t num_new_valid;
} _prose_test_12_ctx_t;

static bool
_prose_test_12_cb (const void *sd_void, void *ctx_void)
{
   const mongoc_server_description_t *sd;
   _prose_test_12_ctx_t *ctx;
   const mongoc_host_list_t *host;

   BSON_ASSERT_PARAM (sd_void);
   BSON_ASSERT_PARAM (ctx_void);

   sd = sd_void;
   ctx = ctx_void;
   host = &sd->host;

   ASSERT_CMPSTR (host->host, "localhost.test.build.10gen.cc");

   if (host->port == 27017u) {
      ++ctx->num_existing;
   }

   else {
      ASSERT (host->port == 27019 || host->port == 27020);
      ++ctx->num_new_valid;
   }

   return true;
}

static void
_prose_test_12 (const _prose_test_fns_t *fns)
{
   void *resource;

   BSON_ASSERT_PARAM (fns);

   {
      mongoc_uri_t *const uri =
         mongoc_uri_new ("mongodb+srv://test1.test.build.10gen.cc");

      mongoc_uri_set_option_as_int32 (uri, MONGOC_URI_SRVMAXHOSTS, 2);
      mongoc_uri_set_option_as_int32 (
         uri, MONGOC_URI_HEARTBEATFREQUENCYMS, RESCAN_INTERVAL_MS);

      resource = fns->init_resource (uri, _mock_rr_resolver_prose_test_12);

      mongoc_uri_destroy (uri);
   }

   {
      mongoc_host_list_t *const expected =
         MAKE_HOSTS ("localhost.test.build.10gen.cc:27017",
                     "localhost.test.build.10gen.cc:27018");
      mongoc_client_t *const client = fns->get_client (resource);

      {
         mc_tpld_modification tdmod = mc_tpld_modify_begin (client->topology);
         check_topology_description (tdmod.new_td, expected);
         mc_tpld_modify_drop (tdmod);
      }

      fns->release_client (resource, client);
      _mongoc_host_list_destroy_all (expected);
   }

   fns->update_srv (resource);

   {
      mongoc_client_t *const client = fns->get_client (resource);
      _prose_test_12_ctx_t ctx;

      ctx.num_existing = 0u;
      ctx.num_new_valid = 0u;

      {
         mc_tpld_modification tdmod = mc_tpld_modify_begin (client->topology);
         const mongoc_set_t *servers = mc_tpld_servers_const (tdmod.new_td);
         mongoc_set_for_each_const (servers, _prose_test_12_cb, &ctx);
         mc_tpld_modify_drop (tdmod);
      }

      ASSERT_WITH_MSG (
         ctx.num_existing > 0u,
         "hosts that have not changed must be left alone and unchanged");
      ASSERT_WITH_MSG (ctx.num_existing == 1u,
                       "only a single host should have remained, but found %zu",
                       ctx.num_existing);

      ASSERT_WITH_MSG (ctx.num_new_valid == 1u,
                       "exactly one valid new hosts should have been added");

      fns->release_client (resource, client);
   }

   fns->free_resource (resource);
}

static void
prose_test_12_single (void *unused)
{
   _prose_test_12 (&_prose_test_single_fns);
}

static void
prose_test_12_pooled (void *unused)
{
   _prose_test_12 (&_prose_test_pooled_fns);
}

/* cb_stats_t tracks counters for the test_invalid_topology_pooled and
 * test_invalid_topology_single tests. */
typedef struct {
   int num_topology_opening;
   int num_topology_closed;
   int num_server_opening;
   int num_server_closed;
} cb_stats_t;

/* invalid_topology_opening is used as a callback for the
 * test_invalid_topology_pooled and test_invalid_topology_single tests. */
static void
invalid_topology_opening (const mongoc_apm_topology_opening_t *event)
{
   cb_stats_t *stats =
      (cb_stats_t *) mongoc_apm_topology_opening_get_context (event);
   stats->num_topology_opening++;
}

/* invalid_topology_closed is used as a callback for the
 * test_invalid_topology_pooled and test_invalid_topology_single tests. */
static void
invalid_topology_closed (const mongoc_apm_topology_closed_t *event)
{
   cb_stats_t *stats =
      (cb_stats_t *) mongoc_apm_topology_closed_get_context (event);
   stats->num_topology_closed++;
}

/* invalid_server_closed is used as a callback for the
 * test_invalid_topology_pooled and test_invalid_topology_single tests. */
static void
invalid_server_closed (const mongoc_apm_server_closed_t *event)
{
   cb_stats_t *stats =
      (cb_stats_t *) mongoc_apm_server_closed_get_context (event);
   stats->num_server_closed++;
}

/* invalid_server_opening is used as a callback for the
 * test_invalid_topology_pooled and test_invalid_topology_single tests. */
static void
invalid_server_opening (const mongoc_apm_server_opening_t *event)
{
   cb_stats_t *stats =
      (cb_stats_t *) mongoc_apm_server_opening_get_context (event);
   stats->num_server_opening++;
}

/* CDRIVER-4184 Test that an invalid topology does not emit a topology_closed
 * event. */
static void
test_invalid_topology_pooled (void *unused)
{
   mongoc_client_pool_t *pool;
   mongoc_client_t *client;
   mongoc_uri_t *uri;
   mongoc_apm_callbacks_t *cbs;
   cb_stats_t stats = {0};

   /* TXT record for test20.test.build.10gen.cc resolves to "loadBalanced=true".
    */
   uri = mongoc_uri_new (
      "mongodb+srv://test20.test.build.10gen.cc/?replicaSet=rs0");
   pool = mongoc_client_pool_new (uri);
   cbs = mongoc_apm_callbacks_new ();
   mongoc_apm_set_topology_opening_cb (cbs, invalid_topology_opening);
   mongoc_apm_set_topology_closed_cb (cbs, invalid_topology_closed);
   mongoc_apm_set_server_opening_cb (cbs, invalid_server_opening);
   mongoc_apm_set_server_closed_cb (cbs, invalid_server_closed);
   mongoc_client_pool_set_apm_callbacks (pool, cbs, &stats);

   ASSERT_CMPINT (stats.num_topology_opening, ==, 0);

   /* Pop a client to attempt to start monitoring. Monitoring emits the
    * topology_opening event on valid topologies. */
   client = mongoc_client_pool_pop (pool);
   mongoc_client_pool_push (pool, client);

   mongoc_apm_callbacks_destroy (cbs);
   mongoc_client_pool_destroy (pool);
   mongoc_uri_destroy (uri);

   ASSERT_CMPINT (stats.num_topology_opening, ==, 0);
   ASSERT_CMPINT (stats.num_server_opening, ==, 0);
   ASSERT_CMPINT (stats.num_server_closed, ==, 0);
   ASSERT_CMPINT (stats.num_topology_closed, ==, 0);
}

/* CDRIVER-4184 Test that an invalid topology does not emit a topology_closed
 * event. */
static void
test_invalid_topology_single (void *unused)
{
   mongoc_client_t *client;
   mongoc_uri_t *uri;
   mongoc_apm_callbacks_t *cbs;
   cb_stats_t stats = {0};
   bson_error_t error;
   mongoc_server_description_t *sd;

   /* TXT records for test20.test.build.10gen.cc resolve to loadBalanced=true.
    */
   uri = mongoc_uri_new (
      "mongodb+srv://test20.test.build.10gen.cc/?replicaSet=true");
   client = mongoc_client_new_from_uri (uri);
   cbs = mongoc_apm_callbacks_new ();
   mongoc_apm_set_topology_opening_cb (cbs, invalid_topology_opening);
   mongoc_apm_set_topology_closed_cb (cbs, invalid_topology_closed);
   mongoc_apm_set_server_opening_cb (cbs, invalid_server_opening);
   mongoc_apm_set_server_closed_cb (cbs, invalid_server_closed);
   mongoc_client_set_apm_callbacks (client, cbs, &stats);

   ASSERT_CMPINT (stats.num_topology_opening, ==, 0);

   /* Perform server selection. Server selection emits the topology_opening
    * event on valid topologies. */
   sd = mongoc_client_select_server (
      client, false /* for_writes */, NULL /* read_prefs */, &error);
   ASSERT_ERROR_CONTAINS (error,
                          MONGOC_ERROR_SERVER_SELECTION,
                          MONGOC_ERROR_SERVER_SELECTION_FAILURE,
                          "URI with \"loadbalanced\" enabled must not contain "
                          "option \"replicaset\"");
   ASSERT (!sd);

   mongoc_apm_callbacks_destroy (cbs);
   mongoc_client_destroy (client);
   mongoc_uri_destroy (uri);

   ASSERT_CMPINT (stats.num_topology_opening, ==, 0);
   ASSERT_CMPINT (stats.num_server_opening, ==, 0);
   ASSERT_CMPINT (stats.num_server_closed, ==, 0);
   ASSERT_CMPINT (stats.num_topology_closed, ==, 0);
}

void
test_dns_install (TestSuite *suite)
{
   test_all_spec_tests (suite);
   TestSuite_AddFull (suite,
                      "/initial_dns_seedlist_discovery/null_error_pointer",
                      test_null_error_pointer,
                      NULL,
                      NULL,
                      test_framework_skip_if_no_crypto);
   TestSuite_AddFull (suite,
                      "/initial_dns_seedlist_discovery/srv_polling/mocked",
                      test_srv_polling_mocked,
                      NULL,
                      NULL,
                      NULL);
   TestSuite_AddFull (suite,
                      "/initial_dns_seedlist_discovery/small_initial_buffer",
                      test_small_initial_buffer,
                      NULL,
                      NULL,
                      test_dns_check_replset);

   /* TODO (CDRIVER-4045): remove /initial_dns_seedlist_discovery from the path
    * of the SRV polling tests, since they are defined in the "Polling SRV
    * Records for mongos Discovery" spec, not the "Initial DNS Seedlist
    * Discovery" spec. */
   TestSuite_AddFull (
      suite,
      "/initial_dns_seedlist_discovery/srv_polling/prose_test_9/single",
      prose_test_9_single,
      NULL,
      NULL,
      test_dns_check_srv_polling);

   TestSuite_AddFull (
      suite,
      "/initial_dns_seedlist_discovery/srv_polling/prose_test_9/pooled",
      prose_test_9_pooled,
      NULL,
      NULL,
      test_dns_check_srv_polling);

   TestSuite_AddFull (
      suite,
      "/initial_dns_seedlist_discovery/srv_polling/prose_test_10/single",
      prose_test_10_single,
      NULL,
      NULL,
      test_dns_check_srv_polling);

   TestSuite_AddFull (
      suite,
      "/initial_dns_seedlist_discovery/srv_polling/prose_test_10/pooled",
      prose_test_10_pooled,
      NULL,
      NULL,
      test_dns_check_srv_polling);

   TestSuite_AddFull (
      suite,
      "/initial_dns_seedlist_discovery/srv_polling/prose_test_11/single",
      prose_test_11_single,
      NULL,
      NULL,
      test_dns_check_srv_polling);

   TestSuite_AddFull (
      suite,
      "/initial_dns_seedlist_discovery/srv_polling/prose_test_11/pooled",
      prose_test_11_pooled,
      NULL,
      NULL,
      test_dns_check_srv_polling);

   TestSuite_AddFull (
      suite,
      "/initial_dns_seedlist_discovery/srv_polling/prose_test_12/single",
      prose_test_12_single,
      NULL,
      NULL,
      test_dns_check_srv_polling);

   TestSuite_AddFull (
      suite,
      "/initial_dns_seedlist_discovery/srv_polling/prose_test_12/pooled",
      prose_test_12_pooled,
      NULL,
      NULL,
      test_dns_check_srv_polling);

   TestSuite_AddFull (
      suite,
      "/initial_dns_seedlist_discovery/load-balanced/invalid_topology/pooled",
      test_invalid_topology_pooled,
      NULL,
      NULL,
      test_dns_check_loadbalanced);

   TestSuite_AddFull (
      suite,
      "/initial_dns_seedlist_discovery/load-balanced/invalid_topology/single",
      test_invalid_topology_single,
      NULL,
      NULL,
      test_dns_check_loadbalanced);
}<|MERGE_RESOLUTION|>--- conflicted
+++ resolved
@@ -426,31 +426,22 @@
                                        test_dns,
                                        test_dns_check_replset,
                                        test_framework_skip_if_no_crypto);
-<<<<<<< HEAD
+
    install_json_test_suite_with_check (
       suite,
       JSON_DIR,
       "initial_dns_seedlist_discovery/load-balanced",
       test_dns,
-=======
-
-   test_framework_resolve_path (
-      JSON_DIR "/initial_dns_seedlist_discovery/load-balanced", resolved);
-   install_json_test_suite_with_check (suite,
-                                       resolved,
-                                       test_dns,
-                                       test_dns_check_loadbalanced,
-                                       test_framework_skip_if_no_crypto);
-
-   test_framework_resolve_path (
-      JSON_DIR "/initial_dns_seedlist_discovery/sharded", resolved);
+      test_dns_check_loadbalanced,
+      test_framework_skip_if_no_crypto);
+
    install_json_test_suite_with_check (
       suite,
-      resolved,
+      JSON_DIR,
+      "/initial_dns_seedlist_discovery/sharded",
       test_dns,
       /* Topology of load-balancer tests satisfy topology requirements of
        * sharded tests, even though a load balancer is not required. */
->>>>>>> d67527c6
       test_dns_check_loadbalanced,
       test_framework_skip_if_no_crypto);
 }
