#include "mongoc/mongoc-util-private.h"
#include "mongoc/mongoc-client-pool-private.h"
#include "mongoc/mongoc.h"
#include "mongoc/mongoc-host-list-private.h"
#include "mongoc/mongoc-thread-private.h"
#include "mongoc/mongoc-uri-private.h"
#include "mongoc/utlist.h"

#ifdef MONGOC_ENABLE_SSL
#include "mongoc/mongoc-ssl.h"
#include "mongoc/mongoc-ssl-private.h"
#endif

#include "json-test.h"
#include "test-libmongoc.h"

static void
_assert_options_match (const bson_t *test, mongoc_uri_t *uri)
{
   match_ctx_t ctx = {{0}};
   bson_iter_t iter;
   bson_t opts_from_test;
   const bson_t *opts_from_uri;
   const bson_t *creds_from_uri;
   const bson_t *opts_or_creds;
   bson_iter_t test_opts_iter;
   bson_iter_t uri_opts_iter;
   const char *opt_name, *opt_name_canon;
   const bson_value_t *test_value, *uri_value;

   if (!bson_iter_init_find (&iter, test, "options")) {
      /* no URI options specified in the test */
      return;
   }

   bson_iter_bson (&iter, &opts_from_test);
   BSON_ASSERT (bson_iter_init (&test_opts_iter, &opts_from_test));

   opts_from_uri = mongoc_uri_get_options (uri);
   creds_from_uri = mongoc_uri_get_credentials (uri);

   while (bson_iter_next (&test_opts_iter)) {
      opt_name = bson_iter_key (&test_opts_iter);
      opt_name_canon = mongoc_uri_canonicalize_option (opt_name);
      opts_or_creds = !bson_strcasecmp (opt_name, "authSource") ? creds_from_uri
                                                                : opts_from_uri;
      if (!bson_iter_init_find_case (
             &uri_opts_iter, opts_or_creds, opt_name_canon)) {
         fprintf (stderr,
                  "URI options incorrectly set from TXT record: "
                  "no option named \"%s\"\n"
                  "expected: %s\n"
                  "actual: %s\n",
                  opt_name,
                  bson_as_json (&opts_from_test, NULL),
                  bson_as_json (opts_or_creds, NULL));
         abort ();
      }

      test_value = bson_iter_value (&test_opts_iter);
      uri_value = bson_iter_value (&uri_opts_iter);
      if (!match_bson_value (uri_value, test_value, &ctx)) {
         fprintf (stderr,
                  "URI option \"%s\" incorrectly set from TXT record: %s\n"
                  "expected: %s\n"
                  "actual: %s\n",
                  opt_name,
                  ctx.errmsg,
                  bson_as_json (&opts_from_test, NULL),
                  bson_as_json (opts_from_uri, NULL));
         abort ();
      }
   }
}


typedef struct {
   bson_mutex_t mutex;
   mongoc_host_list_t *hosts;
} context_t;


static void
topology_changed (const mongoc_apm_topology_changed_t *event)
{
   context_t *ctx;
   const mongoc_topology_description_t *td;
   size_t i;
   size_t n;
   mongoc_server_description_t **sds;

   ctx = (context_t *) mongoc_apm_topology_changed_get_context (event);

   td = mongoc_apm_topology_changed_get_new_description (event);
   sds = mongoc_topology_description_get_servers (td, &n);

   bson_mutex_lock (&ctx->mutex);
   _mongoc_host_list_destroy_all (ctx->hosts);
   ctx->hosts = NULL;
   for (i = 0; i < n; i++) {
      ctx->hosts = _mongoc_host_list_push (
         sds[i]->host.host, sds[i]->host.port, AF_UNSPEC, ctx->hosts);
   }
   bson_mutex_unlock (&ctx->mutex);

   mongoc_server_descriptions_destroy_all (sds, n);
}


static bool
host_list_contains (const mongoc_host_list_t *hl, const char *host_and_port)
{
   while (hl) {
      if (!strcmp (hl->host_and_port, host_and_port)) {
         return true;
      }

      hl = hl->next;
   }

   return false;
}


static int
hosts_count (const bson_t *test)
{
   bson_iter_t iter;
   bson_iter_t hosts;
   int c = 0;

   if (bson_iter_init_find (&iter, test, "hosts")) {
      BSON_ASSERT (bson_iter_recurse (&iter, &hosts));
      while (bson_iter_next (&hosts)) {
         c++;
      }
   }

   else if (bson_iter_init_find (&iter, test, "numHosts")) {
      c = bson_iter_as_int64 (&iter);
   }

   return c;
}


static bool
_host_list_matches (const bson_t *test, context_t *ctx)
{
   bson_iter_t iter;
   bson_iter_t hosts;
   const char *host_and_port;
   bool ret = true;

   if (bson_iter_init_find (&iter, test, "hosts")) {
      BSON_ASSERT (bson_iter_recurse (&iter, &hosts));

      bson_mutex_lock (&ctx->mutex);
      BSON_ASSERT (bson_iter_recurse (&iter, &hosts));
      while (bson_iter_next (&hosts)) {
         host_and_port = bson_iter_utf8 (&hosts, NULL);
         if (!host_list_contains (ctx->hosts, host_and_port)) {
            ret = false;
            break;
         }
      }

      _mongoc_host_list_destroy_all (ctx->hosts);
      ctx->hosts = NULL;
      bson_mutex_unlock (&ctx->mutex);
   }

   else if (bson_iter_init_find (&iter, test, "numHosts")) {
      const int expected = bson_iter_as_int64 (&iter);
      int actual = 0;

      bson_mutex_lock (&ctx->mutex);
      actual = _mongoc_host_list_length (ctx->hosts);
      _mongoc_host_list_destroy_all (ctx->hosts);
      ctx->hosts = NULL;
      bson_mutex_unlock (&ctx->mutex);

      ret = expected == actual;
   }

   return ret;
}

typedef struct {
   const char *uri_str;
   const char *reason;
} skipped_dns_test_t;

skipped_dns_test_t SKIPPED_DNS_TESTS[] = {
   {"mongodb+srv://test5.test.build.10gen.cc/?authSource=otherDB",
    "C driver requires username present if any auth fields are present"},
   {0}};

static bool
is_test_skipped (const char *uri_str)
{
   skipped_dns_test_t *skip;

   for (skip = SKIPPED_DNS_TESTS; skip->uri_str != NULL; skip++) {
      if (!strcmp (skip->uri_str, uri_str)) {
         MONGOC_DEBUG (
            "Skipping test of URI: %s Reason: %s", skip->uri_str, skip->reason);
         return true;
      }
   }

   return false;
}

static void
_test_dns_maybe_pooled (bson_t *test, bool pooled)
{
   context_t ctx;
   bool expect_ssl;
   bool expect_error;
   mongoc_uri_t *uri;
   mongoc_apm_callbacks_t *callbacks;
   mongoc_client_pool_t *pool = NULL;
   mongoc_client_t *client;
#ifdef MONGOC_ENABLE_SSL
   mongoc_ssl_opt_t ssl_opts;
#endif
   int n_hosts;
   bson_error_t error;
   bool r;
   const char *uri_str;

   if (!test_framework_get_ssl ()) {
      fprintf (stderr,
               "Must configure an SSL replica set and set MONGOC_TEST_SSL=on "
               "and other ssl options to test DNS\n");
      abort ();
   }

   uri_str = bson_lookup_utf8 (test, "uri");
   if (is_test_skipped (uri_str)) {
      return;
   }

   bson_mutex_init (&ctx.mutex);
   ctx.hosts = NULL;
   expect_ssl = strstr (uri_str, "ssl=false") == NULL;
   expect_error = _mongoc_lookup_bool (test, "error", false /* default */);

   uri = mongoc_uri_new_with_error (uri_str, &error);
   if (!expect_error) {
      ASSERT_OR_PRINT (uri, error);
   }

   if (!uri) {
      /* expected failure, e.g. we're testing an invalid URI */
      return;
   }

   callbacks = mongoc_apm_callbacks_new ();
   mongoc_apm_set_topology_changed_cb (callbacks, topology_changed);

   /* suppress "cannot override URI option" messages */
   capture_logs (true);

#ifdef MONGOC_ENABLE_SSL
   ssl_opts = *test_framework_get_ssl_opts ();
   ssl_opts.allow_invalid_hostname = true;
#endif

   if (pooled) {
      pool = test_framework_client_pool_new_from_uri (uri, NULL);

      if (!expect_error) {
         BSON_ASSERT (pool);
      }

      if (!pool) {
         /* expected failure, e.g. SRV lookup or URI finalization failed */
         goto cleanup;
      }

      /* before we set SSL on so that we can connect to the test replica set,
       * assert that the URI has SSL on by default, and SSL off if "ssl=false"
       * is in the URI string */
      BSON_ASSERT (
         mongoc_uri_get_tls (_mongoc_client_pool_get_topology (pool)->uri) ==
         expect_ssl);
#ifdef MONGOC_ENABLE_SSL
      mongoc_client_pool_set_ssl_opts (pool, &ssl_opts);
#else
      test_framework_set_pool_ssl_opts (pool);
#endif
      mongoc_client_pool_set_apm_callbacks (pool, callbacks, &ctx);
      client = mongoc_client_pool_pop (pool);
   } else {
      client = test_framework_client_new_from_uri (uri, NULL);

      if (!expect_error) {
         BSON_ASSERT (client);
      }

      if (!client) {
         /* expected failure, e.g. SRV lookup or URI finalization failed */
         goto cleanup;
      }

      BSON_ASSERT (mongoc_uri_get_tls (client->uri) == expect_ssl);
#ifdef MONGOC_ENABLE_SSL
      mongoc_client_set_ssl_opts (client, &ssl_opts);
#else
      test_framework_set_ssl_opts (client);
#endif
      mongoc_client_set_apm_callbacks (client, callbacks, &ctx);
   }

#ifdef MONGOC_ENABLE_SSL
   BSON_ASSERT (client->ssl_opts.allow_invalid_hostname);
#endif

   n_hosts = hosts_count (test);

   if (pooled) {
      if (n_hosts && !expect_error) {
         WAIT_UNTIL (_host_list_matches (test, &ctx));
      } else {
         r = mongoc_client_command_simple (
            client, "admin", tmp_bson ("{'ping': 1}"), NULL, NULL, &error);
         BSON_ASSERT (!r);
         ASSERT_ERROR_CONTAINS (error,
                                MONGOC_ERROR_SERVER_SELECTION,
                                MONGOC_ERROR_SERVER_SELECTION_FAILURE,
                                "");
      }
   } else if (NULL == mongoc_uri_get_username (uri)) {
      /* Skip single-threaded tests containing auth credentials. Monitoring
       * connections need to authenticate, and the credentials in the tests do
       * not correspond to the test users. TODO (CDRIVER-4046): unskip these
       * tests. */
      if (n_hosts && !expect_error) {
         r = mongoc_client_command_simple (
            client, "admin", tmp_bson ("{'ping': 1}"), NULL, NULL, &error);
         ASSERT_OR_PRINT (r, error);
         WAIT_UNTIL (_host_list_matches (test, &ctx));
      } else {
         r = mongoc_client_command_simple (
            client, "admin", tmp_bson ("{'ping': 1}"), NULL, NULL, &error);
         BSON_ASSERT (!r);
         ASSERT_ERROR_CONTAINS (error,
                                MONGOC_ERROR_SERVER_SELECTION,
                                MONGOC_ERROR_SERVER_SELECTION_FAILURE,
                                "");
      }
   }

   /* the client's URI is updated after initial seedlist discovery (though for
    * background SRV polling, only the topology's URI is updated). Check that
    * both the topology and client URI have the expected options. */
   _assert_options_match (test, client->uri);
   _assert_options_match (test, client->topology->uri);

   /* the client has a copy of the topology's URI, assert they're the same */
   ASSERT (bson_equal (mongoc_uri_get_options (client->uri),
                       mongoc_uri_get_options (client->topology->uri)));
   ASSERT (bson_equal (mongoc_uri_get_credentials (client->uri),
                       mongoc_uri_get_credentials (client->topology->uri)));
   if (!mongoc_uri_get_hosts (client->uri)) {
      ASSERT (!mongoc_uri_get_hosts (client->topology->uri));
   } else {
      _mongoc_host_list_compare_one (
         mongoc_uri_get_hosts (client->uri),
         mongoc_uri_get_hosts (client->topology->uri));
   }

   if (pooled) {
      mongoc_client_pool_push (pool, client);
      mongoc_client_pool_destroy (pool);
   } else {
      mongoc_client_destroy (client);
   }

cleanup:
   mongoc_apm_callbacks_destroy (callbacks);
   mongoc_uri_destroy (uri);
}


static void
test_dns (bson_t *test)
{
   _test_dns_maybe_pooled (test, false);
   _test_dns_maybe_pooled (test, true);
}


static int
test_dns_check_replset (void)
{
   return test_framework_getenv_bool ("MONGOC_TEST_DNS") ? 1 : 0;
}

static int
test_dns_check_loadbalanced (void)
{
   return test_framework_getenv_bool ("MONGOC_TEST_DNS_LOADBALANCED") ? 1 : 0;
}

static int
test_dns_check_srv_polling (void)
{
   return test_framework_getenv_bool ("MONGOC_TEST_DNS_SRV_POLLING") ? 1 : 0;
}


<<<<<<< HEAD
/* ensure mongoc_topology_select_server_id handles a NULL error pointer in the
 * code path it follows when the topology scanner is invalid */
static void
test_null_error_pointer (void *ctx)
{
   mongoc_client_t *client;

   client =
      test_framework_client_new ("mongodb+srv://doesntexist.example.com", NULL);
   ASSERT (!mongoc_topology_select_server_id (client->topology,
                                              MONGOC_SS_READ,
                                              NULL /* read prefs */,
                                              NULL /* chosen read mode */,
                                              NULL /* error */));

   mongoc_client_destroy (client);
}


=======
>>>>>>> 37636505
/*
 *-----------------------------------------------------------------------
 *
 * Runner for the JSON tests for mongodb+srv URIs.
 *
 *-----------------------------------------------------------------------
 */
static void
test_all_spec_tests (TestSuite *suite)
{
   install_json_test_suite_with_check (
      suite,
      JSON_DIR,
      "initial_dns_seedlist_discovery/replica-set",
      test_dns,
      test_dns_check_replset,
      test_framework_skip_if_no_crypto);

   install_json_test_suite_with_check (
      suite,
      JSON_DIR,
      "initial_dns_seedlist_discovery/load-balanced",
      test_dns,
      test_dns_check_loadbalanced,
      test_framework_skip_if_no_crypto);

   install_json_test_suite_with_check (
      suite,
      JSON_DIR,
      "initial_dns_seedlist_discovery/sharded",
      test_dns,
      /* Topology of load-balancer tests satisfy topology requirements of
       * sharded tests, even though a load balancer is not required. */
      test_dns_check_loadbalanced,
      test_framework_skip_if_no_crypto);
}

extern bool
mongoc_topology_apply_scanned_srv_hosts (mongoc_uri_t *uri,
                                         mongoc_topology_description_t *td,
                                         mongoc_host_list_t *hosts,
                                         bson_error_t *error);

static mongoc_host_list_t *
make_hosts (char *first_host, ...)
{
   va_list va;
   mongoc_host_list_t *hosts = NULL;
   mongoc_host_list_t host;
   char *host_str;

   _mongoc_host_list_from_string (&host, first_host);
   _mongoc_host_list_upsert (&hosts, &host);

   va_start (va, first_host);
   while ((host_str = va_arg (va, char *))) {
      _mongoc_host_list_from_string (&host, host_str);
      _mongoc_host_list_upsert (&hosts, &host);
   }
   va_end (va);
   return hosts;
}

#define MAKE_HOSTS(...) make_hosts (__VA_ARGS__, NULL)

static void
dump_hosts (mongoc_host_list_t *hosts)
{
   mongoc_host_list_t *host;

   MONGOC_DEBUG ("hosts:");

   LL_FOREACH (hosts, host)
   {
      MONGOC_DEBUG ("- %s", host->host_and_port);
   }
}

static void
dump_topology_description (const mongoc_topology_description_t *td)
{
   size_t i;
   const mongoc_server_description_t *sd;
   const mongoc_set_t *servers = mc_tpld_servers_const (td);

   MONGOC_DEBUG ("topology hosts:");
   for (i = 0; i < servers->items_len; ++i) {
      sd = mongoc_set_get_item_const (servers, (int) i);
      MONGOC_DEBUG ("- %s", sd->host.host_and_port);
   }
}

static void
check_topology_description (mongoc_topology_description_t *td,
                            mongoc_host_list_t *hosts)
{
   int nhosts = 0;
   mongoc_host_list_t *host;
   const mongoc_set_t *servers = mc_tpld_servers_const (td);

   for (host = hosts; host; host = host->next) {
      uint32_t server_count;

      nhosts++;
      /* Check that "host" is already in the topology description by upserting
       * it, and ensuring that the number of servers remains constant. */
      server_count = servers->items_len;
      BSON_ASSERT (mongoc_topology_description_add_server (
         td, host->host_and_port, NULL));
      if (server_count != servers->items_len) {
         dump_topology_description (td);
         dump_hosts (hosts);
         test_error ("topology description did not have host: %s",
                     host->host_and_port);
      }
   }

   if (nhosts != servers->items_len) {
      dump_topology_description (td);
      dump_hosts (hosts);
      test_error ("topology description had extra hosts");
   }
}

static void
test_srv_polling_mocked (void *unused)
{
   mongoc_uri_t *uri;
   mongoc_topology_description_t td;
   bson_error_t error;
   mongoc_host_list_t *hosts;
   mongoc_host_list_t *expected;
   bool ret;

   mongoc_topology_description_init (&td, 0);
   uri = mongoc_uri_new ("mongodb+srv://server.test.com/?tls=true");
   capture_logs (true);

   hosts = MAKE_HOSTS ("a.test.com", "b.test.com");
   expected = MAKE_HOSTS ("a.test.com", "b.test.com");
   ret = mongoc_topology_apply_scanned_srv_hosts (uri, &td, hosts, &error);
   ASSERT_OR_PRINT (ret, error);
   check_topology_description (&td, expected);
   _mongoc_host_list_destroy_all (expected);
   _mongoc_host_list_destroy_all (hosts);
   ASSERT_NO_CAPTURED_LOGS ("topology");

   /* Add an extra host. */
   hosts = MAKE_HOSTS ("x.test.com", "a.test.com", "y.test.com", "b.test.com");
   expected =
      MAKE_HOSTS ("x.test.com", "a.test.com", "y.test.com", "b.test.com");
   ret = mongoc_topology_apply_scanned_srv_hosts (uri, &td, hosts, &error);
   ASSERT_OR_PRINT (ret, error);
   check_topology_description (&td, expected);
   _mongoc_host_list_destroy_all (expected);
   _mongoc_host_list_destroy_all (hosts);
   ASSERT_NO_CAPTURED_LOGS ("topology");

   /* Remove all but one host. */
   hosts = MAKE_HOSTS ("x.test.com");
   expected = MAKE_HOSTS ("x.test.com");
   ret = mongoc_topology_apply_scanned_srv_hosts (uri, &td, hosts, &error);
   ASSERT_OR_PRINT (ret, error);
   check_topology_description (&td, expected);
   _mongoc_host_list_destroy_all (expected);
   _mongoc_host_list_destroy_all (hosts);
   ASSERT_NO_CAPTURED_LOGS ("topology");

   /* Add one valid and one invalid. Invalid should skip, warning should be
    * logged. */
   hosts = MAKE_HOSTS ("x.test.com", "y.test.com", "bad.wrongdomain.com");
   expected = MAKE_HOSTS ("x.test.com", "y.test.com");
   ret = mongoc_topology_apply_scanned_srv_hosts (uri, &td, hosts, &error);
   ASSERT_OR_PRINT (ret, error);
   check_topology_description (&td, expected);
   _mongoc_host_list_destroy_all (expected);
   _mongoc_host_list_destroy_all (hosts);
   ASSERT_CAPTURED_LOG ("topology", MONGOC_LOG_LEVEL_ERROR, "Invalid host");

   /* An empty host list returns false but does NOT change topology description
    */
   expected = MAKE_HOSTS ("x.test.com", "y.test.com");
   ret = mongoc_topology_apply_scanned_srv_hosts (uri, &td, NULL, &error);
   BSON_ASSERT (!ret);
   ASSERT_ERROR_CONTAINS (error,
                          MONGOC_ERROR_STREAM,
                          MONGOC_ERROR_STREAM_NAME_RESOLUTION,
                          "SRV response did not contain any valid hosts");
   check_topology_description (&td, expected);
   _mongoc_host_list_destroy_all (expected);
   ASSERT_CAPTURED_LOG ("topology", MONGOC_LOG_LEVEL_ERROR, "Invalid host");

   /* All invalid hosts returns false but does NOT change topology description
    */
   hosts = MAKE_HOSTS ("bad1.wrongdomain.com", "bad2.wrongdomain.com");
   expected = MAKE_HOSTS ("x.test.com", "y.test.com");
   ret = mongoc_topology_apply_scanned_srv_hosts (uri, &td, NULL, &error);
   BSON_ASSERT (!ret);
   ASSERT_ERROR_CONTAINS (error,
                          MONGOC_ERROR_STREAM,
                          MONGOC_ERROR_STREAM_NAME_RESOLUTION,
                          "SRV response did not contain any valid hosts");
   check_topology_description (&td, expected);
   _mongoc_host_list_destroy_all (expected);
   _mongoc_host_list_destroy_all (hosts);
   ASSERT_CAPTURED_LOG ("topology", MONGOC_LOG_LEVEL_ERROR, "Invalid host");

   mongoc_topology_description_cleanup (&td);
   mongoc_uri_destroy (uri);
}

static void
test_small_initial_buffer (void *unused)
{
   mongoc_rr_type_t rr_type = MONGOC_RR_SRV;
   mongoc_rr_data_t rr_data;
   bson_error_t error;
   /* Size needs to be large enough to fit DNS answer header to not error, but
    * smaller than SRV response to test. The SRV response is 155 bytes. This can
    * be determined with: dig -t SRV _mongodb._tcp.test1.test.build.10gen.cc */
   size_t small_buffer_size = 30;

   memset (&rr_data, 0, sizeof (rr_data));
   ASSERT_OR_PRINT (
      _mongoc_client_get_rr ("_mongodb._tcp.test1.test.build.10gen.cc",
                             rr_type,
                             &rr_data,
                             small_buffer_size,
                             &error),
      error);
   ASSERT_CMPINT (rr_data.count, ==, 2);
   bson_free (rr_data.txt_record_opts);
   _mongoc_host_list_destroy_all (rr_data.hosts);
}

bool
_mock_rr_resolver_prose_test_9 (const char *service,
                                mongoc_rr_type_t rr_type,
                                mongoc_rr_data_t *rr_data,
                                size_t initial_buffer_size,
                                bson_error_t *error)
{
   test_error ("Expected mock resolver to not be called");
   return true;
}

static void
_prose_test_ping (mongoc_client_t *client)
{
   bson_error_t error;
   bson_t *cmd = BCON_NEW ("ping", BCON_INT32 (1));

   if (!mongoc_client_command_simple (
          client, "admin", cmd, NULL, NULL, &error)) {
      test_error ("ping failed: %s", error.message);
   }

   bson_destroy (cmd);
}

/* SRV Polling Tests Spec: rescanSRVIntervalMS */
#define RESCAN_INTERVAL_MS 500

static void *
_prose_test_init_resource_single (const mongoc_uri_t *uri,
                                  _mongoc_rr_resolver_fn fn)
{
   mongoc_client_t *client;
   mongoc_topology_t *topology;

   BSON_ASSERT_PARAM (uri);
   BSON_ASSERT_PARAM (fn);

   client = mongoc_client_new_from_uri (uri);
   topology = client->topology;

   _mongoc_topology_set_rr_resolver (topology, fn);
   _mongoc_topology_set_srv_polling_rescan_interval_ms (topology,
                                                        RESCAN_INTERVAL_MS);

#if defined(MONGOC_ENABLE_SSL)
   {
      mongoc_ssl_opt_t ssl_opts = *test_framework_get_ssl_opts ();
      ssl_opts.allow_invalid_hostname = true;
      mongoc_client_set_ssl_opts (client, &ssl_opts);
   }
#endif /* defined(MONGOC_ENABLE_SSL) */

   return client;
}

static void *
_prose_test_init_resource_pooled (const mongoc_uri_t *uri,
                                  _mongoc_rr_resolver_fn fn)
{
   mongoc_client_pool_t *pool;
   mongoc_topology_t *topology;

   BSON_ASSERT_PARAM (uri);
   BSON_ASSERT_PARAM (fn);

   pool = mongoc_client_pool_new (uri);
   topology = _mongoc_client_pool_get_topology (pool);

   _mongoc_topology_set_rr_resolver (topology, fn);
   _mongoc_topology_set_srv_polling_rescan_interval_ms (topology,
                                                        RESCAN_INTERVAL_MS);

#if defined(MONGOC_ENABLE_SSL)
   {
      mongoc_ssl_opt_t ssl_opts = *test_framework_get_ssl_opts ();
      ssl_opts.allow_invalid_hostname = true;
      mongoc_client_pool_set_ssl_opts (pool, &ssl_opts);
   }
#endif /* defined(MONGOC_ENABLE_SSL) */

   return pool;
}

static void
_prose_test_free_resource_single (void *resource)
{
   mongoc_client_destroy ((mongoc_client_t *) resource);
}

static void
_prose_test_free_resource_pooled (void *resource)
{
   mongoc_client_pool_destroy ((mongoc_client_pool_t *) resource);
}

static mongoc_client_t *
_prose_test_get_client_single (void *resource)
{
   BSON_ASSERT_PARAM (resource);
   return (mongoc_client_t *) resource;
}

static mongoc_client_t *
_prose_test_get_client_pooled (void *resource)
{
   BSON_ASSERT_PARAM (resource);
   return mongoc_client_pool_pop (((mongoc_client_pool_t *) resource));
}

static void
_prose_test_release_client_single (void *resource, mongoc_client_t *client)
{
   BSON_ASSERT_PARAM (resource);
   BSON_ASSERT_PARAM (client);
   /* Nothing to do. */
}

static void
_prose_test_release_client_pooled (void *resource, mongoc_client_t *client)
{
   BSON_ASSERT_PARAM (resource);
   BSON_ASSERT_PARAM (client);
   mongoc_client_pool_push ((mongoc_client_pool_t *) resource, client);
}

static void
_prose_test_update_srv_single (void *resource)
{
   mongoc_client_t *client;

   BSON_ASSERT_PARAM (resource);

   client = resource;

   _mongoc_usleep (2000 * RESCAN_INTERVAL_MS);

   /* Avoid ping given `loadBalanced=true`; see prose test 9. */
   if (!mongoc_uri_get_option_as_bool (
          client->uri, MONGOC_URI_LOADBALANCED, false)) {
      _prose_test_ping (client);
   }
}

static void
_prose_test_update_srv_pooled (void *resource)
{
   BSON_ASSERT_PARAM (resource);

   _mongoc_usleep (2000 * RESCAN_INTERVAL_MS);
}

typedef struct {
   void *(*init_resource) (const mongoc_uri_t *uri, _mongoc_rr_resolver_fn fn);
   void (*free_resource) (void *);
   mongoc_client_t *(*get_client) (void *resource);
   void (*release_client) (void *resource, mongoc_client_t *client);
   void (*update_srv) (void *);
} _prose_test_fns_t;

static const _prose_test_fns_t _prose_test_single_fns = {
   _prose_test_init_resource_single,
   _prose_test_free_resource_single,
   _prose_test_get_client_single,
   _prose_test_release_client_single,
   _prose_test_update_srv_single};

static const _prose_test_fns_t _prose_test_pooled_fns = {
   _prose_test_init_resource_pooled,
   _prose_test_free_resource_pooled,
   _prose_test_get_client_pooled,
   _prose_test_release_client_pooled,
   _prose_test_update_srv_pooled};

static void
_prose_test_9 (const _prose_test_fns_t *fns)
{
   void *resource;

   BSON_ASSERT_PARAM (fns);

   {
      mongoc_uri_t *const uri =
         mongoc_uri_new ("mongodb+srv://test3.test.build.10gen.cc");

      mongoc_uri_set_option_as_bool (uri, MONGOC_URI_LOADBALANCED, true);
      mongoc_uri_set_option_as_int32 (
         uri, MONGOC_URI_HEARTBEATFREQUENCYMS, RESCAN_INTERVAL_MS);

      resource = fns->init_resource (uri, _mock_rr_resolver_prose_test_9);

      mongoc_uri_destroy (uri);
   }

   {
      mongoc_host_list_t *const expected =
         MAKE_HOSTS ("localhost.test.build.10gen.cc:27017");
      mongoc_client_t *const client = fns->get_client (resource);

      {
         mc_tpld_modification tdmod = mc_tpld_modify_begin (client->topology);
         check_topology_description (tdmod.new_td, expected);
         mc_tpld_modify_drop (tdmod);
      }

      fns->release_client (resource, client);
      _mongoc_host_list_destroy_all (expected);
   }

   fns->update_srv (resource);

   {
      mongoc_host_list_t *const expected =
         MAKE_HOSTS ("localhost.test.build.10gen.cc:27017");
      mongoc_client_t *const client = fns->get_client (resource);

      {
         mc_tpld_modification tdmod = mc_tpld_modify_begin (client->topology);
         check_topology_description (tdmod.new_td, expected);
         mc_tpld_modify_drop (tdmod);
      }

      fns->release_client (resource, client);
      _mongoc_host_list_destroy_all (expected);
   }

   fns->free_resource (resource);
}

static void
prose_test_9_single (void *unused)
{
   _prose_test_9 (&_prose_test_single_fns);
}

static void
prose_test_9_pooled (void *unused)
{
   _prose_test_9 (&_prose_test_pooled_fns);
}

static bool
_mock_rr_resolver_prose_test_10 (const char *service,
                                 mongoc_rr_type_t rr_type,
                                 mongoc_rr_data_t *rr_data,
                                 size_t initial_buffer_size,
                                 bson_error_t *error)
{
   BSON_ASSERT_PARAM (service);
   BSON_ASSERT_PARAM (rr_data);
   BSON_ASSERT_PARAM (error);

   /* Silence unused parameter warning. */
   BSON_ASSERT (initial_buffer_size >= 0u);

   if (rr_type == MONGOC_RR_SRV) {
      rr_data->hosts = MAKE_HOSTS ("localhost.test.build.10gen.cc:27017",
                                   "localhost.test.build.10gen.cc:27019",
                                   "localhost.test.build.10gen.cc:27020");
      rr_data->count = _mongoc_host_list_length (rr_data->hosts);
      rr_data->min_ttl = 0u;
      rr_data->txt_record_opts = NULL;
   }

   error->code = 0u;

   return true;
}

static void
_prose_test_10 (const _prose_test_fns_t *fns)
{
   void *resource;

   BSON_ASSERT_PARAM (fns);

   {
      mongoc_uri_t *const uri =
         mongoc_uri_new ("mongodb+srv://test1.test.build.10gen.cc");

      mongoc_uri_set_option_as_int32 (uri, MONGOC_URI_SRVMAXHOSTS, 0);
      mongoc_uri_set_option_as_int32 (
         uri, MONGOC_URI_HEARTBEATFREQUENCYMS, RESCAN_INTERVAL_MS);

      resource = fns->init_resource (uri, _mock_rr_resolver_prose_test_10);

      mongoc_uri_destroy (uri);
   }

   {
      mongoc_host_list_t *const expected =
         MAKE_HOSTS ("localhost.test.build.10gen.cc:27017",
                     "localhost.test.build.10gen.cc:27018");
      mongoc_client_t *const client = fns->get_client (resource);

      {
         mc_tpld_modification tdmod = mc_tpld_modify_begin (client->topology);
         check_topology_description (tdmod.new_td, expected);
         mc_tpld_modify_drop (tdmod);
      }

      fns->release_client (resource, client);
      _mongoc_host_list_destroy_all (expected);
   }

   fns->update_srv (resource);

   {
      mongoc_host_list_t *const expected =
         MAKE_HOSTS ("localhost.test.build.10gen.cc:27017",
                     "localhost.test.build.10gen.cc:27019",
                     "localhost.test.build.10gen.cc:27020");
      mongoc_client_t *const client = fns->get_client (resource);

      {
         mc_tpld_modification tdmod = mc_tpld_modify_begin (client->topology);
         check_topology_description (tdmod.new_td, expected);
         mc_tpld_modify_drop (tdmod);
      }

      fns->release_client (resource, client);
      _mongoc_host_list_destroy_all (expected);
   }

   fns->free_resource (resource);
}

static void
prose_test_10_single (void *unused)
{
   _prose_test_10 (&_prose_test_single_fns);
}

static void
prose_test_10_pooled (void *unused)
{
   _prose_test_10 (&_prose_test_pooled_fns);
}

static bool
_mock_rr_resolver_prose_test_11 (const char *service,
                                 mongoc_rr_type_t rr_type,
                                 mongoc_rr_data_t *rr_data,
                                 size_t initial_buffer_size,
                                 bson_error_t *error)
{
   BSON_ASSERT_PARAM (service);
   BSON_ASSERT_PARAM (rr_data);
   BSON_ASSERT_PARAM (error);

   /* Silence unused parameter warning. */
   BSON_ASSERT (initial_buffer_size >= 0u);

   if (rr_type == MONGOC_RR_SRV) {
      rr_data->hosts = MAKE_HOSTS ("localhost.test.build.10gen.cc:27019",
                                   "localhost.test.build.10gen.cc:27020");
      rr_data->count = _mongoc_host_list_length (rr_data->hosts);
      rr_data->min_ttl = 0u;
      rr_data->txt_record_opts = NULL;
   }

   error->code = 0u;

   return true;
}

static void
_prose_test_11 (const _prose_test_fns_t *fns)
{
   void *resource;

   BSON_ASSERT_PARAM (fns);

   {
      mongoc_uri_t *const uri =
         mongoc_uri_new ("mongodb+srv://test1.test.build.10gen.cc");

      mongoc_uri_set_option_as_int32 (uri, MONGOC_URI_SRVMAXHOSTS, 2);
      mongoc_uri_set_option_as_int32 (
         uri, MONGOC_URI_HEARTBEATFREQUENCYMS, RESCAN_INTERVAL_MS);

      resource = fns->init_resource (uri, _mock_rr_resolver_prose_test_11);

      mongoc_uri_destroy (uri);
   }

   {
      mongoc_host_list_t *const expected =
         MAKE_HOSTS ("localhost.test.build.10gen.cc:27017",
                     "localhost.test.build.10gen.cc:27018");
      mongoc_client_t *const client = fns->get_client (resource);

      {
         mc_tpld_modification tdmod = mc_tpld_modify_begin (client->topology);
         check_topology_description (tdmod.new_td, expected);
         mc_tpld_modify_drop (tdmod);
      }

      fns->release_client (resource, client);
      _mongoc_host_list_destroy_all (expected);
   }

   fns->update_srv (resource);

   {
      mongoc_host_list_t *const expected =
         MAKE_HOSTS ("localhost.test.build.10gen.cc:27019",
                     "localhost.test.build.10gen.cc:27020");
      mongoc_client_t *const client = fns->get_client (resource);

      {
         mc_tpld_modification tdmod = mc_tpld_modify_begin (client->topology);
         check_topology_description (tdmod.new_td, expected);
         mc_tpld_modify_drop (tdmod);
      }

      fns->release_client (resource, client);
      _mongoc_host_list_destroy_all (expected);
   }

   fns->free_resource (resource);
}

static void
prose_test_11_single (void *unused)
{
   _prose_test_11 (&_prose_test_single_fns);
}

static void
prose_test_11_pooled (void *unused)
{
   _prose_test_11 (&_prose_test_pooled_fns);
}

static bool
_mock_rr_resolver_prose_test_12 (const char *service,
                                 mongoc_rr_type_t rr_type,
                                 mongoc_rr_data_t *rr_data,
                                 size_t initial_buffer_size,
                                 bson_error_t *error)
{
   BSON_ASSERT_PARAM (service);
   BSON_ASSERT_PARAM (rr_data);
   BSON_ASSERT_PARAM (error);

   /* Silence unused parameter warning. */
   BSON_ASSERT (initial_buffer_size >= 0u);

   if (rr_type == MONGOC_RR_SRV) {
      rr_data->hosts = MAKE_HOSTS ("localhost.test.build.10gen.cc:27017",
                                   "localhost.test.build.10gen.cc:27019",
                                   "localhost.test.build.10gen.cc:27020");
      rr_data->count = _mongoc_host_list_length (rr_data->hosts);
      rr_data->min_ttl = 0u;
      rr_data->txt_record_opts = NULL;
   }

   error->code = 0u;

   return true;
}

typedef struct {
   size_t num_existing;
   size_t num_new_valid;
} _prose_test_12_ctx_t;

static bool
_prose_test_12_cb (const void *sd_void, void *ctx_void)
{
   const mongoc_server_description_t *sd;
   _prose_test_12_ctx_t *ctx;
   const mongoc_host_list_t *host;

   BSON_ASSERT_PARAM (sd_void);
   BSON_ASSERT_PARAM (ctx_void);

   sd = sd_void;
   ctx = ctx_void;
   host = &sd->host;

   ASSERT_CMPSTR (host->host, "localhost.test.build.10gen.cc");

   if (host->port == 27017u) {
      ++ctx->num_existing;
   }

   else {
      ASSERT (host->port == 27019 || host->port == 27020);
      ++ctx->num_new_valid;
   }

   return true;
}

static void
_prose_test_12 (const _prose_test_fns_t *fns)
{
   void *resource;

   BSON_ASSERT_PARAM (fns);

   {
      mongoc_uri_t *const uri =
         mongoc_uri_new ("mongodb+srv://test1.test.build.10gen.cc");

      mongoc_uri_set_option_as_int32 (uri, MONGOC_URI_SRVMAXHOSTS, 2);
      mongoc_uri_set_option_as_int32 (
         uri, MONGOC_URI_HEARTBEATFREQUENCYMS, RESCAN_INTERVAL_MS);

      resource = fns->init_resource (uri, _mock_rr_resolver_prose_test_12);

      mongoc_uri_destroy (uri);
   }

   {
      mongoc_host_list_t *const expected =
         MAKE_HOSTS ("localhost.test.build.10gen.cc:27017",
                     "localhost.test.build.10gen.cc:27018");
      mongoc_client_t *const client = fns->get_client (resource);

      {
         mc_tpld_modification tdmod = mc_tpld_modify_begin (client->topology);
         check_topology_description (tdmod.new_td, expected);
         mc_tpld_modify_drop (tdmod);
      }

      fns->release_client (resource, client);
      _mongoc_host_list_destroy_all (expected);
   }

   fns->update_srv (resource);

   {
      mongoc_client_t *const client = fns->get_client (resource);
      _prose_test_12_ctx_t ctx;

      ctx.num_existing = 0u;
      ctx.num_new_valid = 0u;

      {
         mc_tpld_modification tdmod = mc_tpld_modify_begin (client->topology);
         const mongoc_set_t *servers = mc_tpld_servers_const (tdmod.new_td);
         mongoc_set_for_each_const (servers, _prose_test_12_cb, &ctx);
         mc_tpld_modify_drop (tdmod);
      }

      ASSERT_WITH_MSG (
         ctx.num_existing > 0u,
         "hosts that have not changed must be left alone and unchanged");
      ASSERT_WITH_MSG (ctx.num_existing == 1u,
                       "only a single host should have remained, but found %zu",
                       ctx.num_existing);

      ASSERT_WITH_MSG (ctx.num_new_valid == 1u,
                       "exactly one valid new hosts should have been added");

      fns->release_client (resource, client);
   }

   fns->free_resource (resource);
}

static void
prose_test_12_single (void *unused)
{
   _prose_test_12 (&_prose_test_single_fns);
}

static void
prose_test_12_pooled (void *unused)
{
   _prose_test_12 (&_prose_test_pooled_fns);
}

void
test_dns_install (TestSuite *suite)
{
   test_all_spec_tests (suite);
   TestSuite_AddFull (suite,
                      "/initial_dns_seedlist_discovery/srv_polling/mocked",
                      test_srv_polling_mocked,
                      NULL,
                      NULL,
                      NULL);
   TestSuite_AddFull (suite,
                      "/initial_dns_seedlist_discovery/small_initial_buffer",
                      test_small_initial_buffer,
                      NULL,
                      NULL,
                      test_dns_check_replset);

   /* TODO (CDRIVER-4045): remove /initial_dns_seedlist_discovery from the path
    * of the SRV polling tests, since they are defined in the "Polling SRV
    * Records for mongos Discovery" spec, not the "Initial DNS Seedlist
    * Discovery" spec. */
   TestSuite_AddFull (
      suite,
      "/initial_dns_seedlist_discovery/srv_polling/prose_test_9/single",
      prose_test_9_single,
      NULL,
      NULL,
      test_dns_check_srv_polling);

   TestSuite_AddFull (
      suite,
      "/initial_dns_seedlist_discovery/srv_polling/prose_test_9/pooled",
      prose_test_9_pooled,
      NULL,
      NULL,
      test_dns_check_srv_polling);

   TestSuite_AddFull (
      suite,
      "/initial_dns_seedlist_discovery/srv_polling/prose_test_10/single",
      prose_test_10_single,
      NULL,
      NULL,
      test_dns_check_srv_polling);

   TestSuite_AddFull (
      suite,
      "/initial_dns_seedlist_discovery/srv_polling/prose_test_10/pooled",
      prose_test_10_pooled,
      NULL,
      NULL,
      test_dns_check_srv_polling);

   TestSuite_AddFull (
      suite,
      "/initial_dns_seedlist_discovery/srv_polling/prose_test_11/single",
      prose_test_11_single,
      NULL,
      NULL,
      test_dns_check_srv_polling);

   TestSuite_AddFull (
      suite,
      "/initial_dns_seedlist_discovery/srv_polling/prose_test_11/pooled",
      prose_test_11_pooled,
      NULL,
      NULL,
      test_dns_check_srv_polling);

   TestSuite_AddFull (
      suite,
      "/initial_dns_seedlist_discovery/srv_polling/prose_test_12/single",
      prose_test_12_single,
      NULL,
      NULL,
      test_dns_check_srv_polling);

   TestSuite_AddFull (
      suite,
      "/initial_dns_seedlist_discovery/srv_polling/prose_test_12/pooled",
      prose_test_12_pooled,
      NULL,
      NULL,
      test_dns_check_srv_polling);
}<|MERGE_RESOLUTION|>--- conflicted
+++ resolved
@@ -412,28 +412,6 @@
 }
 
 
-<<<<<<< HEAD
-/* ensure mongoc_topology_select_server_id handles a NULL error pointer in the
- * code path it follows when the topology scanner is invalid */
-static void
-test_null_error_pointer (void *ctx)
-{
-   mongoc_client_t *client;
-
-   client =
-      test_framework_client_new ("mongodb+srv://doesntexist.example.com", NULL);
-   ASSERT (!mongoc_topology_select_server_id (client->topology,
-                                              MONGOC_SS_READ,
-                                              NULL /* read prefs */,
-                                              NULL /* chosen read mode */,
-                                              NULL /* error */));
-
-   mongoc_client_destroy (client);
-}
-
-
-=======
->>>>>>> 37636505
 /*
  *-----------------------------------------------------------------------
  *
