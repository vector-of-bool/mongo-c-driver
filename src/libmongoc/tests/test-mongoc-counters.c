--- conflicted
+++ resolved
@@ -495,34 +495,8 @@
                       NULL,
                       test_framework_skip_if_no_compressors,
                       test_framework_skip_if_auth);
-<<<<<<< HEAD
-   /* test before OP_MSG. */
-   TestSuite_AddFull (suite,
-                      "/counters/op_query",
-                      "uses-live-server",
-                      test_counters_op_query,
-                      NULL,
-                      NULL,
-                      test_framework_skip_if_max_wire_version_less_than_4,
-                      test_framework_skip_if_max_wire_version_more_than_5,
-                      test_framework_skip_if_compressors,
-                      test_framework_skip_if_auth);
-   /* test before the getMore and killCursors commands were introduced. */
-   TestSuite_AddFull (suite,
-                      "/counters/op_getmore_killcursors",
-                      "uses-live-server",
-                      test_counters_op_getmore_killcursors,
-                      NULL,
-                      NULL,
-                      test_framework_skip_if_max_wire_version_more_than_3,
-                      test_framework_skip_if_compressors,
-                      test_framework_skip_if_auth);
    TestSuite_AddLive (suite, "/counters/cursors", "", test_counters_cursors);
    TestSuite_AddLive (suite, "/counters/clients", "", test_counters_clients);
-=======
-   TestSuite_AddLive (suite, "/counters/cursors", test_counters_cursors);
-   TestSuite_AddLive (suite, "/counters/clients", test_counters_clients);
->>>>>>> 9f5142df
    TestSuite_AddFull (suite,
                       "/counters/streams",
                       "uses-live-server",
