--- conflicted
+++ resolved
@@ -2088,18 +2088,7 @@
    TestSuite_AddMockServerTest(suite, "/change_stream/pipeline", test_change_stream_pipeline);
 
    TestSuite_AddFull(suite,
-<<<<<<< HEAD
-                     "/change_stream/live/single_server [lock:live-server]",
-                     test_change_stream_live_single_server,
-                     NULL,
-                     NULL,
-                     test_framework_skip_if_not_single);
-
-   TestSuite_AddFull(suite,
-                     "/change_stream/live/track_resume_token [lock:live-server]",
-=======
                      "/change_stream/live/track_resume_token",
->>>>>>> d04aa628
                      test_change_stream_live_track_resume_token,
                      NULL,
                      NULL,
