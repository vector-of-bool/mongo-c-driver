--- conflicted
+++ resolved
@@ -4236,17 +4236,11 @@
                       test_client_cmd_w_write_concern,
                       NULL,
                       NULL,
-<<<<<<< HEAD
-                      test_framework_skip_if_max_wire_version_less_than_5);
+                      TestSuite_CheckLive);
    TestSuite_AddMockServerTest (suite,
                                 "/Client/command/write_concern",
                                 "",
                                 test_client_cmd_write_concern);
-=======
-                      TestSuite_CheckLive);
-   TestSuite_AddMockServerTest (
-      suite, "/Client/command/write_concern", test_client_cmd_write_concern);
->>>>>>> 9f5142df
    TestSuite_AddMockServerTest (suite,
                                 "/Client/command/write_concern_fam",
                                 "",
@@ -4281,22 +4275,12 @@
                                 "/Client/command_with_opts/read_write",
                                 "",
                                 test_read_write_cmd_with_opts);
-   TestSuite_AddMockServerTest (suite,
-                                "/Client/command_with_opts/legacy",
-                                "",
-                                test_command_with_opts_legacy);
    TestSuite_AddMockServerTest (
-<<<<<<< HEAD
       suite, "/Client/command_with_opts", "", test_command_with_opts);
    TestSuite_AddMockServerTest (suite,
                                 "/Client/command_with_opts/op_msg",
                                 "",
                                 test_command_with_opts_op_msg);
-=======
-      suite, "/Client/command_with_opts", test_command_with_opts);
-   TestSuite_AddMockServerTest (
-      suite, "/Client/command_with_opts/op_msg", test_command_with_opts_op_msg);
->>>>>>> 9f5142df
    TestSuite_AddMockServerTest (
       suite, "/Client/command_with_opts/read", "", test_read_command_with_opts);
    TestSuite_AddLive (suite, "/Client/command/empty", "", test_command_empty);
