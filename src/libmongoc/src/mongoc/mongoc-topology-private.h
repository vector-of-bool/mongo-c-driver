--- conflicted
+++ resolved
@@ -188,15 +188,6 @@
    bool bypass_query_analysis;
 #endif
 
-<<<<<<< HEAD
-   // Corresponds to extraOptions.csflePath
-   char *csfle_override_path;
-   // Corresponds to extraOptions.csfleRequired
-   bool csfle_required;
-   // Corresponds to a private extraOptions.__csfleDisabled - For mongocryptd
-   // testing only
-   bool csfle_disabled;
-=======
    struct {
       struct {
          struct {
@@ -208,7 +199,6 @@
 
    // Corresponds to AutoEncryptionOpts.encryptedFieldsMap.
    bson_t *encrypted_fields_map;
->>>>>>> db7e894b
 
    /* For background monitoring. */
    mongoc_set_t *server_monitors;
