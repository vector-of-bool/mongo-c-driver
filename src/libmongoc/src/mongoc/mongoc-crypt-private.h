--- conflicted
+++ resolved
@@ -38,17 +38,10 @@
                    const bson_t *schema_map,
                    const bson_t *encrypted_fields_map,
                    const bson_t *tls_opts,
-<<<<<<< HEAD
-                   const char *csfle_override_path,
-                   bool csfle_required,
-                   bool csfle_disabled,
-                   bool bypass_auto_encryption,
-=======
                    const char *crypt_shared_lib_path,
                    bool crypt_shared_lib_required,
                    bool bypass_auto_encryption,
                    bool bypass_query_analysis,
->>>>>>> db7e894b
                    bson_error_t *error);
 
 void
