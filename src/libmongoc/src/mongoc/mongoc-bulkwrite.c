--- conflicted
+++ resolved
@@ -1876,11 +1876,7 @@
          has_successful_results = true;
       }
    } else {
-<<<<<<< HEAD
-      BSON_ASSERT (bson_in_range_size_t_signed (ret.res->errorscount));
-=======
       BSON_ASSERT (mcommon_in_range_size_t_signed (ret.res->errorscount));
->>>>>>> fc82e03c
       size_t errorscount_sz = (size_t) ret.res->errorscount;
       if (errorscount_sz < self->n_ops) {
          has_successful_results = true;
