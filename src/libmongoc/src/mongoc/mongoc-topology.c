/*
 * Copyright 2014 MongoDB, Inc.
 *
 * Licensed under the Apache License, Version 2.0 (the "License");
 * you may not use this file except in compliance with the License.
 * You may obtain a copy of the License at
 *
 *   http://www.apache.org/licenses/LICENSE-2.0
 *
 * Unless required by applicable law or agreed to in writing, software
 * distributed under the License is distributed on an "AS IS" BASIS,
 * WITHOUT WARRANTIES OR CONDITIONS OF ANY KIND, either express or implied.
 * See the License for the specific language governing permissions and
 * limitations under the License.
 */

#include "mongoc-config.h"

#include "mongoc-handshake.h"
#include "mongoc-handshake-private.h"

#include "mongoc-error.h"
#include "mongoc-host-list-private.h"
#include "mongoc-log.h"
#include "mongoc-topology-private.h"
#include "mongoc-topology-description-apm-private.h"
#include "mongoc-client-private.h"
#include "mongoc-cmd-private.h"
#include "mongoc-uri-private.h"
#include "mongoc-util-private.h"
#include "mongoc-trace-private.h"
#include "mongoc-error-private.h"
#include "mongoc-topology-background-monitoring-private.h"
#include "mongoc-read-prefs-private.h"

#include "utlist.h"

static void
_topology_collect_errors (const mongoc_topology_description_t *topology,
                          bson_error_t *error_out);

static bool
_mongoc_topology_reconcile_add_nodes (mongoc_server_description_t *sd,
                                      mongoc_topology_scanner_t *scanner)
{
   mongoc_topology_scanner_node_t *node;

   /* Search by ID and update hello_ok */
   node = mongoc_topology_scanner_get_node (scanner, sd->id);
   if (node) {
      node->hello_ok = sd->hello_ok;
   } else if (!mongoc_topology_scanner_has_node_for_host (scanner, &sd->host)) {
      /* A node for this host was retired in this scan. */
      mongoc_topology_scanner_add (scanner, &sd->host, sd->id, sd->hello_ok);
      mongoc_topology_scanner_scan (scanner, sd->id);
   }

   return true;
}

/* Called from:
 * - the topology scanner callback (when a hello was just received)
 * - at the start of a single-threaded scan (mongoc_topology_scan_once)
 * Not called for multi threaded monitoring.
 */
void
mongoc_topology_reconcile (const mongoc_topology_t *topology,
                           mongoc_topology_description_t *td)
{
   mongoc_set_t *servers;
   mongoc_server_description_t *sd;
   int i;
   mongoc_topology_scanner_node_t *ele, *tmp;

   servers = mc_tpld_servers (td);
   /* Add newly discovered nodes */
   for (i = 0; i < (int) servers->items_len; i++) {
      sd = mongoc_set_get_item (servers, i);
      _mongoc_topology_reconcile_add_nodes (sd, topology->scanner);
   }

   /* Remove removed nodes */
   DL_FOREACH_SAFE (topology->scanner->nodes, ele, tmp)
   {
      if (!mongoc_topology_description_server_by_id (td, ele->id, NULL)) {
         mongoc_topology_scanner_node_retire (ele);
      }
   }
}


/* call this while already holding the lock */
static bool
_mongoc_topology_update_no_lock (uint32_t id,
                                 const bson_t *hello_response,
                                 int64_t rtt_msec,
                                 mongoc_topology_description_t *td,
                                 const bson_error_t *error /* IN */)
{
   mongoc_topology_description_handle_hello (
      td, id, hello_response, rtt_msec, error);

   /* return false if server removed from topology */
   return mongoc_topology_description_server_by_id (td, id, NULL) != NULL;
}


/*
 *-------------------------------------------------------------------------
 *
 * _mongoc_topology_scanner_setup_err_cb --
 *
 *       Callback method to handle errors during topology scanner node
 *       setup, typically DNS or SSL errors.
 *
 *-------------------------------------------------------------------------
 */

void
_mongoc_topology_scanner_setup_err_cb (uint32_t id,
                                       void *data,
                                       const bson_error_t *error /* IN */)
{
   mongoc_topology_t *topology = BSON_ASSERT_PTR_INLINE (data);

   if (_mongoc_topology_get_type (topology) == MONGOC_TOPOLOGY_LOAD_BALANCED) {
      /* In load balanced mode, scanning is only for connection establishment.
       * It must not modify the topology description. */
   } else {
      /* We need to update the topology description */
      mc_tpld_modification mod = mc_tpld_modify_begin (topology);
      mongoc_topology_description_handle_hello (
         mod.new_td, id, NULL /* hello reply */, -1 /* rtt_msec */, error);
      mc_tpld_modify_commit (mod);
   }
}


/*
 *-------------------------------------------------------------------------
 *
 * _mongoc_topology_scanner_cb --
 *
 *       Callback method to handle hello responses received by async
 *       command objects.
 *
 *       Only called for single-threaded monitoring.
 *
 *-------------------------------------------------------------------------
 */

void
_mongoc_topology_scanner_cb (uint32_t id,
                             const bson_t *hello_response,
                             int64_t rtt_msec,
                             void *data,
                             const bson_error_t *error /* IN */)
{
   mongoc_topology_t *const topology = BSON_ASSERT_PTR_INLINE (data);
   mongoc_server_description_t *sd;
   mc_tpld_modification tdmod;

   if (_mongoc_topology_get_type (topology) == MONGOC_TOPOLOGY_LOAD_BALANCED) {
      /* In load balanced mode, scanning is only for connection establishment.
       * It must not modify the topology description. */
      return;
   }

   tdmod = mc_tpld_modify_begin (topology);

   sd = mongoc_topology_description_server_by_id (tdmod.new_td, id, NULL);

   if (!hello_response) {
      /* Server monitoring: When a server check fails due to a network error
       * (including a network timeout), the client MUST clear its connection
       * pool for the server */
      _mongoc_topology_description_clear_connection_pool (
         tdmod.new_td, id, &kZeroServiceId);
   }

   /* Server Discovery and Monitoring Spec: "Once a server is connected, the
    * client MUST change its type to Unknown only after it has retried the
    * server once." */
   if (!hello_response && sd && sd->type != MONGOC_SERVER_UNKNOWN) {
      _mongoc_topology_update_no_lock (
         id, hello_response, rtt_msec, tdmod.new_td, error);

      /* add another hello call to the current scan - the scan continues
       * until all commands are done */
      mongoc_topology_scanner_scan (topology->scanner, sd->id);
   } else {
      _mongoc_topology_update_no_lock (
         id, hello_response, rtt_msec, tdmod.new_td, error);

      /* The processing of the hello results above may have added, changed, or
       * removed server descriptions. We need to reconcile that with our
       * monitoring agents
       */
      mongoc_topology_reconcile (topology, tdmod.new_td);

      mongoc_cond_broadcast (&topology->cond_client);
   }


   mc_tpld_modify_commit (tdmod);
}

static void
_server_session_init (mongoc_server_session_t *session,
                      mongoc_topology_t *unused,
                      bson_error_t *error)
{
   _mongoc_server_session_init (session, error);
}

static void
_server_session_destroy (mongoc_server_session_t *session,
                         mongoc_topology_t *unused)
{
   _mongoc_server_session_destroy (session);
}

static int
_server_session_should_prune (mongoc_server_session_t *session,
                              mongoc_topology_t *topo)
{
   bool is_loadbalanced;
   int timeout;
   mc_shared_tpld td;

   BSON_ASSERT_PARAM (session);
   BSON_ASSERT_PARAM (topo);

   /** If "dirty" (i.e. contains a network error), it should be dropped */
   if (session->dirty) {
      return true;
   }

   /** If the session has never been used, it should be dropped */
   if (session->last_used_usec == SESSION_NEVER_USED) {
      return true;
   }

   /* Check for a timeout */
   td = mc_tpld_take_ref (topo);
   timeout = td.ptr->session_timeout_minutes;
   is_loadbalanced = td.ptr->type == MONGOC_TOPOLOGY_LOAD_BALANCED;
   mc_tpld_drop_ref (&td);

   /** Load balanced topology sessions never expire */
   if (is_loadbalanced) {
      return false;
   }

   /* Prune the session if it has hit a timeout */
   return _mongoc_server_session_timed_out (session, timeout);
}

static void
_tpld_destroy_and_free (void *tpl_descr)
{
   mongoc_topology_description_t *td = tpl_descr;
   mongoc_topology_description_destroy (td);
}

/*
 *-------------------------------------------------------------------------
 *
 * mongoc_topology_new --
 *
 *       Creates and returns a new topology object.
 *
 * Returns:
 *       A new topology object.
 *
 * Side effects:
 *       None.
 *
 *-------------------------------------------------------------------------
 */
mongoc_topology_t *
mongoc_topology_new (const mongoc_uri_t *uri, bool single_threaded)
{
   int64_t heartbeat_default;
   int64_t heartbeat;
   mongoc_topology_t *topology;
   mongoc_topology_description_type_t init_type;
   const char *service;
   char *prefixed_service;
   uint32_t id;
   const mongoc_host_list_t *hl;
   mongoc_rr_data_t rr_data;
   bool has_directconnection;
   bool directconnection;

   BSON_ASSERT (uri);

#ifndef MONGOC_ENABLE_CRYPTO
   if (mongoc_uri_get_option_as_bool (
          uri, MONGOC_URI_RETRYWRITES, MONGOC_DEFAULT_RETRYWRITES)) {
      /* retryWrites requires sessions, which require crypto - just warn */
      MONGOC_WARNING (
         "retryWrites not supported without an SSL crypto library");
   }
#endif

   topology = (mongoc_topology_t *) bson_malloc0 (sizeof *topology);
   topology->session_pool =
      mongoc_server_session_pool_new_with_params (_server_session_init,
                                                  _server_session_destroy,
                                                  _server_session_should_prune,
                                                  topology);

   topology->valid = false;
   heartbeat_default =
      single_threaded ? MONGOC_TOPOLOGY_HEARTBEAT_FREQUENCY_MS_SINGLE_THREADED
                      : MONGOC_TOPOLOGY_HEARTBEAT_FREQUENCY_MS_MULTI_THREADED;

   heartbeat = mongoc_uri_get_option_as_int32 (
      uri, MONGOC_URI_HEARTBEATFREQUENCYMS, heartbeat_default);

   topology->_shared_descr_._sptr_ = mongoc_shared_ptr_create (
      bson_malloc0 (sizeof (mongoc_topology_description_t)),
      _tpld_destroy_and_free);
   mongoc_topology_description_init (mc_tpld_unsafe_get_mutable (topology),
                                     heartbeat);

   mc_tpld_unsafe_get_mutable (topology)->set_name =
      bson_strdup (mongoc_uri_get_replica_set (uri));

   topology->uri = mongoc_uri_copy (uri);
   topology->cse_state = MONGOC_CSE_DISABLED;
   topology->single_threaded = single_threaded;
   if (single_threaded) {
      /* Server Selection Spec:
       *
       *   "Single-threaded drivers MUST provide a "serverSelectionTryOnce"
       *   mode, in which the driver scans the topology exactly once after
       *   server selection fails, then either selects a server or raises an
       *   error.
       *
       *   "The serverSelectionTryOnce option MUST be true by default."
       */
      topology->server_selection_try_once = mongoc_uri_get_option_as_bool (
         uri, MONGOC_URI_SERVERSELECTIONTRYONCE, true);
   } else {
      topology->server_selection_try_once = false;
   }

   topology->server_selection_timeout_msec = mongoc_uri_get_option_as_int32 (
      topology->uri,
      MONGOC_URI_SERVERSELECTIONTIMEOUTMS,
      MONGOC_TOPOLOGY_SERVER_SELECTION_TIMEOUT_MS);

   /* tests can override this */
   topology->min_heartbeat_frequency_msec =
      MONGOC_TOPOLOGY_MIN_HEARTBEAT_FREQUENCY_MS;

   topology->local_threshold_msec =
      mongoc_uri_get_local_threshold_option (topology->uri);

   /* Total time allowed to check a server is connectTimeoutMS.
    * Server Discovery And Monitoring Spec:
    *
    *   "The socket used to check a server MUST use the same connectTimeoutMS as
    *   regular sockets. Multi-threaded clients SHOULD set monitoring sockets'
    *   socketTimeoutMS to the connectTimeoutMS."
    */
   topology->connect_timeout_msec =
      mongoc_uri_get_option_as_int32 (topology->uri,
                                      MONGOC_URI_CONNECTTIMEOUTMS,
                                      MONGOC_DEFAULT_CONNECTTIMEOUTMS);

   topology->scanner_state = MONGOC_TOPOLOGY_SCANNER_OFF;
   topology->scanner =
      mongoc_topology_scanner_new (topology->uri,
                                   _mongoc_topology_scanner_setup_err_cb,
                                   _mongoc_topology_scanner_cb,
                                   topology,
                                   topology->connect_timeout_msec);

   bson_mutex_init (&topology->tpld_modification_mtx);
   mongoc_cond_init (&topology->cond_client);

   if (single_threaded) {
      /* single threaded drivers attempt speculative authentication during a
       * topology scan */
      topology->scanner->speculative_authentication = true;

      /* single threaded clients negotiate sasl supported mechanisms during
       * a topology scan. */
      if (_mongoc_uri_requires_auth_negotiation (uri)) {
         topology->scanner->negotiate_sasl_supported_mechs = true;
      }
   }

   service = mongoc_uri_get_service (uri);
   if (service) {
      memset (&rr_data, 0, sizeof (mongoc_rr_data_t));
      /* Set the default resource record resolver */
      topology->rr_resolver = _mongoc_client_get_rr;

      /* Initialize the last scan time and interval. Even if the initial DNS
       * lookup fails, SRV polling will still start when background monitoring
       * starts. */
      topology->srv_polling_last_scan_ms = bson_get_monotonic_time () / 1000;
      topology->srv_polling_rescan_interval_ms =
         MONGOC_TOPOLOGY_MIN_RESCAN_SRV_INTERVAL_MS;

      /* a mongodb+srv URI. try SRV lookup, if no error then also try TXT */
      prefixed_service = bson_strdup_printf ("_mongodb._tcp.%s", service);
      if (!topology->rr_resolver (prefixed_service,
                                  MONGOC_RR_SRV,
                                  &rr_data,
                                  MONGOC_RR_DEFAULT_BUFFER_SIZE,
                                  &topology->scanner->error)) {
         GOTO (srv_fail);
      }

      /* Failure to find TXT records will not return an error (since it is only
       * for options). But _mongoc_client_get_rr may return an error if
       * there is more than one TXT record returned. */
      if (!topology->rr_resolver (service,
                                  MONGOC_RR_TXT,
                                  &rr_data,
                                  MONGOC_RR_DEFAULT_BUFFER_SIZE,
                                  &topology->scanner->error)) {
         GOTO (srv_fail);
      }

      /* Use rr_data to update the topology's URI. */
      if (rr_data.txt_record_opts &&
          !mongoc_uri_parse_options (topology->uri,
                                     rr_data.txt_record_opts,
                                     true /* from_dns */,
                                     &topology->scanner->error)) {
         GOTO (srv_fail);
      }

      if (!mongoc_uri_init_with_srv_host_list (
             topology->uri, rr_data.hosts, &topology->scanner->error)) {
         GOTO (srv_fail);
      }

      topology->srv_polling_last_scan_ms = bson_get_monotonic_time () / 1000;
      /* TODO (CDRIVER-4047) use BSON_MIN */
      topology->srv_polling_rescan_interval_ms = BSON_MAX (
         rr_data.min_ttl * 1000, MONGOC_TOPOLOGY_MIN_RESCAN_SRV_INTERVAL_MS);

      topology->valid = true;
   srv_fail:
      bson_free (rr_data.txt_record_opts);
      bson_free (prefixed_service);
      _mongoc_host_list_destroy_all (rr_data.hosts);
   } else {
      topology->valid = true;
   }

   if (!mongoc_uri_finalize_loadbalanced (topology->uri,
                                          &topology->scanner->error)) {
      topology->valid = false;
   }

   /*
    * Set topology type from URI:
    *   + if directConnection=true
    *     - whether or not we have a replicaSet name, initialize to SINGLE
    *     (directConnect with SRV or multiple hosts triggers a URI parse error)
    *   + if directConnection=false
    *     - if we've got a replicaSet name, initialize to RS_NO_PRIMARY
    *     - otherwise, initialize to UNKNOWN
    *   + if directConnection was not specified in the URI (old behavior)
    *     - if we've got a replicaSet name, initialize to RS_NO_PRIMARY
    *     - otherwise, if the seed list has a single host, initialize to SINGLE
    *   - everything else gets initialized to UNKNOWN
    */
   has_directconnection =
      mongoc_uri_has_option (uri, MONGOC_URI_DIRECTCONNECTION);
   directconnection =
      has_directconnection &&
      mongoc_uri_get_option_as_bool (uri, MONGOC_URI_DIRECTCONNECTION, false);
   hl = mongoc_uri_get_hosts (topology->uri);
   /* If loadBalanced is enabled, directConnection is disabled. This was
    * validated in mongoc_uri_finalize_loadbalanced. */
   if (mongoc_uri_get_option_as_bool (
          topology->uri, MONGOC_URI_LOADBALANCED, false)) {
      init_type = MONGOC_TOPOLOGY_LOAD_BALANCED;
      if (topology->single_threaded) {
         /* Cooldown only applies to server monitoring for single-threaded
          * clients. In load balanced mode, the topology scanner is used to
          * create connections. The cooldown period does not apply. A network
          * error to a load balanced connection does not imply subsequent
          * connection attempts will be to the same server and that a delay
          * should occur. */
         _mongoc_topology_bypass_cooldown (topology);
      }
      _mongoc_topology_scanner_set_loadbalanced (topology->scanner, true);
   } else if (service && !has_directconnection) {
      init_type = MONGOC_TOPOLOGY_UNKNOWN;
   } else if (has_directconnection) {
      if (directconnection) {
         init_type = MONGOC_TOPOLOGY_SINGLE;
      } else {
         if (mongoc_uri_get_replica_set (topology->uri)) {
            init_type = MONGOC_TOPOLOGY_RS_NO_PRIMARY;
         } else {
            init_type = MONGOC_TOPOLOGY_UNKNOWN;
         }
      }
   } else if (mongoc_uri_get_replica_set (topology->uri)) {
      init_type = MONGOC_TOPOLOGY_RS_NO_PRIMARY;
   } else {
      if (hl && hl->next) {
         init_type = MONGOC_TOPOLOGY_UNKNOWN;
      } else {
         init_type = MONGOC_TOPOLOGY_SINGLE;
      }
   }

   mc_tpld_unsafe_get_mutable (topology)->type = init_type;

   if (!topology->single_threaded) {
      topology->server_monitors = mongoc_set_new (1, NULL, NULL);
      topology->rtt_monitors = mongoc_set_new (1, NULL, NULL);
      bson_mutex_init (&topology->apm_mutex);
      bson_mutex_init (&topology->srv_polling_mtx);
      mongoc_cond_init (&topology->srv_polling_cond);
   }

   if (!topology->valid) {
      TRACE ("%s", "topology invalid");
      /* add no nodes */
      return topology;
   }

   while (hl) {
      mongoc_topology_description_add_server (
         mc_tpld_unsafe_get_mutable (topology), hl->host_and_port, &id);
      mongoc_topology_scanner_add (topology->scanner, hl, id, false);

      hl = hl->next;
   }

   return topology;
}
/*
 *-------------------------------------------------------------------------
 *
 * mongoc_topology_set_apm_callbacks --
 *
 *       Set Application Performance Monitoring callbacks.
 *
 *-------------------------------------------------------------------------
 */
void
mongoc_topology_set_apm_callbacks (mongoc_topology_t *topology,
                                   mongoc_topology_description_t *td,
                                   mongoc_apm_callbacks_t *callbacks,
                                   void *context)
{
   if (callbacks) {
      memcpy (&td->apm_callbacks, callbacks, sizeof (mongoc_apm_callbacks_t));
      memcpy (&topology->scanner->apm_callbacks,
              callbacks,
              sizeof (mongoc_apm_callbacks_t));
   } else {
      memset (&td->apm_callbacks, 0, sizeof (mongoc_apm_callbacks_t));
      memset (
         &topology->scanner->apm_callbacks, 0, sizeof (mongoc_apm_callbacks_t));
   }

   td->apm_context = context;
   topology->scanner->apm_context = context;
}

/*
 *-------------------------------------------------------------------------
 *
 * mongoc_topology_destroy --
 *
 *       Free the memory associated with this topology object.
 *
 * Returns:
 *       None.
 *
 * Side effects:
 *       @topology will be cleaned up.
 *
 *-------------------------------------------------------------------------
 */
void
mongoc_topology_destroy (mongoc_topology_t *topology)
{
   if (!topology) {
      return;
   }

#ifdef MONGOC_ENABLE_CLIENT_SIDE_ENCRYPTION
   bson_free (topology->keyvault_db);
   bson_free (topology->keyvault_coll);
   mongoc_client_destroy (topology->mongocryptd_client);
   mongoc_client_pool_destroy (topology->mongocryptd_client_pool);
   _mongoc_crypt_destroy (topology->crypt);
   bson_destroy (topology->mongocryptd_spawn_args);
   bson_free (topology->mongocryptd_spawn_path);
#endif

   if (!topology->single_threaded) {
      _mongoc_topology_background_monitoring_stop (topology);
      BSON_ASSERT (topology->scanner_state == MONGOC_TOPOLOGY_SCANNER_OFF);
      mongoc_set_destroy (topology->server_monitors);
      mongoc_set_destroy (topology->rtt_monitors);
      bson_mutex_destroy (&topology->apm_mutex);
      bson_mutex_destroy (&topology->srv_polling_mtx);
      mongoc_cond_destroy (&topology->srv_polling_cond);
   }
<<<<<<< HEAD
   _mongoc_topology_description_monitor_closed (topology->_shared_descr_.ptr);
=======

   if (topology->valid) {
      /* Do not emit a topology_closed event. A topology opening event was not
       * emitted. */
      _mongoc_topology_description_monitor_closed (&topology->description);
   }
>>>>>>> b93e3451

   mongoc_uri_destroy (topology->uri);
   mongoc_shared_ptr_reset_null (&topology->_shared_descr_._sptr_);
   mongoc_topology_scanner_destroy (topology->scanner);
   mongoc_server_session_pool_free (topology->session_pool);

   mongoc_cond_destroy (&topology->cond_client);
   bson_mutex_destroy (&topology->tpld_modification_mtx);

   bson_free (topology);
}

/* Returns false if none of the hosts were valid. */
bool
mongoc_topology_apply_scanned_srv_hosts (mongoc_uri_t *uri,
                                         mongoc_topology_description_t *td,
                                         mongoc_host_list_t *hosts,
                                         bson_error_t *error)
{
   mongoc_host_list_t *host;
   mongoc_host_list_t *valid_hosts = NULL;
   bool had_valid_hosts = false;

   /* Validate that the hosts have a matching domain.
    * If validation fails, log it.
    * If no valid hosts remain, do not update the topology description.
    */
   LL_FOREACH (hosts, host)
   {
      if (mongoc_uri_validate_srv_result (uri, host->host, error)) {
         _mongoc_host_list_upsert (&valid_hosts, host);
      } else {
         MONGOC_ERROR ("Invalid host returned by SRV: %s", host->host_and_port);
         /* Continue on, there may still be valid hosts returned. */
      }
   }

   if (valid_hosts) {
      /* Reconcile with the topology description. Newly found servers will start
       * getting monitored and are eligible to be used by clients. */
      mongoc_topology_description_reconcile (td, valid_hosts);
      had_valid_hosts = true;
   } else {
      bson_set_error (error,
                      MONGOC_ERROR_STREAM,
                      MONGOC_ERROR_STREAM_NAME_RESOLUTION,
                      "SRV response did not contain any valid hosts");
   }

   _mongoc_host_list_destroy_all (valid_hosts);
   return had_valid_hosts;
}

/*
 *--------------------------------------------------------------------------
 *
 * mongoc_topology_should_rescan_srv --
 *
 *      Checks whether it is valid to rescan SRV records on the topology.
 *      Namely, that the topology type is Sharded or Unknown, and that
 *      the topology URI was configured with SRV.
 *
 *      If this returns false, caller can stop scanning SRV records
 *      and does not need to try again in the future.
 *
 * --------------------------------------------------------------------------
 */
bool
mongoc_topology_should_rescan_srv (mongoc_topology_t *topology)
{
   const char *service = mongoc_uri_get_service (topology->uri);
   mongoc_topology_description_type_t type;

   if (!service) {
      /* Only rescan if we have a mongodb+srv:// URI. */
      return false;
   }

   type = _mongoc_topology_get_type (topology);

   /* Only perform rescan for sharded topology. */
   return type == MONGOC_TOPOLOGY_SHARDED || type == MONGOC_TOPOLOGY_UNKNOWN;
}

/*
 *--------------------------------------------------------------------------
 *
 * mongoc_topology_rescan_srv --
 *
 *      Queries SRV records for new hosts in a mongos cluster.
 *      Caller must call mongoc_topology_should_rescan_srv before calling
 *      to ensure preconditions are met.
 *
 *      NOTE: This method may update the topology description.
 *
 * --------------------------------------------------------------------------
 */
void
mongoc_topology_rescan_srv (mongoc_topology_t *topology)
{
   mongoc_rr_data_t rr_data = {0};
   const char *service;
   char *prefixed_service = NULL;
   int64_t scan_time_ms;
   bool ret;
   mc_shared_tpld td;
   mc_tpld_modification tdmod;

   BSON_ASSERT (mongoc_topology_should_rescan_srv (topology));

   service = mongoc_uri_get_service (topology->uri);
   scan_time_ms = topology->srv_polling_last_scan_ms +
                  topology->srv_polling_rescan_interval_ms;
   if (bson_get_monotonic_time () / 1000 < scan_time_ms) {
      /* Query SRV no more frequently than srv_polling_rescan_interval_ms. */
      return;
   }

   TRACE ("%s", "Polling for SRV records");

   /* Go forth and query... */
   prefixed_service = bson_strdup_printf ("_mongodb._tcp.%s", service);

   ret = topology->rr_resolver (prefixed_service,
                                MONGOC_RR_SRV,
                                &rr_data,
                                MONGOC_RR_DEFAULT_BUFFER_SIZE,
                                &topology->scanner->error);

   td = mc_tpld_take_ref (topology);
   topology->srv_polling_last_scan_ms = bson_get_monotonic_time () / 1000;
   if (!ret) {
      /* Failed querying, soldier on and try again next time. */
      topology->srv_polling_rescan_interval_ms = td.ptr->heartbeat_msec;
      MONGOC_ERROR ("SRV polling error: %s", topology->scanner->error.message);
      GOTO (done);
   }

   /* TODO (CDRIVER-4047) use BSON_MIN */
   topology->srv_polling_rescan_interval_ms = BSON_MAX (
      rr_data.min_ttl * 1000, MONGOC_TOPOLOGY_MIN_RESCAN_SRV_INTERVAL_MS);

   tdmod = mc_tpld_modify_begin (topology);
   if (!mongoc_topology_apply_scanned_srv_hosts (topology->uri,
                                                 tdmod.new_td,
                                                 rr_data.hosts,
                                                 &topology->scanner->error)) {
      MONGOC_ERROR ("%s", topology->scanner->error.message);
      /* Special case when DNS returns zero records successfully or no valid
       * hosts exist.
       * Leave the toplogy alone and perform another scan at the next interval
       * rather than removing all records and having nothing to connect to.
       * For no verified hosts drivers "MUST temporarily set
       * srv_polling_rescan_interval_ms
       * to heartbeatFrequencyMS until at least one verified SRV record is
       * obtained."
       */
      topology->srv_polling_rescan_interval_ms = td.ptr->heartbeat_msec;
   }
   mc_tpld_modify_commit (tdmod);

done:
   mc_tpld_drop_ref (&td);
   bson_free (prefixed_service);
   _mongoc_host_list_destroy_all (rr_data.hosts);
}


/*
 *--------------------------------------------------------------------------
 *
 * mongoc_topology_scan_once --
 *
 *      Runs a single complete scan.
 *
 *      NOTE: This method updates the topology description.
 *
 *      Only runs for single threaded monitoring. (obey_cooldown is always
 *      true).
 *
 *--------------------------------------------------------------------------
 */
static void
mongoc_topology_scan_once (mongoc_topology_t *topology, bool obey_cooldown)
{
   mc_tpld_modification tdmod;
   if (mongoc_topology_should_rescan_srv (topology)) {
      /* Prior to scanning hosts, update the list of SRV hosts, if applicable.
       */
      mongoc_topology_rescan_srv (topology);
   }

   /* since the last scan, members may be added or removed from the topology
    * description based on hello responses in connection handshakes, see
    * _mongoc_topology_update_from_handshake. retire scanner nodes for removed
    * members and create scanner nodes for new ones. */
   tdmod = mc_tpld_modify_begin (topology);
   mongoc_topology_reconcile (topology, tdmod.new_td);
   mc_tpld_modify_commit (tdmod);

   mongoc_topology_scanner_start (topology->scanner, obey_cooldown);
   mongoc_topology_scanner_work (topology->scanner);

   _mongoc_topology_scanner_finish (topology->scanner);

   topology->last_scan = bson_get_monotonic_time ();
   topology->stale = false;
}


/*
 *--------------------------------------------------------------------------
 *
 * _mongoc_topology_do_blocking_scan --
 *
 *       Monitoring entry for single-threaded use case. Assumes the caller
 *       has checked that it's the right time to scan.
 *
 *--------------------------------------------------------------------------
 */
void
_mongoc_topology_do_blocking_scan (mongoc_topology_t *topology,
                                   bson_error_t *error)
{
   _mongoc_handshake_freeze ();

   mongoc_topology_scan_once (topology, true /* obey cooldown */);
   mongoc_topology_scanner_get_error (topology->scanner, error);
}


bool
mongoc_topology_compatible (const mongoc_topology_description_t *td,
                            const mongoc_read_prefs_t *read_prefs,
                            bson_error_t *error)
{
   int64_t max_staleness_seconds;
   int32_t max_wire_version;

   if (td->compatibility_error.code) {
      if (error) {
         memcpy (error, &td->compatibility_error, sizeof (bson_error_t));
      }
      return false;
   }

   if (!read_prefs) {
      /* NULL means read preference Primary */
      return true;
   }

   max_staleness_seconds =
      mongoc_read_prefs_get_max_staleness_seconds (read_prefs);

   if (max_staleness_seconds != MONGOC_NO_MAX_STALENESS) {
      max_wire_version =
         mongoc_topology_description_lowest_max_wire_version (td);

      if (max_wire_version < WIRE_VERSION_MAX_STALENESS) {
         bson_set_error (error,
                         MONGOC_ERROR_COMMAND,
                         MONGOC_ERROR_PROTOCOL_BAD_WIRE_VERSION,
                         "Not all servers support maxStalenessSeconds");
         return false;
      }

      /* shouldn't happen if we've properly enforced wire version */
      if (!mongoc_topology_description_all_sds_have_write_date (td)) {
         bson_set_error (error,
                         MONGOC_ERROR_COMMAND,
                         MONGOC_ERROR_PROTOCOL_BAD_WIRE_VERSION,
                         "Not all servers have lastWriteDate");
         return false;
      }

      if (!_mongoc_topology_description_validate_max_staleness (
             td, max_staleness_seconds, error)) {
         return false;
      }
   }

   return true;
}


static void
_mongoc_server_selection_error (const char *msg,
                                const bson_error_t *scanner_error,
                                bson_error_t *error)
{
   if (scanner_error && scanner_error->code) {
      bson_set_error (error,
                      MONGOC_ERROR_SERVER_SELECTION,
                      MONGOC_ERROR_SERVER_SELECTION_FAILURE,
                      "%s: %s",
                      msg,
                      scanner_error->message);
   } else {
      bson_set_error (error,
                      MONGOC_ERROR_SERVER_SELECTION,
                      MONGOC_ERROR_SERVER_SELECTION_FAILURE,
                      "%s",
                      msg);
   }
}

/*
 *-------------------------------------------------------------------------
 *
 * mongoc_topology_select --
 *
 *       Selects a server description for an operation based on @optype
 *       and @read_prefs.
 *
 *       NOTE: this method returns a copy of the original server
 *       description. Callers must own and clean up this copy.
 *
 * Parameters:
 *       @topology: The topology.
 *       @optype: Whether we are selecting for a read or write operation.
 *       @read_prefs: Required, the read preferences for the command.
 *       @error: Required, out pointer for error info.
 *
 * Returns:
 *       A mongoc_server_description_t, or NULL on failure, in which case
 *       @error will be set.
 *
 * Side effects:
 *       @error may be set. This function may update the topology description.
 *
 *-------------------------------------------------------------------------
 */
mongoc_server_description_t *
mongoc_topology_select (mongoc_topology_t *topology,
                        mongoc_ss_optype_t optype,
                        const mongoc_read_prefs_t *read_prefs,
                        bson_error_t *error)
{
   uint32_t server_id =
      mongoc_topology_select_server_id (topology, optype, read_prefs, error);

   if (server_id) {
      /* new copy of the server description */
      mongoc_server_description_t *ret;
      mc_shared_tpld td = mc_tpld_take_ref (topology);
      mongoc_server_description_t const *sd =
         mongoc_topology_description_server_by_id_const (
            td.ptr, server_id, error);
      ret = mongoc_server_description_new_copy (sd);
      mc_tpld_drop_ref (&td);
      return ret;
   } else {
      return NULL;
   }
}

/* Bypasses normal server selection behavior for a load balanced topology.
 * Returns the id of the one load balancer server. Returns 0 on failure.
 * Successful post-condition: On a single threaded client, a connection will
 * have been established. */
static uint32_t
_mongoc_topology_select_server_id_loadbalanced (mongoc_topology_t *topology,
                                                bson_error_t *error)
{
   mongoc_server_description_t const *selected_server;
   int32_t selected_server_id;
   mongoc_topology_scanner_node_t *node;
   bson_error_t scanner_error = {0};
   mc_shared_tpld td = mc_tpld_take_ref (topology);

   BSON_ASSERT (td.ptr->type == MONGOC_TOPOLOGY_LOAD_BALANCED);

   /* Emit the opening SDAM events if they have not emitted already. */
   if (!td.ptr->opened) {
      mc_tpld_modification tdmod = mc_tpld_modify_begin (topology);
      _mongoc_topology_description_monitor_opening (tdmod.new_td);
      mc_tpld_modify_commit (tdmod);
      mc_tpld_renew_ref (&td, topology);
   }
   selected_server = mongoc_topology_description_select (
      td.ptr, MONGOC_SS_WRITE, NULL /* read prefs */, 0 /* local threshold */);

   if (!selected_server) {
      _mongoc_server_selection_error (
         "No suitable server found in load balanced deployment", NULL, error);
      selected_server_id = 0;
      goto done;
   }

   selected_server_id = selected_server->id;

   if (!topology->single_threaded) {
      goto done;
   }

   /* If this is a single threaded topology, we must ensure that a connection is
    * available to this server. Wrapping drivers make the assumption that
    * successful server selection implies a connection is available. */
   node =
      mongoc_topology_scanner_get_node (topology->scanner, selected_server_id);
   if (!node) {
      _mongoc_server_selection_error (
         "Topology scanner in invalid state; cannot find load balancer",
         NULL,
         error);
      selected_server_id = 0;
      goto done;
   }

   if (!node->stream) {
      TRACE ("%s",
             "Server selection performing scan since no connection has "
             "been established");
      _mongoc_topology_do_blocking_scan (topology, &scanner_error);
   }

   if (!node->stream) {
      /* Use the same error domain / code that is returned in mongoc-cluster.c
       * when fetching a stream fails. */
      if (scanner_error.code) {
         bson_set_error (error,
                         MONGOC_ERROR_STREAM,
                         MONGOC_ERROR_STREAM_NOT_ESTABLISHED,
                         "Could not establish stream for node %s: %s",
                         node->host.host_and_port,
                         scanner_error.message);
      } else {
         bson_set_error (error,
                         MONGOC_ERROR_STREAM,
                         MONGOC_ERROR_STREAM_NOT_ESTABLISHED,
                         "Could not establish stream for node %s",
                         node->host.host_and_port);
      }
      selected_server_id = 0;
      goto done;
   }

done:
   mc_tpld_drop_ref (&td);
   return selected_server_id;
}

/*
 *-------------------------------------------------------------------------
 *
 * mongoc_topology_select_server_id --
 *
 *       Alternative to mongoc_topology_select when you only need the id.
 *
 * Returns:
 *       A server id, or 0 on failure, in which case @error will be set.
 *
 *-------------------------------------------------------------------------
 */
uint32_t
mongoc_topology_select_server_id (mongoc_topology_t *topology,
                                  mongoc_ss_optype_t optype,
                                  const mongoc_read_prefs_t *read_prefs,
                                  bson_error_t *error)
{
   static const char *timeout_msg =
      "No suitable servers found: `serverSelectionTimeoutMS` expired";

   mongoc_topology_scanner_t *ts;
   int r;
   int64_t local_threshold_ms;
   const mongoc_server_description_t *selected_server = NULL;
   bool try_once;
   int64_t sleep_usec;
   bool tried_once;
   bson_error_t scanner_error = {0};
   int64_t heartbeat_msec;
   uint32_t server_id;
   mc_shared_tpld td = mc_tpld_take_ref (topology);

   /* These names come from the Server Selection Spec pseudocode */
   int64_t loop_start;  /* when we entered this function */
   int64_t loop_end;    /* when we last completed a loop (single-threaded) */
   int64_t scan_ready;  /* the soonest we can do a blocking scan */
   int64_t next_update; /* the latest we must do a blocking scan */
   int64_t expire_at;   /* when server selection timeout expires */

   BSON_ASSERT (topology);
   ts = topology->scanner;

   if (!mongoc_topology_scanner_valid (ts)) {
      if (error) {
         mongoc_topology_scanner_get_error (ts, error);
         error->domain = MONGOC_ERROR_SERVER_SELECTION;
         error->code = MONGOC_ERROR_SERVER_SELECTION_FAILURE;
      }
      server_id = 0;
      goto done;
   }

   if (td.ptr->type == MONGOC_TOPOLOGY_LOAD_BALANCED) {
      server_id =
         _mongoc_topology_select_server_id_loadbalanced (topology, error);
      goto done;
   }

   heartbeat_msec = td.ptr->heartbeat_msec;
   local_threshold_ms = topology->local_threshold_msec;
   try_once = topology->server_selection_try_once;
   loop_start = loop_end = bson_get_monotonic_time ();
   expire_at =
      loop_start + ((int64_t) topology->server_selection_timeout_msec * 1000);

   if (topology->single_threaded) {
      if (!td.ptr->opened) {
         mc_tpld_modification tdmod = mc_tpld_modify_begin (topology);
         _mongoc_topology_description_monitor_opening (tdmod.new_td);
         mc_tpld_modify_commit (tdmod);
         mc_tpld_renew_ref (&td, topology);
      }

      tried_once = false;
      next_update = topology->last_scan + heartbeat_msec * 1000;
      if (next_update < loop_start) {
         /* we must scan now */
         topology->stale = true;
      }

      /* until we find a server or time out */
      for (;;) {
         if (topology->stale) {
            /* how soon are we allowed to scan? */
            scan_ready = topology->last_scan +
                         topology->min_heartbeat_frequency_msec * 1000;

            if (scan_ready > expire_at && !try_once) {
               /* selection timeout will expire before min heartbeat passes */
               _mongoc_server_selection_error (
                  "No suitable servers found: "
                  "`serverselectiontimeoutms` timed out",
                  &scanner_error,
                  error);

               server_id = 0;
               goto done;
            }

            sleep_usec = scan_ready - loop_end;
            if (sleep_usec > 0) {
               if (try_once &&
                   mongoc_topology_scanner_in_cooldown (ts, scan_ready)) {
                  _mongoc_server_selection_error (
                     "No servers yet eligible for rescan",
                     &scanner_error,
                     error);

                  server_id = 0;
                  goto done;
               }

               _mongoc_usleep (sleep_usec);
            }

            /* takes up to connectTimeoutMS. sets "last_scan", clears "stale" */
            _mongoc_topology_do_blocking_scan (topology, &scanner_error);
            loop_end = topology->last_scan;
            tried_once = true;
         }

         /* Topology may have just been updated by a scan. */
         mc_tpld_renew_ref (&td, topology);

         if (!mongoc_topology_compatible (td.ptr, read_prefs, error)) {
            server_id = 0;
            goto done;
         }

         selected_server = mongoc_topology_description_select (
            td.ptr, optype, read_prefs, local_threshold_ms);

         if (selected_server) {
            server_id = selected_server->id;
            goto done;
         }

         topology->stale = true;

         if (try_once) {
            if (tried_once) {
               _mongoc_server_selection_error (
                  "No suitable servers found (`serverSelectionTryOnce` set)",
                  &scanner_error,
                  error);

               server_id = 0;
               goto done;
            }
         } else {
            loop_end = bson_get_monotonic_time ();

            if (loop_end > expire_at) {
               /* no time left in server_selection_timeout_msec */
               _mongoc_server_selection_error (
                  timeout_msg, &scanner_error, error);

               server_id = 0;
               goto done;
            }
         }
      }
   }

   /* With background thread */
   /* we break out when we've found a server or timed out */
   for (;;) {
      /* Topology may have been updated on a previous loop iteration */
      mc_tpld_renew_ref (&td, topology);

      if (!mongoc_topology_compatible (td.ptr, read_prefs, error)) {
         server_id = 0;
         goto done;
      }

      selected_server = mongoc_topology_description_select (
         td.ptr, optype, read_prefs, local_threshold_ms);

      if (selected_server) {
         server_id = selected_server->id;
         goto done;
      }

      /* tlpd_modification_mtx is used to synchronize updates to the topology.
       * Take that lock to do a wait on the topology to become up-to-date and
       * synchronize with a condition variable that will be signalled upon
       * topology changes. */
      bson_mutex_lock (&topology->tpld_modification_mtx);
      /* Now that we have the lock, check again, since a scan may have
       * occurred while we were waiting on the lock. */
      mc_tpld_renew_ref (&td, topology);
      selected_server = mongoc_topology_description_select (
         td.ptr, optype, read_prefs, local_threshold_ms);
      if (selected_server) {
         server_id = selected_server->id;
         bson_mutex_unlock (&topology->tpld_modification_mtx);
         goto done;
      }

      /* Still nothing. Request that the scanner do a scan now. */
      TRACE (
         "server selection requesting an immediate scan, want %s",
         _mongoc_read_mode_as_str (mongoc_read_prefs_get_mode (read_prefs)));
      _mongoc_topology_request_scan (topology);

      TRACE ("server selection about to wait for %" PRId64 "ms",
             (expire_at - loop_start) / 1000);
      r = mongoc_cond_timedwait (&topology->cond_client,
                                 &topology->tpld_modification_mtx,
                                 (expire_at - loop_start) / 1000);
      TRACE ("%s", "server selection awake");
      /* Refresh our topology handle */
      mc_tpld_renew_ref (&td, topology);
      _topology_collect_errors (td.ptr, &scanner_error);

      bson_mutex_unlock (&topology->tpld_modification_mtx);

#ifdef _WIN32
      if (r == WSAETIMEDOUT) {
#else
      if (r == ETIMEDOUT) {
#endif
         /* handle timeouts */
         _mongoc_server_selection_error (timeout_msg, &scanner_error, error);

         server_id = 0;
         goto done;
      } else if (r) {
         bson_set_error (error,
                         MONGOC_ERROR_SERVER_SELECTION,
                         MONGOC_ERROR_SERVER_SELECTION_FAILURE,
                         "Unknown error '%d' received while waiting on "
                         "thread condition",
                         r);
         server_id = 0;
         goto done;
      }

      loop_start = bson_get_monotonic_time ();

      if (loop_start > expire_at) {
         _mongoc_server_selection_error (timeout_msg, &scanner_error, error);

         server_id = 0;
         goto done;
      }
   }

done:
   mc_tpld_drop_ref (&td);
   return server_id;
}


mongoc_host_list_t *
_mongoc_topology_host_by_id (const mongoc_topology_description_t *td,
                             uint32_t id,
                             bson_error_t *error)
{
   mongoc_server_description_t const *sd;
   mongoc_host_list_t *host = NULL;

   /* not a copy - direct pointer into topology description data */
   sd = mongoc_topology_description_server_by_id_const (td, id, error);

   if (sd) {
      host = bson_malloc0 (sizeof (mongoc_host_list_t));
      memcpy (host, &sd->host, sizeof (mongoc_host_list_t));
   }

   return host;
}


void
_mongoc_topology_request_scan (mongoc_topology_t *topology)
{
   _mongoc_topology_background_monitoring_request_scan (topology);
}

bool
_mongoc_topology_update_from_handshake (mongoc_topology_t *topology,
                                        const mongoc_server_description_t *sd)
{
   bool has_server;
   mc_tpld_modification tdmod;

   BSON_ASSERT (topology);
   BSON_ASSERT (sd);
   BSON_ASSERT (!topology->single_threaded);

   if (_mongoc_topology_get_type (topology) == MONGOC_TOPOLOGY_LOAD_BALANCED) {
      /* In load balanced mode, scanning is only for connection establishment.
       * It must not modify the topology description. */
      return true;
   }

   tdmod = mc_tpld_modify_begin (topology);

   /* return false if server was removed from topology */
   has_server = _mongoc_topology_update_no_lock (sd->id,
                                                 &sd->last_hello_response,
                                                 sd->round_trip_time_msec,
                                                 tdmod.new_td,
                                                 NULL);

   /* if pooled, wake threads waiting in mongoc_topology_server_by_id */
   mongoc_cond_broadcast (&topology->cond_client);
   /* Update background monitoring. */
   _mongoc_topology_background_monitoring_reconcile (topology, tdmod.new_td);
   mc_tpld_modify_commit (tdmod);

   return has_server;
}

/*
 *--------------------------------------------------------------------------
 *
 * _mongoc_topology_update_last_used --
 *
 *       Internal function. In single-threaded mode only, track when the socket
 *       to a particular server was last used. This is required for
 *       mongoc_cluster_check_interval to know when a socket has been idle.
 *
 *--------------------------------------------------------------------------
 */

void
_mongoc_topology_update_last_used (mongoc_topology_t *topology,
                                   uint32_t server_id)
{
   mongoc_topology_scanner_node_t *node;

   if (!topology->single_threaded) {
      return;
   }

   node = mongoc_topology_scanner_get_node (topology->scanner, server_id);
   if (node) {
      node->last_used = bson_get_monotonic_time ();
   }
}


mongoc_topology_description_type_t
_mongoc_topology_get_type (const mongoc_topology_t *topology)
{
   mc_shared_tpld td = mc_tpld_take_ref (topology);
   mongoc_topology_description_type_t td_type = td.ptr->type;
   mc_tpld_drop_ref (&td);
   return td_type;
}

bool
_mongoc_topology_set_appname (mongoc_topology_t *topology, const char *appname)
{
   bool ret = false;

   if (topology->scanner_state == MONGOC_TOPOLOGY_SCANNER_OFF) {
      ret = _mongoc_topology_scanner_set_appname (topology->scanner, appname);
   } else {
      MONGOC_ERROR ("Cannot set appname after handshake initiated");
   }
   return ret;
}

/*
 *--------------------------------------------------------------------------
 *
 * _mongoc_topology_update_cluster_time --
 *
 *       Internal function. If the server reply has a later $clusterTime than
 *       any seen before, update the topology's clusterTime. See the Driver
 *       Sessions Spec.
 *
 *--------------------------------------------------------------------------
 */

void
_mongoc_topology_update_cluster_time (mongoc_topology_t *topology,
                                      const bson_t *reply)
{
   bson_iter_t iter;
   bson_iter_t child;
   const uint8_t *data;
   uint32_t size;
   bson_t cluster_time;
   mc_shared_tpld td;

   if (!reply || !bson_iter_init_find (&iter, reply, "$clusterTime")) {
      return;
   }

   if (!BSON_ITER_HOLDS_DOCUMENT (&iter) ||
       !bson_iter_recurse (&iter, &child)) {
      MONGOC_ERROR ("Can't parse $clusterTime");
      return;
   }

   bson_iter_document (&iter, &size, &data);
   BSON_ASSERT (bson_init_static (&cluster_time, data, (size_t) size));

   td = mc_tpld_take_ref (topology);

   /* This func is called frequently and repeatedly, but the cluster time itself
    * is infrequently updated. mc_tpld_modify_begin() is very expensive, so we
    * only want to actually call it if we anticipate performing an update to the
    * cluster time.
    *
    * Check that the cluster time has actually changed from what we have on
    * record before opening a topology modification to update it. */
   if (bson_empty (&td.ptr->cluster_time) ||
       _mongoc_cluster_time_greater (&cluster_time, &td.ptr->cluster_time)) {
      mc_tpld_modification tdmod = mc_tpld_modify_begin (topology);
      /* Check again if we need to update the cluster time, since it may have
       * been updated behind our back. */
      if (bson_empty (&tdmod.new_td->cluster_time) ||
          _mongoc_cluster_time_greater (&cluster_time,
                                        &tdmod.new_td->cluster_time)) {
         bson_destroy (&tdmod.new_td->cluster_time);
         bson_copy_to (&cluster_time, &tdmod.new_td->cluster_time);
         _mongoc_topology_scanner_set_cluster_time (
            topology->scanner, &tdmod.new_td->cluster_time);
         mc_tpld_modify_commit (tdmod);
      } else {
         mc_tpld_modify_drop (tdmod);
      }
   }
   mc_tpld_drop_ref (&td);
}


/*
 *--------------------------------------------------------------------------
 *
 * _mongoc_topology_pop_server_session --
 *
 *       Internal function. Get a server session from the pool or create
 *       one. On error, return NULL and fill out @error.
 *
 *--------------------------------------------------------------------------
 */

mongoc_server_session_t *
_mongoc_topology_pop_server_session (mongoc_topology_t *topology,
                                     bson_error_t *error)
{
   int64_t timeout;
   mongoc_server_session_t *ss = NULL;
   bool loadbalanced;
   mc_shared_tpld td = mc_tpld_take_ref (topology);

   ENTRY;

   timeout = td.ptr->session_timeout_minutes;
   loadbalanced = td.ptr->type == MONGOC_TOPOLOGY_LOAD_BALANCED;

   /* When the topology type is LoadBalanced, sessions are always supported. */
   if (!loadbalanced && timeout == MONGOC_NO_SESSIONS) {
      /* if needed, connect and check for session timeout again */
      if (!mongoc_topology_description_has_data_node (td.ptr)) {
         if (!mongoc_topology_select_server_id (
                topology, MONGOC_SS_READ, NULL, error)) {
            ss = NULL;
            goto done;
         }

         /* Topology may have been updated by a scan */
         mc_tpld_renew_ref (&td, topology);

         timeout = td.ptr->session_timeout_minutes;
      }

      if (timeout == MONGOC_NO_SESSIONS) {
         bson_set_error (error,
                         MONGOC_ERROR_CLIENT,
                         MONGOC_ERROR_CLIENT_SESSION_FAILURE,
                         "Server does not support sessions");
         ss = NULL;
         goto done;
      }
   }

   ss = mongoc_server_session_pool_get (topology->session_pool, error);

done:
   mc_tpld_drop_ref (&td);
   RETURN (ss);
}

/*
 *--------------------------------------------------------------------------
 *
 * _mongoc_topology_push_server_session --
 *
 *       Internal function. Return a server session to the pool.
 *
 *--------------------------------------------------------------------------
 */

void
_mongoc_topology_push_server_session (mongoc_topology_t *topology,
                                      mongoc_server_session_t *server_session)
{
   ENTRY;

   /**
    * ! note:
    * At time of writing, this diverges from the spec:
    * https://github.com/mongodb/specifications/blob/df6be82f865e9b72444488fd62ae1eb5fca18569/source/sessions/driver-sessions.rst#algorithm-to-return-a-serversession-instance-to-the-server-session-pool
    *
    * The spec notes that before returning a session, we should first inspect
    * the back of the pool for expired items and delete them. In this case, we
    * simply return the item to the top of the pool and leave the remainder
    * unchanged.
    *
    * The next pop operation that encounters an expired session will clear the
    * entire session pool, thus preventing unbounded growth of the pool.
    */
   mongoc_server_session_pool_return (server_session);

   EXIT;
}


/*
 *--------------------------------------------------------------------------
 *
 * _mongoc_topology_end_sessions_cmd --
 *
 *       Internal function. End up to 10,000 server sessions. @cmd is an
 *       uninitialized document. Sessions are destroyed as their ids are
 *       appended to @cmd.
 *
 *       Driver Sessions Spec: "If the number of sessions is very large the
 *       endSessions command SHOULD be run multiple times to end 10,000
 *       sessions at a time (in order to avoid creating excessively large
 *       commands)."
 *
 * Returns:
 *      true if any session ids were appended to @cmd.
 *
 *--------------------------------------------------------------------------
 */

bool
_mongoc_topology_end_sessions_cmd (mongoc_topology_t *topology, bson_t *cmd)
{
   bson_t ar;
   /* Only end up to 10'000 sessions */
   const int ENDED_SESSION_PRUNING_LIMIT = 10000;
   int i = 0;
   mongoc_server_session_t *ss =
      mongoc_server_session_pool_get_existing (topology->session_pool);

   bson_init (cmd);
   BSON_APPEND_ARRAY_BEGIN (cmd, "endSessions", &ar);

   for (; i < ENDED_SESSION_PRUNING_LIMIT && ss != NULL;
        ++i,
        ss = mongoc_server_session_pool_get_existing (topology->session_pool)) {
      char buf[16];
      const char *key;
      bson_uint32_to_string (i, &key, buf, sizeof buf);
      BSON_APPEND_DOCUMENT (&ar, key, &ss->lsid);
      mongoc_server_session_pool_drop (ss);
   }

   if (ss) {
      /* We deleted at least 10'000 sessions, so we will need to return the
       * final session that we didn't drop */
      mongoc_server_session_pool_return (ss);
   }

   bson_append_array_end (cmd, &ar);

   return i > 0;
}

void
_mongoc_topology_dup_handshake_cmd (const mongoc_topology_t *topology,
                                    bson_t *copy_into)
{
   _mongoc_topology_scanner_dup_handshake_cmd (topology->scanner, copy_into);
}

void
_mongoc_topology_bypass_cooldown (mongoc_topology_t *topology)
{
   BSON_ASSERT (topology->single_threaded);
   topology->scanner->bypass_cooldown = true;
}

static void
_find_topology_version (const bson_t *reply, bson_t *topology_version)
{
   bson_iter_t iter;
   const uint8_t *bytes;
   uint32_t len;

   if (!bson_iter_init_find (&iter, reply, "topologyVersion") ||
       !BSON_ITER_HOLDS_DOCUMENT (&iter)) {
      bson_init (topology_version);
      return;
   }
   bson_iter_document (&iter, &len, &bytes);
   bson_init_static (topology_version, bytes, len);
}


static bool
_handle_sdam_app_error_command (mongoc_topology_t *topology,
                                const mongoc_topology_description_t *td,
                                uint32_t server_id,
                                uint32_t generation,
                                const bson_oid_t *service_id,
                                const mongoc_server_description_t *sd,
                                uint32_t max_wire_version,
                                const bson_t *reply)
{
   bson_error_t cmd_error;
   bson_t incoming_topology_version;
   bool pool_cleared = false;
   bool should_clear_pool = false;
   mc_tpld_modification tdmod;
   mongoc_server_description_t *mut_sd;

   if (_mongoc_cmd_check_ok_no_wce (
          reply, MONGOC_ERROR_API_VERSION_2, &cmd_error)) {
      /* No error. */
      return false;
   }

   if (!_mongoc_error_is_state_change (&cmd_error)) {
      /* Not a "not primary" or "node is recovering" error. */
      return false;
   }

   /* Check if the error is "stale", i.e. the topologyVersion refers to an
    * older
    * version of the server than we have stored in the topology description.
    */
   _find_topology_version (reply, &incoming_topology_version);
   if (mongoc_server_description_topology_version_cmp (
          &sd->topology_version, &incoming_topology_version) >= 0) {
      /* The server description is greater or equal, ignore the error. */
      bson_destroy (&incoming_topology_version);
      return false;
   }

   should_clear_pool = (max_wire_version <= WIRE_VERSION_4_0 ||
                        _mongoc_error_is_shutdown (&cmd_error));

   tdmod = mc_tpld_modify_begin (topology);

   /* Get the server handle again, which might have been removed. */
   mut_sd =
      mongoc_topology_description_server_by_id (tdmod.new_td, server_id, NULL);

   if (!mut_sd) {
      /* Server was already removed/invalidated */
      mc_tpld_modify_drop (tdmod);
      bson_destroy (&incoming_topology_version);
      return false;
   }

   /* Check the topology version a second time, now that we have an exclusive
    * lock on the latest topology description. */
   if (mongoc_server_description_topology_version_cmp (
          &mut_sd->topology_version, &incoming_topology_version) >= 0) {
      /* The server description is greater or equal, ignore the error. */
      mc_tpld_modify_drop (tdmod);
      bson_destroy (&incoming_topology_version);
      return false;
   }

   if (generation <
       mongoc_generation_map_get (mut_sd->generation_map, service_id)) {
      /* Our view of the server description is stale. Ignore it. */
      mc_tpld_modify_drop (tdmod);
      bson_destroy (&incoming_topology_version);
      return false;
   }

   /* Overwrite the topology version. */
   mongoc_server_description_set_topology_version (mut_sd,
                                                   &incoming_topology_version);

   /* SDAM: When handling a "not primary" or "node is recovering" error, the
    * client MUST clear the server's connection pool if and only if the error
    * is "node is shutting down" or the error originated from server version
    * < 4.2.
    */
   if (should_clear_pool) {
      _mongoc_topology_description_clear_connection_pool (
         tdmod.new_td, server_id, service_id);
      pool_cleared = true;
   }

   /*
    * SDAM: When the client sees a "not primary" or "node is recovering"
    * error and the error's topologyVersion is strictly greater than the
    * current ServerDescription's topologyVersion it MUST replace the
    * server's description with a ServerDescription of type Unknown.
    */
   mongoc_topology_description_invalidate_server (
      tdmod.new_td, server_id, &cmd_error);

   if (topology->single_threaded) {
      /* SDAM: For single-threaded clients, in the case of a "not primary" or
       * "node is shutting down" error, the client MUST mark the topology as
       * "stale"
       */
      if (_mongoc_error_is_not_primary (&cmd_error)) {
         topology->stale = true;
      }
   } else {
      /* SDAM Spec: "Multi-threaded and asynchronous clients MUST request an
       * immediate check of the server."
       * Instead of requesting a check of the one server, request a scan
       * to all servers (to find the new primary).
       */
      _mongoc_topology_request_scan (topology);
   }

   mc_tpld_modify_commit (tdmod);
   bson_destroy (&incoming_topology_version);

   return pool_cleared;
}


bool
_mongoc_topology_handle_app_error (mongoc_topology_t *topology,
                                   uint32_t server_id,
                                   bool handshake_complete,
                                   _mongoc_sdam_app_error_type_t type,
                                   const bson_t *reply,
                                   const bson_error_t *why,
                                   uint32_t max_wire_version,
                                   uint32_t generation,
                                   const bson_oid_t *service_id)
{
   bson_error_t server_selection_error;
   const mongoc_server_description_t *sd;
   bool cleared_pool = false;
   mc_shared_tpld td = mc_tpld_take_ref (topology);

   /* Start by checking every condition in which we should ignore the error */
   sd = mongoc_topology_description_server_by_id_const (
      td.ptr, server_id, &server_selection_error);

   if (!sd) {
      /* The server was already removed from the topology. Ignore error. */
      goto ignore_error;
   }

   /* When establishing a new connection in load balanced mode, drivers MUST NOT
    * perform SDAM error handling for any errors that occur before the MongoDB
    * Handshake. */
   if (td.ptr->type == MONGOC_TOPOLOGY_LOAD_BALANCED && !handshake_complete) {
      goto ignore_error;
   }

   if (generation <
       mongoc_generation_map_get (sd->generation_map, service_id)) {
      /* This is a stale connection. Ignore. */
      goto ignore_error;
   }

   if (type == MONGOC_SDAM_APP_ERROR_TIMEOUT && handshake_complete) {
      /* Timeout errors after handshake are ok, do nothing. */
      goto ignore_error;
   }

   /* Do something with the error */
   if (type == MONGOC_SDAM_APP_ERROR_COMMAND) {
      cleared_pool = _handle_sdam_app_error_command (topology,
                                                     td.ptr,
                                                     server_id,
                                                     generation,
                                                     service_id,
                                                     sd,
                                                     max_wire_version,
                                                     reply);
   } else {
      /* Invalidate the server that saw the error. */
      mc_tpld_modification tdmod = mc_tpld_modify_begin (topology);
      sd = mongoc_topology_description_server_by_id_const (
         tdmod.new_td, server_id, NULL);
      /* Check if the server has already been invalidated */
      if (!sd || generation < mongoc_generation_map_get (sd->generation_map,
                                                         service_id)) {
         mc_tpld_modify_drop (tdmod);
         goto ignore_error;
      }
      /* Mark server as unknown. */
      mongoc_topology_description_invalidate_server (
         tdmod.new_td, server_id, why);
      /* Clear the connection pool */
      _mongoc_topology_description_clear_connection_pool (
         tdmod.new_td, server_id, service_id);
      cleared_pool = true;
      if (!topology->single_threaded) {
         _mongoc_topology_background_monitoring_cancel_check (topology,
                                                              server_id);
      }
      mc_tpld_modify_commit (tdmod);
   }

ignore_error: /* <- Jump taken if we should ignore the error */

   mc_tpld_drop_ref (&td);
   return cleared_pool;
}

/* Called from application threads
 * Caller must hold topology lock.
 * For single-threaded monitoring, the topology scanner may include errors for
 * servers that were removed from the topology.
 */
static void
_topology_collect_errors (const mongoc_topology_description_t *td,
                          bson_error_t *error_out)
{
   const mongoc_server_description_t *server_description;
   bson_string_t *error_message;
   int i;

   memset (error_out, 0, sizeof (bson_error_t));
   error_message = bson_string_new ("");

   for (i = 0; i < mc_tpld_servers_const (td)->items_len; i++) {
      const bson_error_t *error;

      server_description = mc_tpld_servers_const (td)->items[i].item;
      error = &server_description->error;
      if (error->code) {
         if (error_message->len > 0) {
            bson_string_append_c (error_message, ' ');
         }
         bson_string_append_printf (
            error_message, "[%s]", server_description->error.message);
         /* The last error's code and domain wins. */
         error_out->code = error->code;
         error_out->domain = error->domain;
      }
   }

   bson_strncpy ((char *) &error_out->message,
                 error_message->str,
                 sizeof (error_out->message));
   bson_string_free (error_message, true);
}

void
_mongoc_topology_set_rr_resolver (mongoc_topology_t *topology,
                                  _mongoc_rr_resolver_fn rr_resolver)
{
   topology->rr_resolver = rr_resolver;
}

void
_mongoc_topology_set_srv_polling_rescan_interval_ms (
   mongoc_topology_t *topology, int64_t val)
{
   topology->srv_polling_rescan_interval_ms = val;
}

uint32_t
_mongoc_topology_get_connection_pool_generation (
   const mongoc_topology_description_t *td,
   uint32_t server_id,
   const bson_oid_t *service_id)
{
   const mongoc_server_description_t *sd;
   bson_error_t error;

   BSON_ASSERT (service_id);

   sd = mongoc_topology_description_server_by_id_const (td, server_id, &error);
   if (!sd) {
      /* Server removed, ignore and ignore error. */
      return 0;
   }

   return mongoc_generation_map_get (sd->generation_map, service_id);
}

mc_tpld_modification
mc_tpld_modify_begin (mongoc_topology_t *tpl)
{
   mc_shared_tpld prev_td;
   mongoc_topology_description_t *new_td;
   bson_mutex_lock (&tpl->tpld_modification_mtx);
   prev_td = mc_tpld_take_ref (tpl);
   new_td = mongoc_topology_description_new_copy (prev_td.ptr),
   mc_tpld_drop_ref (&prev_td);
   return (mc_tpld_modification){
      .new_td = new_td,
      .topology = tpl,
   };
}

void
mc_tpld_modify_commit (mc_tpld_modification mod)
{
   mongoc_shared_ptr old_sptr =
      mongoc_shared_ptr_copy (mod.topology->_shared_descr_._sptr_);
   mongoc_shared_ptr new_sptr =
      mongoc_shared_ptr_create (mod.new_td, _tpld_destroy_and_free);
   mongoc_atomic_shared_ptr_store (&mod.topology->_shared_descr_._sptr_,
                                   new_sptr);
   bson_mutex_unlock (&mod.topology->tpld_modification_mtx);
   mongoc_shared_ptr_reset_null (&new_sptr);
   mongoc_shared_ptr_reset_null (&old_sptr);
}

void
mc_tpld_modify_drop (mc_tpld_modification mod)
{
   bson_mutex_unlock (&mod.topology->tpld_modification_mtx);
   mongoc_topology_description_destroy (mod.new_td);
}<|MERGE_RESOLUTION|>--- conflicted
+++ resolved
@@ -614,16 +614,13 @@
       bson_mutex_destroy (&topology->srv_polling_mtx);
       mongoc_cond_destroy (&topology->srv_polling_cond);
    }
-<<<<<<< HEAD
-   _mongoc_topology_description_monitor_closed (topology->_shared_descr_.ptr);
-=======
 
    if (topology->valid) {
       /* Do not emit a topology_closed event. A topology opening event was not
        * emitted. */
-      _mongoc_topology_description_monitor_closed (&topology->description);
-   }
->>>>>>> b93e3451
+      _mongoc_topology_description_monitor_closed (
+         mc_tpld_unsafe_get_const (topology));
+   }
 
    mongoc_uri_destroy (topology->uri);
    mongoc_shared_ptr_reset_null (&topology->_shared_descr_._sptr_);
