--- conflicted
+++ resolved
@@ -265,53 +265,6 @@
 {
    mongoc_topology_description_t *td = tpl_descr;
    mongoc_topology_description_destroy (td);
-}
-
-static void
-_server_session_init (mongoc_server_session_t *session,
-                      mongoc_topology_t *unused,
-                      bson_error_t *error)
-{
-   _mongoc_server_session_init (session, error);
-}
-
-static void
-_server_session_destroy (mongoc_server_session_t *session,
-                         mongoc_topology_t *unused)
-{
-   _mongoc_server_session_destroy (session);
-}
-
-static int
-_server_session_should_prune (mongoc_server_session_t *session,
-                              mongoc_topology_t *topo)
-{
-   bool is_loadbalanced;
-   int timeout;
-
-   /** If "dirty" (i.e. contains a network error), it should be dropped */
-   if (session->dirty) {
-      return true;
-   }
-
-   /** If the session has never been used, it should be dropped */
-   if (session->last_used_usec == SESSION_NEVER_USED) {
-      return true;
-   }
-
-   /* Check for a timeout */
-   bson_mutex_lock (&topo->mutex);
-   timeout = topo->description.session_timeout_minutes;
-   is_loadbalanced = topo->description.type == MONGOC_TOPOLOGY_LOAD_BALANCED;
-   bson_mutex_unlock (&topo->mutex);
-
-   /** Load balanced topology sessions never expire */
-   if (is_loadbalanced) {
-      return false;
-   }
-
-   /* Prune the session if it has hit a timeout */
-   return _mongoc_server_session_timed_out (session, timeout);
 }
 
 /*
@@ -1175,16 +1128,10 @@
       goto done;
    }
 
-<<<<<<< HEAD
    if (td.ptr->type == MONGOC_TOPOLOGY_LOAD_BALANCED) {
       server_id =
          _mongoc_topology_select_server_id_loadbalanced (topology, error);
       goto done;
-=======
-   if (topology->description.type == MONGOC_TOPOLOGY_LOAD_BALANCED) {
-      bson_mutex_unlock (&topology->mutex);
-      return _mongoc_topology_select_server_id_loadbalanced (topology, error);
->>>>>>> 653f9662
    }
 
 
@@ -1692,25 +1639,14 @@
                          MONGOC_ERROR_CLIENT_SESSION_FAILURE,
                          "Server does not support sessions");
          ss = NULL;
-<<<<<<< HEAD
          goto done;
       }
    }
-=======
-         bson_mutex_unlock (&topology->mutex);
-         goto done;
-      }
-   }
-   bson_mutex_unlock (&topology->mutex);
->>>>>>> 653f9662
 
    ss = mongoc_server_session_pool_get (topology->session_pool, error);
 
 done:
-<<<<<<< HEAD
    MC_TD_DROP (td);
-=======
->>>>>>> 653f9662
    RETURN (ss);
 }
 
@@ -1730,9 +1666,6 @@
 {
    ENTRY;
 
-<<<<<<< HEAD
-
-=======
    /**
     * ! note:
     * At time of writing, this diverges from the spec:
@@ -1746,7 +1679,6 @@
     * The next pop operation that encounters an expired session will clear the
     * entire session pool, thus preventing unbounded growth of the pool.
     */
->>>>>>> 653f9662
    mongoc_server_session_pool_return (server_session);
 
    EXIT;
@@ -2053,53 +1985,8 @@
          _mongoc_topology_background_monitoring_cancel_check (topology,
                                                               server_id);
       }
-<<<<<<< HEAD
       mc_tpld_modify_commit (tdmod);
    }
-=======
-   } else if (type == MONGOC_SDAM_APP_ERROR_COMMAND) {
-      bson_error_t cmd_error;
-      bson_t incoming_topology_version;
-
-      if (_mongoc_cmd_check_ok_no_wce (
-             reply, MONGOC_ERROR_API_VERSION_2, &cmd_error)) {
-         /* No error. */
-         return false;
-      }
-
-      if (!_mongoc_error_is_state_change (&cmd_error)) {
-         /* Not a "not primary" or "node is recovering" error. */
-         return false;
-      }
-
-      /* Check if the error is "stale", i.e. the topologyVersion refers to an
-       * older
-       * version of the server than we have stored in the topology description.
-       */
-      _find_topology_version (reply, &incoming_topology_version);
-      if (mongoc_server_description_topology_version_cmp (
-             &sd->topology_version, &incoming_topology_version) >= 0) {
-         /* The server description is greater or equal, ignore the error. */
-         bson_destroy (&incoming_topology_version);
-         return false;
-      }
-      /* Overwrite the topology version. */
-      mongoc_server_description_set_topology_version (
-         sd, &incoming_topology_version);
-      bson_destroy (&incoming_topology_version);
-
-      /* SDAM: When handling a "not primary" or "node is recovering" error, the
-       * client MUST clear the server's connection pool if and only if the error
-       * is "node is shutting down" or the error originated from server version
-       * < 4.2.
-       */
-      if (max_wire_version <= WIRE_VERSION_4_0 ||
-          _mongoc_error_is_shutdown (&cmd_error)) {
-         _mongoc_topology_clear_connection_pool (
-            topology, server_id, service_id);
-         pool_cleared = true;
-      }
->>>>>>> 653f9662
 
    return true;
 
