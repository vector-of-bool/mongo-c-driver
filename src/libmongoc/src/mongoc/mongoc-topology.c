--- conflicted
+++ resolved
@@ -265,55 +265,6 @@
 {
    mongoc_topology_description_t *td = tpl_descr;
    mongoc_topology_description_destroy (td);
-}
-
-static void
-_server_session_init (mongoc_server_session_t *session,
-                      mongoc_topology_t *unused,
-                      bson_error_t *error)
-{
-   _mongoc_server_session_init (session, error);
-}
-
-static void
-_server_session_destroy (mongoc_server_session_t *session,
-                         mongoc_topology_t *unused)
-{
-   _mongoc_server_session_destroy (session);
-}
-
-static int
-_server_session_should_prune (mongoc_server_session_t *session,
-                              mongoc_topology_t *topo)
-{
-   bool is_loadbalanced;
-   int timeout;
-   BSON_ASSERT_PARAM (session);
-   BSON_ASSERT_PARAM (topo);
-
-   /** If "dirty" (i.e. contains a network error), it should be dropped */
-   if (session->dirty) {
-      return true;
-   }
-
-   /** If the session has never been used, it should be dropped */
-   if (session->last_used_usec == SESSION_NEVER_USED) {
-      return true;
-   }
-
-   /* Check for a timeout */
-   bson_mutex_lock (&topo->mutex);
-   timeout = topo->description.session_timeout_minutes;
-   is_loadbalanced = topo->description.type == MONGOC_TOPOLOGY_LOAD_BALANCED;
-   bson_mutex_unlock (&topo->mutex);
-
-   /** Load balanced topology sessions never expire */
-   if (is_loadbalanced) {
-      return false;
-   }
-
-   /* Prune the session if it has hit a timeout */
-   return _mongoc_server_session_timed_out (session, timeout);
 }
 
 /*
@@ -1177,18 +1128,11 @@
       goto done;
    }
 
-<<<<<<< HEAD
    if (td.ptr->type == MONGOC_TOPOLOGY_LOAD_BALANCED) {
       server_id =
          _mongoc_topology_select_server_id_loadbalanced (topology, error);
       goto done;
-=======
-   if (topology->description.type == MONGOC_TOPOLOGY_LOAD_BALANCED) {
-      bson_mutex_unlock (&topology->mutex);
-      return _mongoc_topology_select_server_id_loadbalanced (topology, error);
->>>>>>> 9a0ab6cf
-   }
-
+   }
 
    heartbeat_msec = td.ptr->heartbeat_msec;
    local_threshold_ms = topology->local_threshold_msec;
@@ -1693,17 +1637,10 @@
                          MONGOC_ERROR_CLIENT,
                          MONGOC_ERROR_CLIENT_SESSION_FAILURE,
                          "Server does not support sessions");
-<<<<<<< HEAD
          ss = NULL;
          goto done;
       }
    }
-=======
-         RETURN (NULL);
-      }
-   }
-   bson_mutex_unlock (&topology->mutex);
->>>>>>> 9a0ab6cf
 
    ss = mongoc_server_session_pool_get (topology->session_pool, error);
 
@@ -1771,11 +1708,8 @@
 _mongoc_topology_end_sessions_cmd (mongoc_topology_t *topology, bson_t *cmd)
 {
    bson_t ar;
-<<<<<<< HEAD
-=======
    /* Only end up to 10'000 sessions */
    const int ENDED_SESSION_PRUNING_LIMIT = 10000;
->>>>>>> 9a0ab6cf
    int i = 0;
    mongoc_server_session_t *ss =
       mongoc_server_session_pool_get_existing (topology->session_pool);
@@ -1783,11 +1717,7 @@
    bson_init (cmd);
    BSON_APPEND_ARRAY_BEGIN (cmd, "endSessions", &ar);
 
-<<<<<<< HEAD
-   for (; i < 10000 && ss != NULL;
-=======
    for (; i < ENDED_SESSION_PRUNING_LIMIT && ss != NULL;
->>>>>>> 9a0ab6cf
         ++i,
         ss = mongoc_server_session_pool_get_existing (topology->session_pool)) {
       char buf[16];
@@ -1799,11 +1729,7 @@
 
    if (ss) {
       /* We deleted at least 10'000 sessions, so we will need to return the
-<<<<<<< HEAD
-       * final the final session that we didn't drop */
-=======
        * final session that we didn't drop */
->>>>>>> 9a0ab6cf
       mongoc_server_session_pool_return (ss);
    }
 
@@ -2043,12 +1969,14 @@
       /* Mark server as unknown. */
       goto invalidate_server;
    } else if (type == MONGOC_SDAM_APP_ERROR_COMMAND) {
-      return _handle_sdam_app_error_command (
+      bool cleared = _handle_sdam_app_error_command (
          topology, td.ptr, server_id, service_id, sd, max_wire_version, reply);
+      MC_TD_DROP (td);
+      return cleared;
    }
 
 invalidate_server:
-   0;
+   MC_TD_DROP (td);
    {
       mc_tpld_modification tdmod = mc_tpld_modify_begin (topology);
       /* Mark server as unknown. */
@@ -2060,53 +1988,8 @@
          _mongoc_topology_background_monitoring_cancel_check (topology,
                                                               server_id);
       }
-<<<<<<< HEAD
       mc_tpld_modify_commit (tdmod);
    }
-=======
-   } else if (type == MONGOC_SDAM_APP_ERROR_COMMAND) {
-      bson_error_t cmd_error;
-      bson_t incoming_topology_version;
-
-      if (_mongoc_cmd_check_ok_no_wce (
-             reply, MONGOC_ERROR_API_VERSION_2, &cmd_error)) {
-         /* No error. */
-         return false;
-      }
-
-      if (!_mongoc_error_is_state_change (&cmd_error)) {
-         /* Not a "not primary" or "node is recovering" error. */
-         return false;
-      }
-
-      /* Check if the error is "stale", i.e. the topologyVersion refers to an
-       * older
-       * version of the server than we have stored in the topology description.
-       */
-      _find_topology_version (reply, &incoming_topology_version);
-      if (mongoc_server_description_topology_version_cmp (
-             &sd->topology_version, &incoming_topology_version) >= 0) {
-         /* The server description is greater or equal, ignore the error. */
-         bson_destroy (&incoming_topology_version);
-         return false;
-      }
-      /* Overwrite the topology version. */
-      mongoc_server_description_set_topology_version (
-         sd, &incoming_topology_version);
-      bson_destroy (&incoming_topology_version);
-
-      /* SDAM: When handling a "not primary" or "node is recovering" error, the
-       * client MUST clear the server's connection pool if and only if the error
-       * is "node is shutting down" or the error originated from server version
-       * < 4.2.
-       */
-      if (max_wire_version <= WIRE_VERSION_4_0 ||
-          _mongoc_error_is_shutdown (&cmd_error)) {
-         _mongoc_topology_clear_connection_pool (
-            topology, server_id, service_id);
-         pool_cleared = true;
-      }
->>>>>>> 9a0ab6cf
 
    return true;
 
