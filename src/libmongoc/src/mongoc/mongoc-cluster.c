/*
 * Copyright 2013 MongoDB, Inc.
 *
 * Licensed under the Apache License, Version 2.0 (the "License");
 * you may not use this file except in compliance with the License.
 * You may obtain a copy of the License at
 *
 *   http://www.apache.org/licenses/LICENSE-2.0
 *
 * Unless required by applicable law or agreed to in writing, software
 * distributed under the License is distributed on an "AS IS" BASIS,
 * WITHOUT WARRANTIES OR CONDITIONS OF ANY KIND, either express or implied.
 * See the License for the specific language governing permissions and
 * limitations under the License.
 */


#include "mongoc-config.h"

#include <string.h>

#include "mongoc-cluster-private.h"
#include "mongoc-client-private.h"
#include "mongoc-client-side-encryption-private.h"
#include "mongoc-counters-private.h"
#include "mongoc-config.h"
#include "mongoc-error.h"
#include "mongoc-flags-private.h"
#include "mongoc-host-list-private.h"
#include "mongoc-log.h"
#include "mongoc-cluster-sasl-private.h"
#ifdef MONGOC_ENABLE_SSL
#include "mongoc-ssl.h"
#include "mongoc-ssl-private.h"
#include "mongoc-stream-tls.h"
#endif
#include "common-b64-private.h"
#include "mongoc-scram-private.h"
#include "mongoc-set-private.h"
#include "mongoc-socket.h"
#include "mongoc-stream-private.h"
#include "mongoc-stream-socket.h"
#include "mongoc-stream-tls.h"
#include "mongoc-thread-private.h"
#include "mongoc-topology-private.h"
#include "mongoc-topology-background-monitoring-private.h"
#include "mongoc-trace-private.h"
#include "mongoc-util-private.h"
#include "mongoc-write-concern-private.h"
#include "mongoc-uri-private.h"
#include "mongoc-rpc-private.h"
#include "mongoc-compression-private.h"
#include "mongoc-cmd-private.h"
#include "utlist.h"
#include "mongoc-handshake-private.h"
#include "mongoc-cluster-aws-private.h"
#include "mongoc-error-private.h"

#include <bson/bson-dsl.h>

#undef MONGOC_LOG_DOMAIN
#define MONGOC_LOG_DOMAIN "cluster"


#define CHECK_CLOSED_DURATION_MSEC 1000

#define IS_NOT_COMMAND(_name) (!!strcasecmp (cmd->command_name, _name))

static mongoc_server_stream_t *
_cluster_fetch_stream_single (mongoc_cluster_t *cluster,
                              const mongoc_topology_description_t *td,
                              uint32_t server_id,
                              bool reconnect_ok,
                              bson_error_t *error);

static mongoc_server_stream_t *
_cluster_fetch_stream_pooled (mongoc_cluster_t *cluster,
                              const mongoc_topology_description_t *td,
                              uint32_t server_id,
                              bool reconnect_ok,
                              bson_error_t *error);

static bool
mongoc_cluster_run_opmsg (mongoc_cluster_t *cluster,
                          mongoc_cmd_t *cmd,
                          bson_t *reply,
                          bson_error_t *error);

static void
_bson_error_message_printf (bson_error_t *error, const char *format, ...)
   BSON_GNUC_PRINTF (2, 3);

static void
_handle_not_primary_error (mongoc_cluster_t *cluster,
                           const mongoc_server_stream_t *server_stream,
                           const bson_t *reply)
{
   uint32_t server_id;

   server_id = server_stream->sd->id;
   if (_mongoc_topology_handle_app_error (cluster->client->topology,
                                          server_id,
                                          true /* handshake complete */,
                                          MONGOC_SDAM_APP_ERROR_COMMAND,
                                          reply,
                                          NULL,
                                          server_stream->sd->max_wire_version,
                                          server_stream->sd->generation,
                                          &server_stream->sd->service_id)) {
      mongoc_cluster_disconnect_node (cluster, server_id);
   }
}

/* Called when a network error occurs on an application socket.
 */
static void
_handle_network_error (mongoc_cluster_t *cluster,
                       mongoc_server_stream_t *server_stream,
                       bool handshake_complete,
                       const bson_error_t *why)
{
   mongoc_topology_t *topology;
   uint32_t server_id;
   _mongoc_sdam_app_error_type_t type;

   BSON_ASSERT (server_stream);

   ENTRY;
   topology = cluster->client->topology;
   server_id = server_stream->sd->id;
   type = MONGOC_SDAM_APP_ERROR_NETWORK;
   if (mongoc_stream_timed_out (server_stream->stream)) {
      type = MONGOC_SDAM_APP_ERROR_TIMEOUT;
   }

   _mongoc_topology_handle_app_error (topology,
                                      server_id,
                                      handshake_complete,
                                      type,
                                      NULL,
                                      why,
                                      server_stream->sd->max_wire_version,
                                      server_stream->sd->generation,
                                      &server_stream->sd->service_id);
   /* Always disconnect the current connection on network error. */
   mongoc_cluster_disconnect_node (cluster, server_id);

   EXIT;
}


size_t
_mongoc_cluster_buffer_iovec (mongoc_iovec_t *iov,
                              size_t iovcnt,
                              int skip,
                              char *buffer)
{
   int n;
   size_t buffer_offset = 0;
   int total_iov_len = 0;
   int difference = 0;

   for (n = 0; n < iovcnt; n++) {
      total_iov_len += iov[n].iov_len;

      if (total_iov_len <= skip) {
         continue;
      }

      /* If this iovec starts before the skip, and takes the total count
       * beyond the skip, we need to figure out the portion of the iovec
       * we should skip passed */
      if (total_iov_len - iov[n].iov_len < skip) {
         difference = skip - (total_iov_len - iov[n].iov_len);
      } else {
         difference = 0;
      }

      memcpy (buffer + buffer_offset,
              ((char *) iov[n].iov_base) + difference,
              iov[n].iov_len - difference);
      buffer_offset += iov[n].iov_len - difference;
   }

   return buffer_offset;
}

/* Allows caller to safely overwrite error->message with a formatted string,
 * even if the formatted string includes original error->message. */
static void
_bson_error_message_printf (bson_error_t *error, const char *format, ...)
{
   va_list args;
   char error_message[sizeof error->message];

   if (error) {
      va_start (args, format);
      bson_vsnprintf (error_message, sizeof error->message, format, args);
      va_end (args);

      bson_strncpy (error->message, error_message, sizeof error->message);
   }
}

#define RUN_CMD_ERR_DECORATE                                       \
   do {                                                            \
      _bson_error_message_printf (                                 \
         error,                                                    \
         "Failed to send \"%s\" command with database \"%s\": %s", \
         cmd->command_name,                                        \
         cmd->db_name,                                             \
         error->message);                                          \
   } while (0)

#define RUN_CMD_ERR(_domain, _code, ...)                   \
   do {                                                    \
      bson_set_error (error, _domain, _code, __VA_ARGS__); \
      RUN_CMD_ERR_DECORATE;                                \
   } while (0)

/*
 *--------------------------------------------------------------------------
 *
 * mongoc_cluster_run_command_opquery --
 *
 *       Internal function to run a command on a given stream. @error and
 *       @reply are optional out-pointers.
 *
 * Returns:
 *       true if successful; otherwise false and @error is set.
 *
 * Side effects:
 *       @reply is set and should ALWAYS be released with bson_destroy().
 *       On failure, @error is filled out. If this was a network error
 *       and server_id is nonzero, the cluster disconnects from the server.
 *
 *--------------------------------------------------------------------------
 */

static bool
mongoc_cluster_run_command_opquery (mongoc_cluster_t *cluster,
                                    mongoc_cmd_t *cmd,
                                    int32_t compressor_id,
                                    bson_t *reply,
                                    bson_error_t *error)
{
   const size_t reply_header_size = sizeof (mongoc_rpc_reply_header_t);
   uint8_t reply_header_buf[sizeof (mongoc_rpc_reply_header_t)];
   uint8_t *reply_buf; /* reply body */
   mongoc_rpc_t rpc;   /* sent to server */
   bson_t reply_local;
   bson_t *reply_ptr;
   char *cmd_ns;
   uint32_t request_id;
   int32_t msg_len;
   size_t doc_len;
   bool ret = false;
   char *output = NULL;
   mongoc_stream_t *stream;

   ENTRY;

   BSON_ASSERT (cluster);
   BSON_ASSERT (cmd);
   BSON_ASSERT (cmd->server_stream);

   stream = cmd->server_stream->stream;
   /*
    * setup
    */
   reply_ptr = reply ? reply : &reply_local;
   bson_init (reply_ptr);

   error->code = 0;

   /*
    * prepare the request
    */

   _mongoc_array_clear (&cluster->iov);

   cmd_ns = bson_strdup_printf ("%s.$cmd", cmd->db_name);
   request_id = ++cluster->request_id;
   _mongoc_rpc_prep_command (&rpc, cmd_ns, cmd);
   rpc.header.request_id = request_id;

   _mongoc_rpc_gather (&rpc, &cluster->iov);
   _mongoc_rpc_swab_to_le (&rpc);

   if (compressor_id != -1 && IS_NOT_COMMAND (HANDSHAKE_CMD_LEGACY_HELLO) &&
       IS_NOT_COMMAND ("hello") && IS_NOT_COMMAND ("saslstart") &&
       IS_NOT_COMMAND ("saslcontinue") && IS_NOT_COMMAND ("getnonce") &&
       IS_NOT_COMMAND ("authenticate") && IS_NOT_COMMAND ("createuser") &&
       IS_NOT_COMMAND ("updateuser")) {
      output = _mongoc_rpc_compress (cluster, compressor_id, &rpc, error);
      if (output == NULL) {
         GOTO (done);
      }
   }

   if (cluster->client->in_exhaust) {
      bson_set_error (error,
                      MONGOC_ERROR_CLIENT,
                      MONGOC_ERROR_CLIENT_IN_EXHAUST,
                      "A cursor derived from this client is in exhaust.");
      GOTO (done);
   }

   /*
    * send and receive
    */
   if (!_mongoc_stream_writev_full (stream,
                                    cluster->iov.data,
                                    cluster->iov.len,
                                    cluster->sockettimeoutms,
                                    error)) {
      _handle_network_error (
         cluster, cmd->server_stream, true /* handshake complete */, error);

      /* add info about the command to writev_full's error message */
      RUN_CMD_ERR_DECORATE;
      GOTO (done);
   }

   if (reply_header_size != mongoc_stream_read (stream,
                                                &reply_header_buf,
                                                reply_header_size,
                                                reply_header_size,
                                                cluster->sockettimeoutms)) {
      RUN_CMD_ERR (MONGOC_ERROR_STREAM,
                   MONGOC_ERROR_STREAM_SOCKET,
                   "socket error or timeout");

      _handle_network_error (
         cluster, cmd->server_stream, true /* handshake complete */, error);
      GOTO (done);
   }

   memcpy (&msg_len, reply_header_buf, 4);
   msg_len = BSON_UINT32_FROM_LE (msg_len);
   if ((msg_len < reply_header_size) ||
       (msg_len > MONGOC_DEFAULT_MAX_MSG_SIZE)) {
      _handle_network_error (
         cluster, cmd->server_stream, true /* handshake complete */, error);
      GOTO (done);
   }

   if (!_mongoc_rpc_scatter_reply_header_only (
          &rpc, reply_header_buf, reply_header_size)) {
      _handle_network_error (
         cluster, cmd->server_stream, true /* handshake complete */, error);
      GOTO (done);
   }
   doc_len = (size_t) msg_len - reply_header_size;

   if (BSON_UINT32_FROM_LE (rpc.header.opcode) == MONGOC_OPCODE_COMPRESSED) {
      bson_t tmp = BSON_INITIALIZER;
      uint8_t *buf = NULL;
      size_t len = BSON_UINT32_FROM_LE (rpc.compressed.uncompressed_size) +
                   sizeof (mongoc_rpc_header_t);

      reply_buf = bson_malloc0 (msg_len);
      memcpy (reply_buf, reply_header_buf, reply_header_size);

      if (doc_len != mongoc_stream_read (stream,
                                         reply_buf + reply_header_size,
                                         doc_len,
                                         doc_len,
                                         cluster->sockettimeoutms)) {
         RUN_CMD_ERR (MONGOC_ERROR_STREAM,
                      MONGOC_ERROR_STREAM_SOCKET,
                      "socket error or timeout");
         _handle_network_error (
            cluster, cmd->server_stream, true /* handshake complete */, error);
         GOTO (done);
      }
      if (!_mongoc_rpc_scatter (&rpc, reply_buf, msg_len)) {
         GOTO (done);
      }

      buf = bson_malloc0 (len);
      if (!_mongoc_rpc_decompress (&rpc, buf, len)) {
         RUN_CMD_ERR (MONGOC_ERROR_PROTOCOL,
                      MONGOC_ERROR_PROTOCOL_INVALID_REPLY,
                      "Could not decompress server reply");
         bson_free (reply_buf);
         bson_free (buf);
         GOTO (done);
      }

      _mongoc_rpc_swab_from_le (&rpc);

      if (!_mongoc_rpc_get_first_document (&rpc, &tmp)) {
         RUN_CMD_ERR (MONGOC_ERROR_PROTOCOL,
                      MONGOC_ERROR_PROTOCOL_INVALID_REPLY,
                      "Corrupt compressed OP_QUERY reply from server");
         bson_free (reply_buf);
         bson_free (buf);
         GOTO (done);
      }
      bson_copy_to (&tmp, reply_ptr);
      bson_free (reply_buf);
      bson_free (buf);
   } else if (BSON_UINT32_FROM_LE (rpc.header.opcode) == MONGOC_OPCODE_REPLY &&
              BSON_UINT32_FROM_LE (rpc.reply_header.n_returned) == 1) {
      reply_buf = bson_reserve_buffer (reply_ptr, (uint32_t) doc_len);
      BSON_ASSERT (reply_buf);

      if (doc_len != mongoc_stream_read (stream,
                                         (void *) reply_buf,
                                         doc_len,
                                         doc_len,
                                         cluster->sockettimeoutms)) {
         RUN_CMD_ERR (MONGOC_ERROR_STREAM,
                      MONGOC_ERROR_STREAM_SOCKET,
                      "socket error or timeout");
         _handle_network_error (
            cluster, cmd->server_stream, true /* handshake complete */, error);
         GOTO (done);
      }
      _mongoc_rpc_swab_from_le (&rpc);
   } else {
      GOTO (done);
   }

   if (!_mongoc_cmd_check_ok (
          reply_ptr, cluster->client->error_api_version, error)) {
      GOTO (done);
   }

   ret = true;

done:

   if (!ret && error->code == 0) {
      /* generic error */
      RUN_CMD_ERR (MONGOC_ERROR_PROTOCOL,
                   MONGOC_ERROR_PROTOCOL_INVALID_REPLY,
                   "Invalid reply from server.");
   }

   if (reply_ptr == &reply_local) {
      bson_destroy (reply_ptr);
   }
   bson_free (output);
   bson_free (cmd_ns);

   RETURN (ret);
}

bool
_in_sharded_txn (const mongoc_client_session_t *session)
{
   return session && _mongoc_client_session_in_txn_or_ending (session) &&
          _mongoc_topology_get_type (session->client->topology) ==
             MONGOC_TOPOLOGY_SHARDED;
}

static void
_handle_txn_error_labels (bool cmd_ret,
                          const bson_error_t *cmd_err,
                          const mongoc_cmd_t *cmd,
                          bson_t *reply)
{
   if (!cmd->is_txn_finish) {
      return;
   }

   _mongoc_write_error_handle_labels (
      cmd_ret, cmd_err, reply, cmd->server_stream->sd->max_wire_version);
}

/*
 *--------------------------------------------------------------------------
 *
 * mongoc_cluster_run_command_monitored --
 *
 *       Internal function to run a command on a given stream.
 *       @error and @reply are optional out-pointers.
 *
 * Returns:
 *       true if successful; otherwise false and @error is set.
 *
 * Side effects:
 *       If the client's APM callbacks are set, they are executed.
 *       @reply is set and should ALWAYS be released with bson_destroy().
 *
 *--------------------------------------------------------------------------
 */

bool
mongoc_cluster_run_command_monitored (mongoc_cluster_t *cluster,
                                      mongoc_cmd_t *cmd,
                                      bson_t *reply,
                                      bson_error_t *error)
{
   bool retval;
   uint32_t request_id = ++cluster->request_id;
   uint32_t server_id;
   mongoc_apm_callbacks_t *callbacks;
   mongoc_apm_command_started_t started_event;
   mongoc_apm_command_succeeded_t succeeded_event;
   mongoc_apm_command_failed_t failed_event;
   int64_t started = bson_get_monotonic_time ();
   const mongoc_server_stream_t *server_stream;
   bson_t reply_local;
   bson_error_t error_local;
   int32_t compressor_id;
   bson_iter_t iter;
   bson_t encrypted = BSON_INITIALIZER;
   bson_t decrypted = BSON_INITIALIZER;
   mongoc_cmd_t encrypted_cmd;
   bool is_redacted = false;

   server_stream = cmd->server_stream;
   server_id = server_stream->sd->id;
   compressor_id = mongoc_server_description_compressor_id (server_stream->sd);

   callbacks = &cluster->client->apm_callbacks;
   if (!reply) {
      reply = &reply_local;
   }
   if (!error) {
      error = &error_local;
   }

   if (_mongoc_cse_is_enabled (cluster->client)) {
      bson_destroy (&encrypted);

      retval = _mongoc_cse_auto_encrypt (
         cluster->client, cmd, &encrypted_cmd, &encrypted, error);
      cmd = &encrypted_cmd;
      if (!retval) {
         bson_init (reply);
         goto fail_no_events;
      }
   }

   if (callbacks->started) {
      mongoc_apm_command_started_init_with_cmd (&started_event,
                                                cmd,
                                                request_id,
                                                &is_redacted,
                                                cluster->client->apm_context);

      callbacks->started (&started_event);
      mongoc_apm_command_started_cleanup (&started_event);
   }

   if (mongoc_cluster_uses_server_api (cluster) ||
       server_stream->sd->max_wire_version >= WIRE_VERSION_OP_MSG) {
      retval = mongoc_cluster_run_opmsg (cluster, cmd, reply, error);
   } else {
      retval = mongoc_cluster_run_command_opquery (
         cluster, cmd, compressor_id, reply, error);
   }

   if (retval && callbacks->succeeded) {
      bson_t fake_reply = BSON_INITIALIZER;
      /*
       * Unacknowledged writes must provide a CommandSucceededEvent with an
       * {ok: 1} reply.
       * https://github.com/mongodb/specifications/blob/master/source/command-monitoring/command-monitoring.rst#unacknowledged-acknowledged-writes
       */
      if (!cmd->is_acknowledged) {
         bson_append_int32 (&fake_reply, "ok", 2, 1);
      }
      mongoc_apm_command_succeeded_init (
         &succeeded_event,
         bson_get_monotonic_time () - started,
         cmd->is_acknowledged ? reply : &fake_reply,
         cmd->command_name,
         request_id,
         cmd->operation_id,
         &server_stream->sd->host,
         server_id,
         &server_stream->sd->service_id,
         server_stream->sd->server_connection_id,
         is_redacted,
         cluster->client->apm_context);

      callbacks->succeeded (&succeeded_event);
      mongoc_apm_command_succeeded_cleanup (&succeeded_event);
      bson_destroy (&fake_reply);
   }
   if (!retval && callbacks->failed) {
      mongoc_apm_command_failed_init (&failed_event,
                                      bson_get_monotonic_time () - started,
                                      cmd->command_name,
                                      error,
                                      reply,
                                      request_id,
                                      cmd->operation_id,
                                      &server_stream->sd->host,
                                      server_id,
                                      &server_stream->sd->service_id,
                                      server_stream->sd->server_connection_id,
                                      is_redacted,
                                      cluster->client->apm_context);

      callbacks->failed (&failed_event);
      mongoc_apm_command_failed_cleanup (&failed_event);
   }

   if (retval && _mongoc_cse_is_enabled (cluster->client)) {
      bson_destroy (&decrypted);
      retval = _mongoc_cse_auto_decrypt (
         cluster->client, cmd->db_name, reply, &decrypted, error);
      bson_destroy (reply);
      bson_steal (reply, &decrypted);
      bson_init (&decrypted);
      if (!retval) {
         goto fail_no_events;
      }
   }

   _handle_not_primary_error (cluster, server_stream, reply);

   _handle_txn_error_labels (retval, error, cmd, reply);

   if (retval && _in_sharded_txn (cmd->session) &&
       bson_iter_init_find (&iter, reply, "recoveryToken")) {
      bson_destroy (cmd->session->recovery_token);
      if (BSON_ITER_HOLDS_DOCUMENT (&iter)) {
         cmd->session->recovery_token =
            bson_new_from_data (bson_iter_value (&iter)->value.v_doc.data,
                                bson_iter_value (&iter)->value.v_doc.data_len);
      } else {
         MONGOC_ERROR ("Malformed recovery token from server");
         cmd->session->recovery_token = NULL;
      }
   }

fail_no_events:
   if (reply == &reply_local) {
      bson_destroy (&reply_local);
   }

   bson_destroy (&encrypted);
   bson_destroy (&decrypted);

   _mongoc_topology_update_last_used (cluster->client->topology, server_id);

   return retval;
}


/*
 *--------------------------------------------------------------------------
 *
 * mongoc_cluster_run_command_private --
 *
 *       Internal function to run a command on a given stream.
 *       @error and @reply are optional out-pointers.
 *       The client's APM callbacks are not executed.
 *       Automatic encryption/decryption is not performed.
 *
 * Returns:
 *       true if successful; otherwise false and @error is set.
 *
 * Side effects:
 *       @reply is set and should ALWAYS be released with bson_destroy().
 *
 *--------------------------------------------------------------------------
 */

bool
mongoc_cluster_run_command_private (mongoc_cluster_t *cluster,
                                    mongoc_cmd_t *cmd,
                                    bson_t *reply,
                                    bson_error_t *error)
{
   bool retval;
   const mongoc_server_stream_t *server_stream;
   bson_t reply_local;
   bson_error_t error_local;

   if (!error) {
      error = &error_local;
   }

   /* If NULL was passed, we use our local variable as a temporary sink: */
   if (!reply) {
      reply = &reply_local;
   }

   server_stream = cmd->server_stream;

   if (mongoc_cluster_uses_server_api (cluster) ||
       server_stream->sd->max_wire_version >= WIRE_VERSION_OP_MSG) {
      retval = mongoc_cluster_run_opmsg (cluster, cmd, reply, error);
   } else {
      retval =
         mongoc_cluster_run_command_opquery (cluster, cmd, -1, reply, error);
   }

   _handle_not_primary_error (cluster, server_stream, reply);

   if (reply == &reply_local) {
      bson_destroy (&reply_local);
   }

   _mongoc_topology_update_last_used (cluster->client->topology,
                                      server_stream->sd->id);

   return retval;
}

/*
 *--------------------------------------------------------------------------
 *
 * mongoc_cluster_run_command_parts --
 *
 *       Internal function to assemble command parts and run a command
 *       on a given stream. @error and @reply are optional out-pointers.
 *       The client's APM callbacks are not executed.
 *
 * Returns:
 *       true if successful; otherwise false and @error is set.
 *
 * Side effects:
 *       @reply is set and should ALWAYS be released with bson_destroy().
 *       mongoc_cmd_parts_cleanup will be always be called on parts. The
 *       caller should *not* call cleanup on the parts.
 *
 *--------------------------------------------------------------------------
 */

bool
mongoc_cluster_run_command_parts (mongoc_cluster_t *cluster,
                                  mongoc_server_stream_t *server_stream,
                                  mongoc_cmd_parts_t *parts,
                                  bson_t *reply,
                                  bson_error_t *error)
{
   bool ret;

   if (!mongoc_cmd_parts_assemble (parts, server_stream, error)) {
      _mongoc_bson_init_if_set (reply);
      mongoc_cmd_parts_cleanup (parts);
      return false;
   }

   ret = mongoc_cluster_run_command_private (
      cluster, &parts->assembled, reply, error);
   mongoc_cmd_parts_cleanup (parts);
   return ret;
}

/*
 *--------------------------------------------------------------------------
 *
 * _stream_run_hello --
 *
 *       Run a hello command on the given stream. If
 *       @negotiate_sasl_supported_mechs is true, then saslSupportedMechs is
 *       added to the hello command.
 *
 * Returns:
 *       A mongoc_server_description_t you must destroy or NULL. If the call
 *       failed its error is set and its type is MONGOC_SERVER_UNKNOWN.
 *
 *--------------------------------------------------------------------------
 */
static mongoc_server_description_t *
_stream_run_hello (mongoc_cluster_t *cluster,
                   mongoc_stream_t *stream,
                   const char *address,
                   uint32_t server_id,
                   bool negotiate_sasl_supported_mechs,
                   mongoc_scram_cache_t *scram_cache,
                   mongoc_scram_t *scram,
                   bson_t *speculative_auth_response /* OUT */,
                   bson_error_t *error)
{
   bson_t handshake_command; /* Initialized by dup_handshake below */
   mongoc_cmd_t hello_cmd;
   bson_t reply;
   int64_t start;
   int64_t rtt_msec;
   mongoc_server_description_t empty_sd;
   mongoc_server_description_t *ret_handshake_sd;
   mongoc_server_stream_t *server_stream;
   bool r;
   mongoc_ssl_opt_t *ssl_opts = NULL;
   mc_shared_tpld td =
      mc_tpld_take_ref (BSON_ASSERT_PTR_INLINE (cluster)->client->topology);

   ENTRY;

   BSON_ASSERT (stream);

   _mongoc_topology_dup_handshake_cmd (cluster->client->topology,
                                       &handshake_command);

   if (cluster->requires_auth && speculative_auth_response) {
#ifdef MONGOC_ENABLE_SSL
      ssl_opts = &cluster->client->ssl_opts;
#endif

      _mongoc_topology_scanner_add_speculative_authentication (
         &handshake_command, cluster->uri, ssl_opts, scram_cache, scram);
   }

   if (negotiate_sasl_supported_mechs) {
      _mongoc_handshake_append_sasl_supported_mechs (cluster->uri,
                                                     &handshake_command);
   }

   start = bson_get_monotonic_time ();
   /* TODO CDRIVER-3654: do not use a mongoc_server_stream here.
    * Instead, use a plain stream. If a network error occurs, check the cluster
    * node's generation (which is the generation of the created connection) to
    * determine if the error should be handled.
    * The current behavior may double invalidate.
    * If a network error occurs in mongoc_cluster_run_command_private below,
    * that invalidates (thinking the error is a post-handshake network error).
    * Then _mongoc_cluster_stream_for_server also handles the error, and
    * invalidates again.
    */
   mongoc_server_description_init (&empty_sd, address, server_id);
   server_stream =
      _mongoc_cluster_create_server_stream (td.ptr, &empty_sd, stream);

   mongoc_server_description_cleanup (&empty_sd);

   /* Set up the shared parts of the mongo_cmd_t, which will later be converted
   to either an op_msg or op_query: */
   memset (&hello_cmd, 0, sizeof (hello_cmd));


   hello_cmd.db_name = "admin";
   hello_cmd.command = &handshake_command;
   hello_cmd.command_name = _mongoc_get_command_name (&handshake_command);
   hello_cmd.server_stream = server_stream;

   hello_cmd.is_acknowledged = true;

   /* Use OP_QUERY for the handshake, unless the user has specified an
    * API version; the correct hello_cmd has already been selected: */
   if (!mongoc_cluster_uses_server_api (cluster)) {
      /* Complete OPCODE_QUERY setup: */
      hello_cmd.query_flags = MONGOC_QUERY_SECONDARY_OK;
   } else {
      /* We're using OP_MSG, and require some additional doctoring: */
      bson_append_utf8 (&handshake_command, "$db", 3, "admin", 5);
   }

   if (!mongoc_cluster_run_command_private (
          cluster, &hello_cmd, &reply, error)) {
      if (negotiate_sasl_supported_mechs) {
         bsonParse (reply,
<<<<<<< HEAD
                    find (keyWithType ("ok", bool),
                          if (falsey, then (do({
                                 /* hello response returned ok: 0. According to
                                  * auth spec: "If the hello of the MongoDB
                                  * Handshake fails with an error, drivers MUST
                                  * treat this an authentication error." */
                                 error->domain = MONGOC_ERROR_CLIENT;
                                 error->code = MONGOC_ERROR_CLIENT_AUTHENTICATE;
                              })))));
=======
                    find (allOf (key ("ok"), isFalse), //
                          do({
                             /* hello response returned ok: 0. According to
                              * auth spec: "If the hello of the MongoDB
                              * Handshake fails with an error, drivers MUST
                              * treat this an authentication error." */
                             error->domain = MONGOC_ERROR_CLIENT;
                             error->code = MONGOC_ERROR_CLIENT_AUTHENTICATE;
                          })));
>>>>>>> 40a64c2f
      }

      mongoc_server_stream_cleanup (server_stream);
      ret_handshake_sd = NULL;
      goto done;
   }

   rtt_msec = (bson_get_monotonic_time () - start) / 1000;

   ret_handshake_sd = BSON_ALIGNED_ALLOC0 (mongoc_server_description_t);

   mongoc_server_description_init (ret_handshake_sd, address, server_id);
   /* send the error from run_command IN to handle_hello */
   mongoc_server_description_handle_hello (
      ret_handshake_sd, &reply, rtt_msec, error);

   if (cluster->requires_auth && speculative_auth_response) {
      _mongoc_topology_scanner_parse_speculative_authentication (
         &reply, speculative_auth_response);
   }

   /* Note: This call will render our copy of the topology description to be
    * stale */
   r = _mongoc_topology_update_from_handshake (cluster->client->topology,
                                               ret_handshake_sd);
   if (!r) {
      mongoc_server_description_reset (ret_handshake_sd);
      bson_set_error (&ret_handshake_sd->error,
                      MONGOC_ERROR_STREAM,
                      MONGOC_ERROR_STREAM_NOT_ESTABLISHED,
                      "\"%s\" removed from topology",
                      address);
   }

   mongoc_server_stream_cleanup (server_stream);

done:
   bson_destroy (&handshake_command);
   bson_destroy (&reply);
   mc_tpld_drop_ref (&td);

   RETURN (ret_handshake_sd);
}

/*
 *--------------------------------------------------------------------------
 *
 * _mongoc_cluster_run_hello --
 *
 *       Run an initial hello command for the given node and handle result.
 *
 * Returns:
 *       mongoc_server_description_t on success, NULL otherwise.
 *       the mongoc_server_description_t MUST BE DESTROYED BY THE CALLER.
 *
 * Side effects:
 *       Makes a blocking I/O call, updates cluster->topology->description
 *       with hello result.
 *
 *--------------------------------------------------------------------------
 */
static mongoc_server_description_t *
_cluster_run_hello (mongoc_cluster_t *cluster,
                    mongoc_cluster_node_t *node,
                    uint32_t server_id,
                    mongoc_scram_cache_t *scram_cache,
                    mongoc_scram_t *scram /* OUT */,
                    bson_t *speculative_auth_response /* OUT */,
                    bson_error_t *error /* OUT */)
{
   mongoc_server_description_t *sd;

   ENTRY;

   BSON_ASSERT (cluster);
   BSON_ASSERT (node);
   BSON_ASSERT (node->stream);

   sd = _stream_run_hello (cluster,
                           node->stream,
                           node->connection_address,
                           server_id,
                           _mongoc_uri_requires_auth_negotiation (cluster->uri),
                           scram_cache,
                           scram,
                           speculative_auth_response,
                           error);

   if (!sd) {
      return NULL;
   }

   if (sd->type == MONGOC_SERVER_UNKNOWN) {
      memcpy (error, &sd->error, sizeof (bson_error_t));
      mongoc_server_description_destroy (sd);
      return NULL;
   }

   return sd;
}


/*
 *--------------------------------------------------------------------------
 *
 * _mongoc_cluster_build_basic_auth_digest --
 *
 *       Computes the Basic Authentication digest using the credentials
 *       configured for @cluster and the @nonce provided.
 *
 *       The result should be freed by the caller using bson_free() when
 *       they are finished with it.
 *
 * Returns:
 *       A newly allocated string containing the digest.
 *
 * Side effects:
 *       None.
 *
 *--------------------------------------------------------------------------
 */

static char *
_mongoc_cluster_build_basic_auth_digest (mongoc_cluster_t *cluster,
                                         const char *nonce)
{
   const char *username;
   const char *password;
   char *password_digest;
   char *password_md5;
   char *digest_in;
   char *ret;

   ENTRY;

   /*
    * The following generates the digest to be used for basic authentication
    * with a MongoDB server. More information on the format can be found
    * at the following location:
    *
    * http://docs.mongodb.org/meta-driver/latest/legacy/
    *   implement-authentication-in-driver/
    */

   BSON_ASSERT (cluster);
   BSON_ASSERT (cluster->uri);

   username = mongoc_uri_get_username (cluster->uri);
   password = mongoc_uri_get_password (cluster->uri);
   password_digest = bson_strdup_printf ("%s:mongo:%s", username, password);
   password_md5 = _mongoc_hex_md5 (password_digest);
   digest_in = bson_strdup_printf ("%s%s%s", nonce, username, password_md5);
   ret = _mongoc_hex_md5 (digest_in);
   bson_free (digest_in);
   bson_free (password_md5);
   bson_free (password_digest);

   RETURN (ret);
}


/*
 *--------------------------------------------------------------------------
 *
 * _mongoc_cluster_auth_node_cr --
 *
 *       Performs authentication of @node using the credentials provided
 *       when configuring the @cluster instance.
 *
 *       This is the Challenge-Response mode of authentication.
 *
 * Returns:
 *       true if authentication was successful; otherwise false and
 *       @error is set.
 *
 * Side effects:
 *       None.
 *
 *--------------------------------------------------------------------------
 */

static bool
_mongoc_cluster_auth_node_cr (mongoc_cluster_t *cluster,
                              mongoc_stream_t *stream,
                              mongoc_server_description_t *sd,
                              bson_error_t *error)
{
   mongoc_cmd_parts_t parts;
   bson_iter_t iter;
   const char *auth_source;
   bson_t command;
   bson_t reply;
   char *digest;
   char *nonce;
   bool ret;
   mongoc_server_stream_t *server_stream;
   mc_shared_tpld td;

   ENTRY;

   BSON_ASSERT (cluster);
   BSON_ASSERT (stream);

   if (!(auth_source = mongoc_uri_get_auth_source (cluster->uri)) ||
       (*auth_source == '\0')) {
      auth_source = "admin";
   }

   /*
    * To authenticate a node using basic authentication, we need to first
    * get the nonce from the server. We use that to hash our password which
    * is sent as a reply to the server. If everything went good we get a
    * success notification back from the server.
    */

   /*
    * Execute the getnonce command to fetch the nonce used for generating
    * md5 digest of our password information.
    */
   bson_init (&command);
   bson_append_int32 (&command, "getnonce", 8, 1);
   mongoc_cmd_parts_init (&parts,
                          cluster->client,
                          auth_source,
                          MONGOC_QUERY_SECONDARY_OK,
                          &command);
   parts.prohibit_lsid = true;

   td = mc_tpld_take_ref (cluster->client->topology);
   server_stream = _mongoc_cluster_create_server_stream (td.ptr, sd, stream);
   mc_tpld_drop_ref (&td);

   if (!mongoc_cluster_run_command_parts (
          cluster, server_stream, &parts, &reply, error)) {
      mongoc_server_stream_cleanup (server_stream);
      bson_destroy (&command);
      bson_destroy (&reply);
      RETURN (false);
   }
   bson_destroy (&command);
   if (!bson_iter_init_find_case (&iter, &reply, "nonce")) {
      bson_set_error (error,
                      MONGOC_ERROR_CLIENT,
                      MONGOC_ERROR_CLIENT_GETNONCE,
                      "Invalid reply from getnonce");
      bson_destroy (&reply);
      RETURN (false);
   }

   /*
    * Build our command to perform the authentication.
    */
   nonce = bson_iter_dup_utf8 (&iter, NULL);
   digest = _mongoc_cluster_build_basic_auth_digest (cluster, nonce);
   bson_init (&command);
   bson_append_int32 (&command, "authenticate", 12, 1);
   bson_append_utf8 (
      &command, "user", 4, mongoc_uri_get_username (cluster->uri), -1);
   bson_append_utf8 (&command, "nonce", 5, nonce, -1);
   bson_append_utf8 (&command, "key", 3, digest, -1);
   bson_destroy (&reply);
   bson_free (nonce);
   bson_free (digest);

   /*
    * Execute the authenticate command. mongoc_cluster_run_command_private
    * checks for {ok: 1} in the response.
    */
   mongoc_cmd_parts_init (&parts,
                          cluster->client,
                          auth_source,
                          MONGOC_QUERY_SECONDARY_OK,
                          &command);
   parts.prohibit_lsid = true;
   ret = mongoc_cluster_run_command_parts (
      cluster, server_stream, &parts, &reply, error);

   if (!ret) {
      /* error->message is already set */
      error->domain = MONGOC_ERROR_CLIENT;
      error->code = MONGOC_ERROR_CLIENT_AUTHENTICATE;
   }

   mongoc_server_stream_cleanup (server_stream);
   bson_destroy (&command);
   bson_destroy (&reply);

   RETURN (ret);
}


/*
 *--------------------------------------------------------------------------
 *
 * _mongoc_cluster_auth_node_plain --
 *
 *       Perform SASL PLAIN authentication for @node. We do this manually
 *       instead of using the SASL module because it is rather simplistic.
 *
 * Returns:
 *       true if successful; otherwise false and error is set.
 *
 * Side effects:
 *       error may be set.
 *
 *--------------------------------------------------------------------------
 */

static bool
_mongoc_cluster_auth_node_plain (mongoc_cluster_t *cluster,
                                 mongoc_stream_t *stream,
                                 mongoc_server_description_t *sd,
                                 bson_error_t *error)
{
   mongoc_cmd_parts_t parts;
   char buf[4096];
   int buflen = 0;
   const char *username;
   const char *password;
   bson_t b = BSON_INITIALIZER;
   bson_t reply;
   size_t len;
   char *str;
   bool ret;
   mongoc_server_stream_t *server_stream;
   mc_shared_tpld td;

   BSON_ASSERT (cluster);
   BSON_ASSERT (stream);

   username = mongoc_uri_get_username (cluster->uri);
   if (!username) {
      username = "";
   }

   password = mongoc_uri_get_password (cluster->uri);
   if (!password) {
      password = "";
   }

   str = bson_strdup_printf ("%c%s%c%s", '\0', username, '\0', password);
   len = strlen (username) + strlen (password) + 2;
   buflen = mcommon_b64_ntop ((const uint8_t *) str, len, buf, sizeof buf);
   bson_free (str);

   if (buflen == -1) {
      bson_set_error (error,
                      MONGOC_ERROR_CLIENT,
                      MONGOC_ERROR_CLIENT_AUTHENTICATE,
                      "failed base64 encoding message");
      return false;
   }

   BSON_APPEND_INT32 (&b, "saslStart", 1);
   BSON_APPEND_UTF8 (&b, "mechanism", "PLAIN");
   bson_append_utf8 (&b, "payload", 7, (const char *) buf, buflen);
   BSON_APPEND_INT32 (&b, "autoAuthorize", 1);

   mongoc_cmd_parts_init (
      &parts, cluster->client, "$external", MONGOC_QUERY_SECONDARY_OK, &b);
   parts.prohibit_lsid = true;

   td = mc_tpld_take_ref (cluster->client->topology);
   server_stream = _mongoc_cluster_create_server_stream (td.ptr, sd, stream);
   mc_tpld_drop_ref (&td);

   ret = mongoc_cluster_run_command_parts (
      cluster, server_stream, &parts, &reply, error);
   mongoc_server_stream_cleanup (server_stream);
   if (!ret) {
      /* error->message is already set */
      error->domain = MONGOC_ERROR_CLIENT;
      error->code = MONGOC_ERROR_CLIENT_AUTHENTICATE;
   }

   bson_destroy (&b);
   bson_destroy (&reply);

   return ret;
}

bool
_mongoc_cluster_get_auth_cmd_x509 (const mongoc_uri_t *uri,
                                   const mongoc_ssl_opt_t *ssl_opts,
                                   bson_t *cmd /* OUT */,
                                   bson_error_t *error /* OUT */)
{
#ifndef MONGOC_ENABLE_SSL
   bson_set_error (error,
                   MONGOC_ERROR_CLIENT,
                   MONGOC_ERROR_CLIENT_AUTHENTICATE,
                   "The MONGODB-X509 authentication mechanism requires "
                   "libmongoc built with ENABLE_SSL");
   return false;
#else
   const char *username_from_uri = NULL;
   char *username_from_subject = NULL;

   BSON_ASSERT (uri);

   username_from_uri = mongoc_uri_get_username (uri);
   if (username_from_uri) {
      TRACE ("%s", "X509: got username from URI");
   } else {
      if (!ssl_opts || !ssl_opts->pem_file) {
         bson_set_error (error,
                         MONGOC_ERROR_CLIENT,
                         MONGOC_ERROR_CLIENT_AUTHENTICATE,
                         "cannot determine username for "
                         "X-509 authentication.");
         return false;
      }

      username_from_subject =
         mongoc_ssl_extract_subject (ssl_opts->pem_file, ssl_opts->pem_pwd);
      if (!username_from_subject) {
         bson_set_error (error,
                         MONGOC_ERROR_CLIENT,
                         MONGOC_ERROR_CLIENT_AUTHENTICATE,
                         "No username provided for X509 authentication.");
         return false;
      }

      TRACE ("%s", "X509: got username from certificate");
   }

   bson_init (cmd);
   BSON_APPEND_INT32 (cmd, "authenticate", 1);
   BSON_APPEND_UTF8 (cmd, "mechanism", "MONGODB-X509");
   BSON_APPEND_UTF8 (cmd,
                     "user",
                     username_from_uri ? username_from_uri
                                       : username_from_subject);

   bson_free (username_from_subject);

   return true;
#endif
}


static bool
_mongoc_cluster_auth_node_x509 (mongoc_cluster_t *cluster,
                                mongoc_stream_t *stream,
                                mongoc_server_description_t *sd,
                                bson_error_t *error)
{
#ifndef MONGOC_ENABLE_SSL
   bson_set_error (error,
                   MONGOC_ERROR_CLIENT,
                   MONGOC_ERROR_CLIENT_AUTHENTICATE,
                   "The MONGODB-X509 authentication mechanism requires "
                   "libmongoc built with ENABLE_SSL");
   return false;
#else
   mongoc_cmd_parts_t parts;
   bson_t cmd;
   bson_t reply;
   bool ret;
   mongoc_server_stream_t *server_stream;
   mc_shared_tpld td;

   BSON_ASSERT (cluster);
   BSON_ASSERT (stream);

   if (!_mongoc_cluster_get_auth_cmd_x509 (
          cluster->uri, &cluster->client->ssl_opts, &cmd, error)) {
      return false;
   }

   mongoc_cmd_parts_init (
      &parts, cluster->client, "$external", MONGOC_QUERY_SECONDARY_OK, &cmd);
   parts.prohibit_lsid = true;
   td = mc_tpld_take_ref (cluster->client->topology);
   server_stream = _mongoc_cluster_create_server_stream (td.ptr, sd, stream);
   mc_tpld_drop_ref (&td);

   ret = mongoc_cluster_run_command_parts (
      cluster, server_stream, &parts, &reply, error);
   mongoc_server_stream_cleanup (server_stream);
   if (!ret) {
      /* error->message is already set */
      error->domain = MONGOC_ERROR_CLIENT;
      error->code = MONGOC_ERROR_CLIENT_AUTHENTICATE;
   }

   bson_destroy (&cmd);
   bson_destroy (&reply);

   return ret;
#endif
}

bool
mongoc_cluster_uses_server_api (const mongoc_cluster_t *cluster)
{
   return mongoc_client_uses_server_api (cluster->client);
}

#ifdef MONGOC_ENABLE_CRYPTO
void
_mongoc_cluster_init_scram (const mongoc_cluster_t *cluster,
                            mongoc_scram_t *scram,
                            mongoc_crypto_hash_algorithm_t algo)
{
   _mongoc_uri_init_scram (cluster->uri, scram, algo);

   /* Apply previously cached SCRAM secrets if available */
   if (cluster->scram_cache) {
      _mongoc_scram_set_cache (scram, cluster->scram_cache);
   }
}

/*
 *--------------------------------------------------------------------------
 *
 * _mongoc_cluster_get_auth_cmd_scram --
 *
 *       Generates the saslStart command for scram authentication. Used
 *       during explicit authentication as well as speculative
 *       authentication during hello.
 *
 *
 * Returns:
 *       true if the command could be generated, false otherwise
 *
 * Side effects:
 *       @error is set on failure.
 *
 *--------------------------------------------------------------------------
 */

bool
_mongoc_cluster_get_auth_cmd_scram (mongoc_crypto_hash_algorithm_t algo,
                                    mongoc_scram_t *scram,
                                    bson_t *cmd /* OUT */,
                                    bson_error_t *error /* OUT */)
{
   uint8_t buf[4096] = {0};
   uint32_t buflen = 0;
   bson_t options;

   if (!_mongoc_scram_step (
          scram, buf, buflen, buf, sizeof buf, &buflen, error)) {
      return false;
   }

   BSON_ASSERT (scram->step == 1);

   bson_init (cmd);

   BSON_APPEND_INT32 (cmd, "saslStart", 1);
   if (algo == MONGOC_CRYPTO_ALGORITHM_SHA_1) {
      BSON_APPEND_UTF8 (cmd, "mechanism", "SCRAM-SHA-1");
   } else if (algo == MONGOC_CRYPTO_ALGORITHM_SHA_256) {
      BSON_APPEND_UTF8 (cmd, "mechanism", "SCRAM-SHA-256");
   } else {
      BSON_ASSERT (false);
   }
   bson_append_binary (cmd, "payload", 7, BSON_SUBTYPE_BINARY, buf, buflen);
   BSON_APPEND_INT32 (cmd, "autoAuthorize", 1);

   BSON_APPEND_DOCUMENT_BEGIN (cmd, "options", &options);
   BSON_APPEND_BOOL (&options, "skipEmptyExchange", true);
   bson_append_document_end (cmd, &options);

   bson_destroy (&options);

   return true;
}

/*
 *--------------------------------------------------------------------------
 *
 * _mongoc_cluster_run_scram_command --
 *
 *       Runs a scram authentication command, handling auth_source and
 *       errors during the command.
 *
 *
 * Returns:
 *       true if the command was successful, false otherwise
 *
 * Side effects:
 *       @error is set on failure.
 *
 *--------------------------------------------------------------------------
 */

static bool
_mongoc_cluster_run_scram_command (
   mongoc_cluster_t *cluster,
   mongoc_stream_t *stream,
   const mongoc_server_description_t *handshake_sd,
   const bson_t *cmd,
   bson_t *reply,
   bson_error_t *error)
{
   mongoc_cmd_parts_t parts;
   mongoc_server_stream_t *server_stream;
   const char *auth_source;
   mc_shared_tpld td =
      mc_tpld_take_ref (BSON_ASSERT_PTR_INLINE (cluster)->client->topology);

   if (!(auth_source = mongoc_uri_get_auth_source (cluster->uri)) ||
       (*auth_source == '\0')) {
      auth_source = "admin";
   }

   mongoc_cmd_parts_init (
      &parts, cluster->client, auth_source, MONGOC_QUERY_SECONDARY_OK, cmd);
   parts.prohibit_lsid = true;
   server_stream =
      _mongoc_cluster_create_server_stream (td.ptr, handshake_sd, stream);
   mc_tpld_drop_ref (&td);

   if (!mongoc_cluster_run_command_parts (
          cluster, server_stream, &parts, reply, error)) {
      mongoc_server_stream_cleanup (server_stream);
      bson_destroy (reply);

      /* error->message is already set */
      error->domain = MONGOC_ERROR_CLIENT;
      error->code = MONGOC_ERROR_CLIENT_AUTHENTICATE;

      return false;
   }

   mongoc_server_stream_cleanup (server_stream);

   return true;
}

/*
 *--------------------------------------------------------------------------
 *
 * _mongoc_cluster_auth_scram_start --
 *
 *       Starts scram authentication by generating and sending the saslStart
 *       command. The conversation can then be resumed using
 *       _mongoc_cluster_auth_scram_continue.
 *
 *
 * Returns:
 *       true if the saslStart command was successful, false otherwise
 *
 * Side effects:
 *       @error is set on failure.
 *
 *--------------------------------------------------------------------------
 */

static bool
_mongoc_cluster_auth_scram_start (
   mongoc_cluster_t *cluster,
   mongoc_stream_t *stream,
   const mongoc_server_description_t *handshake_sd,
   mongoc_crypto_hash_algorithm_t algo,
   mongoc_scram_t *scram,
   bson_t *reply,
   bson_error_t *error)
{
   bson_t cmd;

   BSON_ASSERT (scram->step == 0);

   if (!_mongoc_cluster_get_auth_cmd_scram (algo, scram, &cmd, error)) {
      /* error->message is already set */
      error->domain = MONGOC_ERROR_CLIENT;
      error->code = MONGOC_ERROR_CLIENT_AUTHENTICATE;

      return false;
   }

   if (!_mongoc_cluster_run_scram_command (
          cluster, stream, handshake_sd, &cmd, reply, error)) {
      bson_destroy (&cmd);

      return false;
   }

   bson_destroy (&cmd);

   return true;
}

/*
 *--------------------------------------------------------------------------
 *
 * _mongoc_cluster_scram_handle_reply --
 *
 *       Handles replies from _mongoc_cluster_run_scram_command. The @done
 *       argument will be set to true if the scram conversation was
 *       completed successfully.
 *
 *
 * Returns:
 *       true if the reply was handled successfully, false if there was an
 *       error. Note that the return value itself does not indicate whether
 *       authentication was completed successfully.
 *
 * Side effects:
 *       @error is set on failure. @done, @conv_id, @buf, and @buflen are
 *       set for use in the next scram step.
 *
 *--------------------------------------------------------------------------
 */

static bool
_mongoc_cluster_scram_handle_reply (mongoc_scram_t *scram,
                                    const bson_t *reply,
                                    bool *done /* OUT */,
                                    int *conv_id /* OUT */,
                                    uint8_t *buf /* OUT */,
                                    uint32_t bufmax,
                                    uint32_t *buflen /* OUT */,
                                    bson_error_t *error)
{
   bson_iter_t iter;
   bson_subtype_t btype;
   const char *tmpstr;

   BSON_ASSERT (scram);

   bool is_done = false;
   bsonParse (*reply, find (key ("done"), storeBool (is_done)));

<<<<<<< HEAD
   if (bson_iter_init_find (&iter, reply, "done") &&
       bson_iter_as_bool (&iter)) {
=======
   if (is_done) {
>>>>>>> 40a64c2f
      if (scram->step < 2) {
         /* Prior to step 2, we haven't even received server proof. */
         bson_set_error (error,
                         MONGOC_ERROR_CLIENT,
                         MONGOC_ERROR_CLIENT_AUTHENTICATE,
                         "Incorrect step for 'done'");
         return false;
      }
      *done = true;
      if (scram->step >= 3) {
         return true;
      }
   }

   if (!bson_iter_init_find (&iter, reply, "conversationId") ||
       !BSON_ITER_HOLDS_INT32 (&iter) ||
       !(*conv_id = bson_iter_int32 (&iter)) ||
       !bson_iter_init_find (&iter, reply, "payload") ||
       !BSON_ITER_HOLDS_BINARY (&iter)) {
      const char *errmsg = "Received invalid SCRAM reply from MongoDB server.";

      MONGOC_DEBUG ("SCRAM: authentication failed");

      if (bson_iter_init_find (&iter, reply, "errmsg") &&
          BSON_ITER_HOLDS_UTF8 (&iter)) {
         errmsg = bson_iter_utf8 (&iter, NULL);
      }

      bson_set_error (error,
                      MONGOC_ERROR_CLIENT,
                      MONGOC_ERROR_CLIENT_AUTHENTICATE,
                      "%s",
                      errmsg);
      return false;
   }

   bson_iter_binary (&iter, &btype, buflen, (const uint8_t **) &tmpstr);

   if (*buflen > bufmax) {
      bson_set_error (error,
                      MONGOC_ERROR_CLIENT,
                      MONGOC_ERROR_CLIENT_AUTHENTICATE,
                      "SCRAM reply from MongoDB is too large.");
      return false;
   }

   memcpy (buf, tmpstr, *buflen);

   return true;
}

/*
 *--------------------------------------------------------------------------
 *
 * _mongoc_cluster_auth_scram_continue --
 *
 *       Continues the scram conversation from the reply to a saslStart
 *       command, either sent explicitly or received through speculative
 *       authentication during hello.
 *
 *
 * Returns:
 *       true if authenticated. false on failure and @error is set.
 *
 * Side effects:
 *       @error is set on failure.
 *
 *--------------------------------------------------------------------------
 */

static bool
_mongoc_cluster_auth_scram_continue (
   mongoc_cluster_t *cluster,
   mongoc_stream_t *stream,
   const mongoc_server_description_t *handshake_sd,
   mongoc_scram_t *scram,
   const bson_t *sasl_start_reply,
   bson_error_t *error)
{
   bson_t cmd;
   uint8_t buf[4096] = {0};
   uint32_t buflen = 0;
   int conv_id = 0;
   bool done = false;
   bson_t reply_local;

   if (!_mongoc_cluster_scram_handle_reply (scram,
                                            sasl_start_reply,
                                            &done,
                                            &conv_id,
                                            buf,
                                            sizeof buf,
                                            &buflen,
                                            error)) {
      return false;
   }

   for (;;) {
      if (!_mongoc_scram_step (
             scram, buf, buflen, buf, sizeof buf, &buflen, error)) {
         return false;
      }

      if (done && (scram->step >= 3)) {
         break;
      }

      bson_init (&cmd);

      BSON_APPEND_INT32 (&cmd, "saslContinue", 1);
      BSON_APPEND_INT32 (&cmd, "conversationId", conv_id);
      bson_append_binary (&cmd, "payload", 7, BSON_SUBTYPE_BINARY, buf, buflen);

      TRACE ("SCRAM: authenticating (step %d)", scram->step);

      if (!_mongoc_cluster_run_scram_command (
             cluster, stream, handshake_sd, &cmd, &reply_local, error)) {
         bson_destroy (&cmd);
         return false;
      }

      bson_destroy (&cmd);

      if (!_mongoc_cluster_scram_handle_reply (scram,
                                               &reply_local,
                                               &done,
                                               &conv_id,
                                               buf,
                                               sizeof buf,
                                               &buflen,
                                               error)) {
         bson_destroy (&reply_local);
         return false;
      }

      bson_destroy (&reply_local);

      if (done && (scram->step >= 3)) {
         break;
      }
   }

   TRACE ("%s", "SCRAM: authenticated");

   /* Save cached SCRAM secrets for future use */
   if (cluster->scram_cache) {
      _mongoc_scram_cache_destroy (cluster->scram_cache);
   }

   cluster->scram_cache = _mongoc_scram_get_cache (scram);

   return true;
}

/*
 *--------------------------------------------------------------------------
 *
 * _mongoc_cluster_auth_node_scram --
 *
 *       Invokes scram authentication by sending a saslStart command and
 *       handling all replies.
 *
 *
 * Returns:
 *       true if authenticated. false on failure and @error is set.
 *
 * Side effects:
 *       @error is set on failure.
 *
 *--------------------------------------------------------------------------
 */

static bool
_mongoc_cluster_auth_node_scram (mongoc_cluster_t *cluster,
                                 mongoc_stream_t *stream,
                                 mongoc_server_description_t *handshake_sd,
                                 mongoc_crypto_hash_algorithm_t algo,
                                 bson_error_t *error)
{
   mongoc_scram_t scram;
   bool ret = false;
   bson_t reply;

   BSON_ASSERT (cluster);

   _mongoc_cluster_init_scram (cluster, &scram, algo);

   if (!_mongoc_cluster_auth_scram_start (
          cluster, stream, handshake_sd, algo, &scram, &reply, error)) {
      goto failure;
   }

   if (!_mongoc_cluster_auth_scram_continue (
          cluster, stream, handshake_sd, &scram, &reply, error)) {
      bson_destroy (&reply);

      goto failure;
   }

   TRACE ("%s", "SCRAM: authenticated");

   ret = true;

   bson_destroy (&reply);

failure:
   _mongoc_scram_destroy (&scram);

   return ret;
}
#endif

static bool
_mongoc_cluster_auth_node_scram_sha_1 (mongoc_cluster_t *cluster,
                                       mongoc_stream_t *stream,
                                       mongoc_server_description_t *sd,
                                       bson_error_t *error)
{
#ifndef MONGOC_ENABLE_CRYPTO
   bson_set_error (error,
                   MONGOC_ERROR_CLIENT,
                   MONGOC_ERROR_CLIENT_AUTHENTICATE,
                   "The SCRAM_SHA_1 authentication mechanism requires "
                   "libmongoc built with ENABLE_SSL");
   return false;
#else
   return _mongoc_cluster_auth_node_scram (
      cluster, stream, sd, MONGOC_CRYPTO_ALGORITHM_SHA_1, error);
#endif
}

static bool
_mongoc_cluster_auth_node_scram_sha_256 (mongoc_cluster_t *cluster,
                                         mongoc_stream_t *stream,
                                         mongoc_server_description_t *sd,
                                         bson_error_t *error)
{
#ifndef MONGOC_ENABLE_CRYPTO
   bson_set_error (error,
                   MONGOC_ERROR_CLIENT,
                   MONGOC_ERROR_CLIENT_AUTHENTICATE,
                   "The SCRAM_SHA_256 authentication mechanism requires "
                   "libmongoc built with ENABLE_SSL");
   return false;
#else
   return _mongoc_cluster_auth_node_scram (
      cluster, stream, sd, MONGOC_CRYPTO_ALGORITHM_SHA_256, error);
#endif
}

/*
 *--------------------------------------------------------------------------
 *
 * _mongoc_cluster_auth_node --
 *
 *       Authenticate a cluster node depending on the required mechanism.
 *
 * Returns:
 *       true if authenticated. false on failure and @error is set.
 *
 * Side effects:
 *       @error is set on failure.
 *
 *--------------------------------------------------------------------------
 */

static bool
_mongoc_cluster_auth_node (
   mongoc_cluster_t *cluster,
   mongoc_stream_t *stream,
   mongoc_server_description_t *sd,
   const mongoc_handshake_sasl_supported_mechs_t *sasl_supported_mechs,
   bson_error_t *error)
{
   bool ret = false;
   const char *mechanism;
   ENTRY;

   BSON_ASSERT (cluster);
   BSON_ASSERT (stream);

   mechanism = mongoc_uri_get_auth_mechanism (cluster->uri);

   if (!mechanism) {
      if (sasl_supported_mechs->scram_sha_256) {
         /* Auth spec: "If SCRAM-SHA-256 is present in the list of mechanisms,
          * then it MUST be used as the default; otherwise, SCRAM-SHA-1 MUST be
          * used as the default, regardless of whether SCRAM-SHA-1 is in the
          * list. Drivers MUST NOT attempt to use any other mechanism (e.g.
          * PLAIN) as the default." [...] "If saslSupportedMechs is not present
          * in the hello results for mechanism negotiation, then SCRAM-SHA-1
          * MUST be used when talking to servers >= 3.0." */
         mechanism = "SCRAM-SHA-256";
      } else {
         mechanism = "SCRAM-SHA-1";
      }
   }

   if (0 == strcasecmp (mechanism, "MONGODB-CR")) {
      ret = _mongoc_cluster_auth_node_cr (cluster, stream, sd, error);
   } else if (0 == strcasecmp (mechanism, "MONGODB-X509")) {
      ret = _mongoc_cluster_auth_node_x509 (cluster, stream, sd, error);
   } else if (0 == strcasecmp (mechanism, "SCRAM-SHA-1")) {
      ret = _mongoc_cluster_auth_node_scram_sha_1 (cluster, stream, sd, error);
   } else if (0 == strcasecmp (mechanism, "SCRAM-SHA-256")) {
      ret =
         _mongoc_cluster_auth_node_scram_sha_256 (cluster, stream, sd, error);
   } else if (0 == strcasecmp (mechanism, "GSSAPI")) {
      ret = _mongoc_cluster_auth_node_sasl (cluster, stream, sd, error);
   } else if (0 == strcasecmp (mechanism, "PLAIN")) {
      ret = _mongoc_cluster_auth_node_plain (cluster, stream, sd, error);
   } else if (0 == strcasecmp (mechanism, "MONGODB-AWS")) {
      ret = _mongoc_cluster_auth_node_aws (cluster, stream, sd, error);
   } else {
      bson_set_error (error,
                      MONGOC_ERROR_CLIENT,
                      MONGOC_ERROR_CLIENT_AUTHENTICATE,
                      "Unknown authentication mechanism \"%s\".",
                      mechanism);
   }

   if (!ret) {
      mongoc_counter_auth_failure_inc ();
      MONGOC_DEBUG ("Authentication failed: %s", error->message);
   } else {
      mongoc_counter_auth_success_inc ();
      TRACE ("%s", "Authentication succeeded");
   }

   RETURN (ret);
}


/*
 * Close the connection associated with this server.
 *
 * Called when a network error occurs, or to close connection tied to an exhaust
 * cursor.
 * If the cluster is pooled, removes the node from cluster's set of nodes.
 * WARNING: pointers to a disconnected mongoc_cluster_node_t or its stream are
 * now invalid, be careful of dangling pointers.
 */

void
mongoc_cluster_disconnect_node (mongoc_cluster_t *cluster, uint32_t server_id)
{
   mongoc_topology_t *topology = cluster->client->topology;

   ENTRY;

   if (topology->single_threaded) {
      mongoc_topology_scanner_node_t *scanner_node;

      scanner_node =
         mongoc_topology_scanner_get_node (topology->scanner, server_id);

      /* might never actually have connected */
      if (scanner_node && scanner_node->stream) {
         mongoc_topology_scanner_node_disconnect (scanner_node, true);
      }
   } else {
      mongoc_set_rm (cluster->nodes, server_id);
   }

   EXIT;
}

static void
_mongoc_cluster_node_destroy (mongoc_cluster_node_t *node)
{
   /* Failure, or Replica Set reconfigure without this node */
   mongoc_stream_failed (node->stream);
   bson_free (node->connection_address);
   mongoc_server_description_destroy (node->handshake_sd);

   bson_free (node);
}

static void
_mongoc_cluster_node_dtor (void *data_, void *ctx_)
{
   mongoc_cluster_node_t *node = (mongoc_cluster_node_t *) data_;

   BSON_UNUSED (ctx_);

   _mongoc_cluster_node_destroy (node);
}

static mongoc_cluster_node_t *
_mongoc_cluster_node_new (mongoc_stream_t *stream,
                          const char *connection_address)
{
   mongoc_cluster_node_t *node;

   if (!stream) {
      return NULL;
   }

   node = (mongoc_cluster_node_t *) bson_malloc0 (sizeof *node);

   node->stream = stream;
   node->connection_address = bson_strdup (connection_address);

   /* Note that the node->sd field is set to NULL by bson_malloc0(),
   rather than being explicitly initialized. */

   return node;
}

static bool
_mongoc_cluster_finish_speculative_auth (
   mongoc_cluster_t *cluster,
   mongoc_stream_t *stream,
   mongoc_server_description_t *handshake_sd,
   bson_t *speculative_auth_response,
   mongoc_scram_t *scram,
   bson_error_t *error)
{
   const char *mechanism =
      _mongoc_topology_scanner_get_speculative_auth_mechanism (cluster->uri);
   bool ret = false;
   bool auth_handled = false;

   BSON_ASSERT (handshake_sd);
   BSON_ASSERT (speculative_auth_response);

   if (!mechanism) {
      return false;
   }

   if (bson_empty (speculative_auth_response)) {
      return false;
   }

#ifdef MONGOC_ENABLE_SSL
   if (strcasecmp (mechanism, "MONGODB-X509") == 0) {
      /* For X509, a successful hello with speculativeAuthenticate field
       * indicates successful auth */
      ret = true;
      auth_handled = true;
   }
#endif

#ifdef MONGOC_ENABLE_CRYPTO
   if (strcasecmp (mechanism, "SCRAM-SHA-1") == 0 ||
       strcasecmp (mechanism, "SCRAM-SHA-256") == 0) {
      /* Don't attempt authentication if scram objects have advanced past
       * saslStart */
      if (scram->step != 1) {
         return false;
      }

      auth_handled = true;

      ret = _mongoc_cluster_auth_scram_continue (cluster,
                                                 stream,
                                                 handshake_sd,
                                                 scram,
                                                 speculative_auth_response,
                                                 error);
   }
#endif

   if (auth_handled) {
      if (!ret) {
         mongoc_counter_auth_failure_inc ();
         MONGOC_DEBUG ("Speculative authentication failed: %s", error->message);
      } else {
         mongoc_counter_auth_success_inc ();
         TRACE ("%s", "Speculative authentication succeeded");
      }
   }

   bson_reinit (speculative_auth_response);

   return ret;
}

/*
 *--------------------------------------------------------------------------
 *
 * mongoc_cluster_add_node --
 *
 *       Add a new node to this cluster for the given server description.
 *
 *       NOTE: does NOT check if this server is already in the cluster.
 *
 * Returns:
 *       A stream connected to the server, or NULL on failure.
 *
 * Side effects:
 *       Adds a cluster node, or sets error on failure.
 *
 *--------------------------------------------------------------------------
 */
static mongoc_cluster_node_t *
_cluster_add_node (mongoc_cluster_t *cluster,
                   const mongoc_topology_description_t *td,
                   uint32_t server_id,
                   bson_error_t *error /* OUT */)
{
   mongoc_host_list_t *host = NULL;
   mongoc_cluster_node_t *cluster_node = NULL;
   mongoc_stream_t *stream;
   mongoc_server_description_t *handshake_sd;
   mongoc_handshake_sasl_supported_mechs_t sasl_supported_mechs;
   mongoc_scram_t scram = {0};
   bson_t speculative_auth_response = BSON_INITIALIZER;

   ENTRY;

   BSON_ASSERT (!cluster->client->topology->single_threaded);

   host = _mongoc_topology_host_by_id (td, server_id, error);

   if (!host) {
      GOTO (error);
   }

   TRACE ("Adding new server to cluster: %s", host->host_and_port);

   stream = _mongoc_client_create_stream (cluster->client, host, error);

   if (!stream) {
      MONGOC_WARNING (
         "Failed connection to %s (%s)", host->host_and_port, error->message);
      GOTO (error);
      /* TODO CDRIVER-3654: if this is a non-timeout network error and the
       * generation is not stale, mark the server unknown and increment the
       * generation. */
   }

   /* take critical fields from a fresh hello */
   cluster_node = _mongoc_cluster_node_new (stream, host->host_and_port);

   handshake_sd = _cluster_run_hello (cluster,
                                      cluster_node,
                                      server_id,
                                      cluster->scram_cache,
                                      &scram,
                                      &speculative_auth_response,
                                      error);
   if (!handshake_sd) {
      GOTO (error);
   }

   _mongoc_handshake_parse_sasl_supported_mechs (
      &handshake_sd->last_hello_response, &sasl_supported_mechs);

   if (cluster->requires_auth) {
      /* Complete speculative authentication */
      bool is_auth =
         _mongoc_cluster_finish_speculative_auth (cluster,
                                                  stream,
                                                  handshake_sd,
                                                  &speculative_auth_response,
                                                  &scram,
                                                  error);

      if (!is_auth && !_mongoc_cluster_auth_node (cluster,
                                                  cluster_node->stream,
                                                  handshake_sd,
                                                  &sasl_supported_mechs,
                                                  error)) {
         MONGOC_WARNING ("Failed authentication to %s (%s)",
                         host->host_and_port,
                         error->message);
         mongoc_server_description_destroy (handshake_sd);
         GOTO (error);
      }
   }

   /* Transfer ownership of the server description into the cluster node. */
   cluster_node->handshake_sd = handshake_sd;
   /* Copy the latest connection pool generation.
    * TODO (CDRIVER-4078) do not store the generation counter on the server
    * description */
   handshake_sd->generation = _mongoc_topology_get_connection_pool_generation (
      td, server_id, &handshake_sd->service_id);

   bson_destroy (&speculative_auth_response);
   mongoc_set_add (cluster->nodes, server_id, cluster_node);
   _mongoc_host_list_destroy_all (host);

#ifdef MONGOC_ENABLE_CRYPTO
   _mongoc_scram_destroy (&scram);
#endif

   RETURN (cluster_node);

error:
   bson_destroy (&speculative_auth_response);
   _mongoc_host_list_destroy_all (host); /* null ok */

#ifdef MONGOC_ENABLE_CRYPTO
   _mongoc_scram_destroy (&scram);
#endif

   if (cluster_node) {
      _mongoc_cluster_node_destroy (cluster_node); /* also destroys stream */
   }

   RETURN (NULL);
}

static void
node_not_found (const mongoc_topology_description_t *td,
                uint32_t server_id,
                bson_error_t *error /* OUT */)
{
   mongoc_server_description_t const *sd;

   if (!error) {
      return;
   }

   sd = mongoc_topology_description_server_by_id_const (td, server_id, error);

   if (!sd) {
      return;
   }

   if (sd->error.code) {
      memcpy (error, &sd->error, sizeof *error);
   } else {
      bson_set_error (error,
                      MONGOC_ERROR_STREAM,
                      MONGOC_ERROR_STREAM_NOT_ESTABLISHED,
                      "Could not find node %s",
                      sd->host.host_and_port);
   }
}


static void
stream_not_found (const mongoc_topology_description_t *td,
                  uint32_t server_id,
                  const char *connection_address,
                  bson_error_t *error /* OUT */)
{
   mongoc_server_description_t const *sd;

   sd = mongoc_topology_description_server_by_id_const (td, server_id, error);

   if (error) {
      if (sd && sd->error.code) {
         memcpy (error, &sd->error, sizeof *error);
      } else {
         bson_set_error (error,
                         MONGOC_ERROR_STREAM,
                         MONGOC_ERROR_STREAM_NOT_ESTABLISHED,
                         "Could not find stream for node %s",
                         connection_address);
      }
   }
}

static mongoc_server_stream_t *
_try_get_server_stream (mongoc_cluster_t *cluster,
                        const mongoc_topology_description_t *td,
                        uint32_t server_id,
                        bool reconnect_ok,
                        bson_error_t *error)
{
   if (cluster->client->topology->single_threaded) {
      /* in the single-threaded use case we share topology's streams */
      return _cluster_fetch_stream_single (
         cluster, td, server_id, reconnect_ok, error);
   } else {
      return _cluster_fetch_stream_pooled (
         cluster, td, server_id, reconnect_ok, error);
   }
}

mongoc_server_stream_t *
_mongoc_cluster_stream_for_server (mongoc_cluster_t *cluster,
                                   uint32_t server_id,
                                   bool reconnect_ok,
                                   const mongoc_client_session_t *cs,
                                   bson_t *reply,
                                   bson_error_t *error /* OUT */)
{
   mongoc_topology_t *const topology =
      BSON_ASSERT_PTR_INLINE (cluster)->client->topology;
   mongoc_server_stream_t *ret_server_stream;
   bson_error_t err_local;
   /* if fetch_stream fails we need a place to receive error details and pass
    * them to mongoc_topology_description_invalidate_server. */
   bson_error_t *err_ptr = error ? error : &err_local;
   mc_tpld_modification tdmod;
   mc_shared_tpld td;

   ENTRY;

   td = mc_tpld_take_ref (topology);

   ret_server_stream = _try_get_server_stream (
      cluster, td.ptr, server_id, reconnect_ok, err_ptr);

   if (!ret_server_stream) {
      /* TODO CDRIVER-3654. A null server stream could be due to:
       * 1. Network error during handshake.
       * 2. Failure to retrieve server description (if it was removed from
       * topology).
       * 3. Auth error during handshake.
       * Only (1) should mark the server unknown and clear the pool.
       * Network errors should be checked at a lower layer than this, when an
       * operation on a stream fails, and should take the connection generation
       * into account.
       */

      /* Update the topology */
      tdmod = mc_tpld_modify_begin (topology);

      /* Add a transient transaction label if applicable. */
      _mongoc_bson_init_with_transient_txn_error (cs, reply);

      /* When establishing a new connection in load balanced mode, drivers MUST
       * NOT perform SDAM error handling for any errors that occur before the
       * MongoDB Handshake. */
      if (tdmod.new_td->type == MONGOC_TOPOLOGY_LOAD_BALANCED) {
         mc_tpld_modify_drop (tdmod);
         ret_server_stream = NULL;
         goto done;
      }

      mongoc_topology_description_invalidate_server (
         tdmod.new_td, server_id, err_ptr);
      mongoc_cluster_disconnect_node (cluster, server_id);
      /* This is not load balanced mode, so there are no service IDs associated
       * with connections. Pass kZeroServiceId to clear the entire connection
       * pool to this server. */
      _mongoc_topology_description_clear_connection_pool (
         tdmod.new_td, server_id, &kZeroServiceId);

      if (!topology->single_threaded) {
         _mongoc_topology_background_monitoring_cancel_check (topology,
                                                              server_id);
      }
      mc_tpld_modify_commit (tdmod);
      ret_server_stream = NULL;
      goto done;
   }

   /* If this is a load balanced topology and the server stream does not have a
    * service id, disconnect and return an error. */
   if (td.ptr->type == MONGOC_TOPOLOGY_LOAD_BALANCED) {
      if (!mongoc_server_description_has_service_id (ret_server_stream->sd)) {
         bson_set_error (error,
                         MONGOC_ERROR_CLIENT,
                         MONGOC_ERROR_CLIENT_INVALID_LOAD_BALANCER,
                         "Driver attempted to initialize in load balancing "
                         "mode, but the server does not support this mode.");
         mongoc_server_stream_cleanup (ret_server_stream);
         mongoc_cluster_disconnect_node (cluster, server_id);
         _mongoc_bson_init_if_set (reply);
         ret_server_stream = NULL;
         goto done;
      }
   }

done:
   mc_tpld_drop_ref (&td);
   RETURN (ret_server_stream);
}


mongoc_server_stream_t *
mongoc_cluster_stream_for_server (mongoc_cluster_t *cluster,
                                  uint32_t server_id,
                                  bool reconnect_ok,
                                  mongoc_client_session_t *cs,
                                  bson_t *reply,
                                  bson_error_t *error)
{
   mongoc_server_stream_t *server_stream = NULL;
   bson_error_t err_local = {0};

   ENTRY;

   BSON_ASSERT (cluster);

   if (cs && cs->server_id && cs->server_id != server_id) {
      _mongoc_bson_init_if_set (reply);
      bson_set_error (error,
                      MONGOC_ERROR_COMMAND,
                      MONGOC_ERROR_SERVER_SELECTION_INVALID_ID,
                      "Requested server id does not matched pinned server id");
      RETURN (NULL);
   }

   if (!error) {
      error = &err_local;
   }

   server_stream = _mongoc_cluster_stream_for_server (
      cluster, server_id, reconnect_ok, cs, reply, error);

   if (_in_sharded_txn (cs)) {
      _mongoc_client_session_pin (cs, server_id);
   } else {
      /* Transactions Spec: Additionally, any non-transaction operation using
       * a pinned ClientSession MUST unpin the session and the operation MUST
       * perform normal server selection. */
      if (cs && !_mongoc_client_session_in_txn_or_ending (cs)) {
         _mongoc_client_session_unpin (cs);
      }
   }

   RETURN (server_stream);
}


static mongoc_server_stream_t *
_cluster_fetch_stream_single (mongoc_cluster_t *cluster,
                              const mongoc_topology_description_t *td,
                              uint32_t server_id,
                              bool reconnect_ok,
                              bson_error_t *error /* OUT */)
{
   mongoc_server_description_t *handshake_sd;
   mongoc_topology_scanner_node_t *scanner_node;
   char *address;

   scanner_node = mongoc_topology_scanner_get_node (
      cluster->client->topology->scanner, server_id);
   /* This could happen if a user explicitly passes a bad server id. */
   if (!scanner_node) {
      bson_set_error (error,
                      MONGOC_ERROR_COMMAND,
                      MONGOC_ERROR_COMMAND_INVALID_ARG,
                      "Could not find server with id: %d",
                      server_id);
      return NULL;
   }

   /* Retired scanner nodes are removed at the end of a scan. If the node was
    * retired, that would indicate a bug. */
   if (scanner_node->retired) {
      bson_set_error (error,
                      MONGOC_ERROR_COMMAND,
                      MONGOC_ERROR_COMMAND_INVALID_ARG,
                      "Unexpected, selecting server marked for removal: %s",
                      scanner_node->host.host_and_port);
      return NULL;
   }

   if (scanner_node->stream) {
      handshake_sd =
         mongoc_server_description_new_copy (scanner_node->handshake_sd);
   } else {
      if (!reconnect_ok) {
         stream_not_found (
            td, server_id, scanner_node->host.host_and_port, error);
         return NULL;
      }

      /* save the scanner node address in case it is removed during the scan. */
      address = bson_strdup (scanner_node->host.host_and_port);
      _mongoc_topology_do_blocking_scan (cluster->client->topology, error);
      if (error->code) {
         bson_free (address);
         return NULL;
      }

      scanner_node = mongoc_topology_scanner_get_node (
         cluster->client->topology->scanner, server_id);

      if (!scanner_node || !scanner_node->stream) {
         stream_not_found (td, server_id, address, error);
         bson_free (address);
         return NULL;
      }
      bson_free (address);

      handshake_sd =
         mongoc_server_description_new_copy (scanner_node->handshake_sd);
   }

   if (handshake_sd->type == MONGOC_SERVER_UNKNOWN) {
      *error = handshake_sd->error;
      mongoc_server_description_destroy (handshake_sd);
      return NULL;
   }

   /* stream open but not auth'ed: first use since connect or reconnect */
   if (cluster->requires_auth && !scanner_node->has_auth) {
      /* Complete speculative authentication */
      bool has_speculative_auth = _mongoc_cluster_finish_speculative_auth (
         cluster,
         scanner_node->stream,
         handshake_sd,
         &scanner_node->speculative_auth_response,
         &scanner_node->scram,
         &handshake_sd->error);

#ifdef MONGOC_ENABLE_CRYPTO
      _mongoc_scram_destroy (&scanner_node->scram);
#endif

      if (!scanner_node->stream) {
         *error = handshake_sd->error;
         mongoc_server_description_destroy (handshake_sd);
         return NULL;
      }

      if (!has_speculative_auth &&
          !_mongoc_cluster_auth_node (cluster,
                                      scanner_node->stream,
                                      handshake_sd,
                                      &scanner_node->sasl_supported_mechs,
                                      &handshake_sd->error)) {
         *error = handshake_sd->error;
         mongoc_server_description_destroy (handshake_sd);
         return NULL;
      }

      scanner_node->has_auth = true;
   }

   /* Copy the latest connection pool generation.
    * TODO (CDRIVER-4078) do not store the generation counter on the server
    * description */
   handshake_sd->generation = _mongoc_topology_get_connection_pool_generation (
      td, server_id, &handshake_sd->service_id);
   return mongoc_server_stream_new (td, handshake_sd, scanner_node->stream);
}


/*
 *--------------------------------------------------------------------------
 *
 * mongoc_cluster_stream_valid --
 *
 *       Internal function to determine if @server_stream is valid and
 *       associated with the given cluster.
 *
 * Returns:
 *       true if @server_stream is not NULL, hasn't been freed or changed;
 *       otherwise false.
 *
 *--------------------------------------------------------------------------
 */

bool
mongoc_cluster_stream_valid (mongoc_cluster_t *cluster,
                             mongoc_server_stream_t *server_stream)
{
   mongoc_server_stream_t *tmp_stream = NULL;
   mongoc_topology_t *topology =
      BSON_ASSERT_PTR_INLINE (cluster)->client->topology;
   const mongoc_server_description_t *sd;
   bool ret = false;
   bson_error_t error;
   mc_shared_tpld td = mc_tpld_take_ref (topology);

   if (!server_stream) {
      goto done;
   }

   tmp_stream = mongoc_cluster_stream_for_server (
      cluster, server_stream->sd->id, false, NULL, NULL, NULL);
   if (!tmp_stream || tmp_stream->stream != server_stream->stream) {
      /* stream was freed, or has changed. */
      goto done;
   }

   /* Check that the server stream is still valid for the given server, and that
    * the server is still registered. */
   sd = mongoc_topology_description_server_by_id_const (
      td.ptr, server_stream->sd->id, &error);
   if (!sd ||
       server_stream->sd->generation <
          _mongoc_topology_get_connection_pool_generation (
             td.ptr, server_stream->sd->id, &server_stream->sd->service_id)) {
      /* No server description, or the pool has been cleared. */
      goto done;
   }

   ret = true;
done:
   mc_tpld_drop_ref (&td);
   mongoc_server_stream_cleanup (tmp_stream);
   return ret;
}

mongoc_server_stream_t *
_mongoc_cluster_create_server_stream (
   mongoc_topology_description_t const *td,
   const mongoc_server_description_t *handshake_sd,
   mongoc_stream_t *stream)
{
   mongoc_server_description_t *const sd =
      mongoc_server_description_new_copy (handshake_sd);
   /* can't just use mongoc_topology_server_by_id(), since we must hold the
    * lock while copying topology->shared_descr.ptr->logical_time below */
   return mongoc_server_stream_new (td, sd, stream);
}


static mongoc_server_stream_t *
_cluster_fetch_stream_pooled (mongoc_cluster_t *cluster,
                              const mongoc_topology_description_t *td,
                              uint32_t server_id,
                              bool reconnect_ok,
                              bson_error_t *error /* OUT */)
{
   mongoc_cluster_node_t *cluster_node;
   mongoc_server_description_t const *sd;
   bool has_server_description = false;

   cluster_node =
      (mongoc_cluster_node_t *) mongoc_set_get (cluster->nodes, server_id);

   sd = mongoc_topology_description_server_by_id_const (td, server_id, error);
   if (sd) {
      has_server_description = true;
   }

   if (cluster_node) {
      uint32_t connection_pool_generation = 0;
      BSON_ASSERT (cluster_node->stream);

      connection_pool_generation =
         _mongoc_topology_get_connection_pool_generation (
            td, server_id, &cluster_node->handshake_sd->service_id);

      if (!has_server_description ||
          cluster_node->handshake_sd->generation < connection_pool_generation) {
         /* Since the stream was created, connections to this server were
          * invalidated.
          * This may have happened if:
          * - A background scan removed the server description.
          * - A network error or a "not primary"/"node is recovering" error
          *   occurred on an app connection.
          * - A network error occurred on the monitor connection.
          */
         mongoc_cluster_disconnect_node (cluster, server_id);
      } else {
         return _mongoc_cluster_create_server_stream (
            td, cluster_node->handshake_sd, cluster_node->stream);
      }
   }

   /* no node, or out of date */
   if (!reconnect_ok) {
      node_not_found (td, server_id, error);
      return NULL;
   }

   cluster_node = _cluster_add_node (cluster, td, server_id, error);
   if (cluster_node) {
      return _mongoc_cluster_create_server_stream (
         td, cluster_node->handshake_sd, cluster_node->stream);
   } else {
      return NULL;
   }
}

/*
 *--------------------------------------------------------------------------
 *
 * mongoc_cluster_init --
 *
 *       Initializes @cluster using the @uri and @client provided. The
 *       @uri is used to determine the "mode" of the cluster. Based on the
 *       uri we can determine if we are connected to a single host, a
 *       replicaSet, or a shardedCluster.
 *
 * Returns:
 *       None.
 *
 * Side effects:
 *       @cluster is initialized.
 *
 *--------------------------------------------------------------------------
 */

void
mongoc_cluster_init (mongoc_cluster_t *cluster,
                     const mongoc_uri_t *uri,
                     void *client)
{
   ENTRY;

   BSON_ASSERT (cluster);
   BSON_ASSERT (uri);

   memset (cluster, 0, sizeof *cluster);

   cluster->uri = mongoc_uri_copy (uri);
   cluster->client = (mongoc_client_t *) client;
   cluster->requires_auth =
      (mongoc_uri_get_username (uri) || mongoc_uri_get_auth_mechanism (uri));

   cluster->sockettimeoutms = mongoc_uri_get_option_as_int32 (
      uri, MONGOC_URI_SOCKETTIMEOUTMS, MONGOC_DEFAULT_SOCKETTIMEOUTMS);

   cluster->socketcheckintervalms =
      mongoc_uri_get_option_as_int32 (uri,
                                      MONGOC_URI_SOCKETCHECKINTERVALMS,
                                      MONGOC_TOPOLOGY_SOCKET_CHECK_INTERVAL_MS);

   /* TODO for single-threaded case we don't need this */
   cluster->nodes = mongoc_set_new (8, _mongoc_cluster_node_dtor, NULL);

   _mongoc_array_init (&cluster->iov, sizeof (mongoc_iovec_t));

   cluster->operation_id = rand ();

   EXIT;
}

/*
 *--------------------------------------------------------------------------
 *
 * mongoc_cluster_destroy --
 *
 *       Clean up after @cluster and destroy all active connections.
 *       All resources for @cluster are released.
 *
 * Returns:
 *       None.
 *
 * Side effects:
 *       Everything.
 *
 *--------------------------------------------------------------------------
 */

void
mongoc_cluster_destroy (mongoc_cluster_t *cluster) /* INOUT */
{
   ENTRY;

   BSON_ASSERT (cluster);

   mongoc_uri_destroy (cluster->uri);

   mongoc_set_destroy (cluster->nodes);

   _mongoc_array_destroy (&cluster->iov);

#ifdef MONGOC_ENABLE_CRYPTO
   if (cluster->scram_cache) {
      _mongoc_scram_cache_destroy (cluster->scram_cache);
   }
#endif

   EXIT;
}

static uint32_t
_mongoc_cluster_select_server_id (mongoc_client_session_t *cs,
                                  mongoc_topology_t *topology,
                                  mongoc_ss_optype_t optype,
                                  const mongoc_read_prefs_t *read_prefs,
                                  bool *must_use_primary,
                                  bson_error_t *error)
{
   uint32_t server_id;

   if (_in_sharded_txn (cs)) {
      server_id = cs->server_id;
      if (!server_id) {
         server_id = mongoc_topology_select_server_id (
            topology, optype, read_prefs, must_use_primary, error);
         if (server_id) {
            _mongoc_client_session_pin (cs, server_id);
         }
      }
   } else {
      server_id = mongoc_topology_select_server_id (
         topology, optype, read_prefs, must_use_primary, error);
      /* Transactions Spec: Additionally, any non-transaction operation using a
       * pinned ClientSession MUST unpin the session and the operation MUST
       * perform normal server selection. */
      if (cs && !_mongoc_client_session_in_txn_or_ending (cs)) {
         _mongoc_client_session_unpin (cs);
      }
   }

   return server_id;
}

/*
 *--------------------------------------------------------------------------
 *
 * mongoc_cluster_stream_for_optype --
 *
 *       Internal server selection.
 *
 * Returns:
 *       A mongoc_server_stream_t on which you must call
 *       mongoc_server_stream_cleanup, or NULL on failure (sets @error)
 *
 * Side effects:
 *       May add or disconnect nodes in @cluster->nodes.
 *       Sets @error and initializes @reply on error.
 *
 *--------------------------------------------------------------------------
 */

static mongoc_server_stream_t *
_mongoc_cluster_stream_for_optype (mongoc_cluster_t *cluster,
                                   mongoc_ss_optype_t optype,
                                   const mongoc_read_prefs_t *read_prefs,
                                   mongoc_client_session_t *cs,
                                   bson_t *reply,
                                   bson_error_t *error)
{
   mongoc_server_stream_t *server_stream;
   uint32_t server_id;
   mongoc_topology_t *topology = cluster->client->topology;
   bool must_use_primary = false;

   ENTRY;

   BSON_ASSERT (cluster);

   server_id = _mongoc_cluster_select_server_id (
      cs, topology, optype, read_prefs, &must_use_primary, error);

   if (!server_id) {
      _mongoc_bson_init_with_transient_txn_error (cs, reply);
      RETURN (NULL);
   }

   if (!mongoc_cluster_check_interval (cluster, server_id)) {
      /* Server Selection Spec: try once more */
      server_id = _mongoc_cluster_select_server_id (
         cs, topology, optype, read_prefs, &must_use_primary, error);

      if (!server_id) {
         _mongoc_bson_init_with_transient_txn_error (cs, reply);
         RETURN (NULL);
      }
   }

   /* connect or reconnect to server if necessary */
   server_stream = _mongoc_cluster_stream_for_server (
      cluster, server_id, true /* reconnect_ok */, cs, reply, error);
   if (server_stream) {
      server_stream->must_use_primary = must_use_primary;
   }

   RETURN (server_stream);
}

mongoc_server_stream_t *
mongoc_cluster_stream_for_reads (mongoc_cluster_t *cluster,
                                 const mongoc_read_prefs_t *read_prefs,
                                 mongoc_client_session_t *cs,
                                 bson_t *reply,
                                 bool has_write_stage,
                                 bson_error_t *error)
{
   const mongoc_read_prefs_t *prefs_override = read_prefs;

   if (_mongoc_client_session_in_txn (cs)) {
      prefs_override = cs->txn.opts.read_prefs;
   }

   return _mongoc_cluster_stream_for_optype (
      cluster,
      /* Narrow down the optype if this is an aggregate op with a write stage */
      has_write_stage ? MONGOC_SS_AGGREGATE_WITH_WRITE : MONGOC_SS_READ,
      prefs_override,
      cs,
      reply,
      error);
}

mongoc_server_stream_t *
mongoc_cluster_stream_for_writes (mongoc_cluster_t *cluster,
                                  mongoc_client_session_t *cs,
                                  bson_t *reply,
                                  bson_error_t *error)
{
   return _mongoc_cluster_stream_for_optype (
      cluster, MONGOC_SS_WRITE, NULL, cs, reply, error);
}

static bool
_mongoc_cluster_min_of_max_obj_size_sds (const void *item, void *ctx)
{
   const mongoc_server_description_t *sd = item;
   int32_t *current_min = (int32_t *) ctx;

   if (sd->max_bson_obj_size < *current_min) {
      *current_min = sd->max_bson_obj_size;
   }
   return true;
}

static bool
_mongoc_cluster_min_of_max_obj_size_nodes (void *item, void *ctx)
{
   mongoc_cluster_node_t *node = (mongoc_cluster_node_t *) item;
   int32_t *current_min = (int32_t *) ctx;

   if (node->handshake_sd->max_bson_obj_size < *current_min) {
      *current_min = node->handshake_sd->max_bson_obj_size;
   }
   return true;
}

static bool
_mongoc_cluster_min_of_max_msg_size_sds (const void *item, void *ctx)
{
   const mongoc_server_description_t *sd = item;
   int32_t *current_min = (int32_t *) ctx;

   if (sd->max_msg_size < *current_min) {
      *current_min = sd->max_msg_size;
   }
   return true;
}

static bool
_mongoc_cluster_min_of_max_msg_size_nodes (void *item, void *ctx)
{
   mongoc_cluster_node_t *node = (mongoc_cluster_node_t *) item;
   int32_t *current_min = (int32_t *) ctx;

   if (node->handshake_sd->max_msg_size < *current_min) {
      *current_min = node->handshake_sd->max_msg_size;
   }
   return true;
}

/*
 *--------------------------------------------------------------------------
 *
 * mongoc_cluster_get_max_bson_obj_size --
 *
 *      Return the minimum max_bson_obj_size across all servers in cluster.
 *
 * Returns:
 *      The minimum max_bson_obj_size.
 *
 * Side effects:
 *      None
 *
 *--------------------------------------------------------------------------
 */
int32_t
mongoc_cluster_get_max_bson_obj_size (mongoc_cluster_t *cluster)
{
   int32_t max_bson_obj_size = -1;

   max_bson_obj_size = MONGOC_DEFAULT_BSON_OBJ_SIZE;

   if (!cluster->client->topology->single_threaded) {
      mongoc_set_for_each (cluster->nodes,
                           _mongoc_cluster_min_of_max_obj_size_nodes,
                           &max_bson_obj_size);
   } else {
      mc_shared_tpld td =
         mc_tpld_take_ref (BSON_ASSERT_PTR_INLINE (cluster)->client->topology);
      mongoc_set_for_each_const (mc_tpld_servers_const (td.ptr),
                                 _mongoc_cluster_min_of_max_obj_size_sds,
                                 &max_bson_obj_size);
      mc_tpld_drop_ref (&td);
   }

   return max_bson_obj_size;
}


/*
 *--------------------------------------------------------------------------
 *
 * mongoc_cluster_get_max_msg_size --
 *
 *      Return the minimum max msg size across all servers in cluster.
 *
 * Returns:
 *      The minimum max_msg_size
 *
 * Side effects:
 *      None
 *
 *--------------------------------------------------------------------------
 */
int32_t
mongoc_cluster_get_max_msg_size (mongoc_cluster_t *cluster)
{
   int32_t max_msg_size = MONGOC_DEFAULT_MAX_MSG_SIZE;

   if (!cluster->client->topology->single_threaded) {
      mongoc_set_for_each (cluster->nodes,
                           _mongoc_cluster_min_of_max_msg_size_nodes,
                           &max_msg_size);
   } else {
      mc_shared_tpld td =
         mc_tpld_take_ref (BSON_ASSERT_PTR_INLINE (cluster)->client->topology);
      mongoc_set_for_each_const (mc_tpld_servers_const (td.ptr),
                                 _mongoc_cluster_min_of_max_msg_size_sds,
                                 &max_msg_size);
      mc_tpld_drop_ref (&td);
   }

   return max_msg_size;
}


/*
 *--------------------------------------------------------------------------
 *
 * mongoc_cluster_check_interval --
 *
 *      Server Selection Spec:
 *
 *      Only for single-threaded drivers.
 *
 *      If a server is selected that has an existing connection that has been
 *      idle for socketCheckIntervalMS, the driver MUST check the connection
 *      with the "ping" command. If the ping succeeds, use the selected
 *      connection. If not, set the server's type to Unknown and update the
 *      Topology Description according to the Server Discovery and Monitoring
 *      Spec, and attempt once more to select a server.
 *
 * Returns:
 *      True if the check succeeded or no check was required, false if the
 *      check failed.
 *
 * Side effects:
 *      If a check fails, closes stream and may set server type Unknown.
 *
 *--------------------------------------------------------------------------
 */

bool
mongoc_cluster_check_interval (mongoc_cluster_t *cluster, uint32_t server_id)
{
   mongoc_cmd_parts_t parts;
   mongoc_topology_t *topology;
   mongoc_topology_scanner_node_t *scanner_node;
   mongoc_stream_t *stream;
   int64_t now;
   bson_t command;
   bson_error_t error;
   bool r = true;
   mongoc_server_stream_t *server_stream;
   mongoc_server_description_t *handshake_sd;

   topology = cluster->client->topology;

   if (!topology->single_threaded) {
      return true;
   }

   scanner_node =
      mongoc_topology_scanner_get_node (topology->scanner, server_id);

   if (!scanner_node) {
      return false;
   }

   BSON_ASSERT (!scanner_node->retired);

   stream = scanner_node->stream;

   if (!stream) {
      return false;
   }

   handshake_sd = scanner_node->handshake_sd;
   BSON_ASSERT (handshake_sd);

   now = bson_get_monotonic_time ();

   if (scanner_node->last_used + (1000 * CHECK_CLOSED_DURATION_MSEC) < now) {
      if (mongoc_stream_check_closed (stream)) {
         mc_tpld_modification tdmod;
         bson_set_error (&error,
                         MONGOC_ERROR_STREAM,
                         MONGOC_ERROR_STREAM_SOCKET,
                         "connection closed");
         mongoc_cluster_disconnect_node (cluster, server_id);
         tdmod = mc_tpld_modify_begin (topology);
         /* invalidate_server() is okay if 'server_id' was already removed. */
         mongoc_topology_description_invalidate_server (
            tdmod.new_td, server_id, &error);
         mc_tpld_modify_commit (tdmod);
         return false;
      }
   }

   if (scanner_node->last_used + (1000 * cluster->socketcheckintervalms) <
       now) {
      mc_shared_tpld td;

      bson_init (&command);
      BSON_APPEND_INT32 (&command, "ping", 1);
      mongoc_cmd_parts_init (
         &parts, cluster->client, "admin", MONGOC_QUERY_SECONDARY_OK, &command);
      parts.prohibit_lsid = true;

      td = mc_tpld_take_ref (cluster->client->topology);
      server_stream =
         _mongoc_cluster_create_server_stream (td.ptr, handshake_sd, stream);
      mc_tpld_drop_ref (&td);

      if (!server_stream) {
         bson_destroy (&command);
         return false;
      }
      r = mongoc_cluster_run_command_parts (
         cluster, server_stream, &parts, NULL, &error);

      mongoc_server_stream_cleanup (server_stream);
      bson_destroy (&command);

      if (!r) {
         mc_tpld_modification tdmod;
         mongoc_cluster_disconnect_node (cluster, server_id);
         tdmod = mc_tpld_modify_begin (cluster->client->topology);
         /* invalidate_server() is okay if 'server_id' was already removed. */
         mongoc_topology_description_invalidate_server (
            tdmod.new_td, server_id, &error);
         mc_tpld_modify_commit (tdmod);
      }
   }

   return r;
}


/*
 *--------------------------------------------------------------------------
 *
 * mongoc_cluster_legacy_rpc_sendv_to_server --
 *
 *       Sends the given RPCs to the given server. Used for OP_QUERY cursors,
 *       OP_KILLCURSORS, and legacy writes with OP_INSERT, OP_UPDATE, and
 *       OP_DELETE. This function is *not* in the OP_QUERY command path.
 *
 * Returns:
 *       True if successful.
 *
 * Side effects:
 *       @rpc may be mutated and should be considered invalid after calling
 *       this method.
 *
 *       @error may be set.
 *
 *--------------------------------------------------------------------------
 */

bool
mongoc_cluster_legacy_rpc_sendv_to_server (
   mongoc_cluster_t *cluster,
   mongoc_rpc_t *rpc,
   mongoc_server_stream_t *server_stream,
   bson_error_t *error)
{
   uint32_t server_id;
   int32_t max_msg_size;
   bool ret = false;
   int32_t compressor_id = 0;
   char *output = NULL;

   ENTRY;

   BSON_ASSERT (cluster);
   BSON_ASSERT (rpc);
   BSON_ASSERT (server_stream);

   server_id = server_stream->sd->id;

   if (cluster->client->in_exhaust) {
      bson_set_error (error,
                      MONGOC_ERROR_CLIENT,
                      MONGOC_ERROR_CLIENT_IN_EXHAUST,
                      "A cursor derived from this client is in exhaust.");
      GOTO (done);
   }

   _mongoc_array_clear (&cluster->iov);
   compressor_id = mongoc_server_description_compressor_id (server_stream->sd);

   _mongoc_rpc_gather (rpc, &cluster->iov);
   _mongoc_rpc_swab_to_le (rpc);

   if (compressor_id != -1) {
      output = _mongoc_rpc_compress (cluster, compressor_id, rpc, error);
      if (output == NULL) {
         GOTO (done);
      }
   }

   max_msg_size = mongoc_server_stream_max_msg_size (server_stream);

   if (BSON_UINT32_FROM_LE (rpc->header.msg_len) > max_msg_size) {
      bson_set_error (error,
                      MONGOC_ERROR_CLIENT,
                      MONGOC_ERROR_CLIENT_TOO_BIG,
                      "Attempted to send an RPC larger than the "
                      "max allowed message size. Was %u, allowed %u.",
                      BSON_UINT32_FROM_LE (rpc->header.msg_len),
                      max_msg_size);
      GOTO (done);
   }

   if (!_mongoc_stream_writev_full (server_stream->stream,
                                    cluster->iov.data,
                                    cluster->iov.len,
                                    cluster->sockettimeoutms,
                                    error)) {
      GOTO (done);
   }

   _mongoc_topology_update_last_used (cluster->client->topology, server_id);

   ret = true;

done:

   if (compressor_id) {
      bson_free (output);
   }

   RETURN (ret);
}


/*
 *--------------------------------------------------------------------------
 *
 * mongoc_cluster_try_recv --
 *
 *       Tries to receive the next event from the MongoDB server.
 *       The contents are loaded into @buffer and then
 *       scattered into the @rpc structure. @rpc is valid as long as
 *       @buffer contains the contents read into it.
 *
 *       Callers that can optimize a reuse of @buffer should do so. It
 *       can save many memory allocations.
 *
 * Returns:
 *       True if successful.
 *
 * Side effects:
 *       @rpc is set on success, @error on failure.
 *       @buffer will be filled with the input data.
 *
 *--------------------------------------------------------------------------
 */

bool
mongoc_cluster_try_recv (mongoc_cluster_t *cluster,
                         mongoc_rpc_t *rpc,
                         mongoc_buffer_t *buffer,
                         mongoc_server_stream_t *server_stream,
                         bson_error_t *error)
{
   bson_error_t err_local;
   int32_t msg_len;
   int32_t max_msg_size;
   off_t pos;

   ENTRY;

   BSON_ASSERT (cluster);
   BSON_ASSERT (rpc);
   BSON_ASSERT (buffer);
   BSON_ASSERT (server_stream);


   TRACE ("Waiting for reply from server_id \"%u\"", server_stream->sd->id);

   if (!error) {
      error = &err_local;
   }

   /*
    * Buffer the message length to determine how much more to read.
    */
   pos = buffer->len;
   if (!_mongoc_buffer_append_from_stream (
          buffer, server_stream->stream, 4, cluster->sockettimeoutms, error)) {
      MONGOC_DEBUG (
         "Could not read 4 bytes, stream probably closed or timed out");
      mongoc_counter_protocol_ingress_error_inc ();
      _handle_network_error (
         cluster, server_stream, true /* handshake complete */, error);
      RETURN (false);
   }

   /*
    * Read the msg length from the buffer.
    */
   memcpy (&msg_len, &buffer->data[pos], 4);
   msg_len = BSON_UINT32_FROM_LE (msg_len);
   max_msg_size = mongoc_server_stream_max_msg_size (server_stream);
   if ((msg_len < 16) || (msg_len > max_msg_size)) {
      bson_set_error (error,
                      MONGOC_ERROR_PROTOCOL,
                      MONGOC_ERROR_PROTOCOL_INVALID_REPLY,
                      "Corrupt or malicious reply received.");
      _handle_network_error (
         cluster, server_stream, true /* handshake complete */, error);
      mongoc_counter_protocol_ingress_error_inc ();
      RETURN (false);
   }

   /*
    * Read the rest of the message from the stream.
    */
   if (!_mongoc_buffer_append_from_stream (buffer,
                                           server_stream->stream,
                                           msg_len - 4,
                                           cluster->sockettimeoutms,
                                           error)) {
      _handle_network_error (
         cluster, server_stream, true /* handshake complete */, error);
      mongoc_counter_protocol_ingress_error_inc ();
      RETURN (false);
   }

   /*
    * Scatter the buffer into the rpc structure.
    */
   if (!_mongoc_rpc_scatter (rpc, &buffer->data[pos], msg_len)) {
      bson_set_error (error,
                      MONGOC_ERROR_PROTOCOL,
                      MONGOC_ERROR_PROTOCOL_INVALID_REPLY,
                      "Failed to decode reply from server.");
      _handle_network_error (
         cluster, server_stream, true /* handshake complete */, error);
      mongoc_counter_protocol_ingress_error_inc ();
      RETURN (false);
   }

   if (BSON_UINT32_FROM_LE (rpc->header.opcode) == MONGOC_OPCODE_COMPRESSED) {
      uint8_t *buf = NULL;
      size_t len = BSON_UINT32_FROM_LE (rpc->compressed.uncompressed_size) +
                   sizeof (mongoc_rpc_header_t);

      buf = bson_malloc0 (len);
      if (!_mongoc_rpc_decompress (rpc, buf, len)) {
         bson_free (buf);
         bson_set_error (error,
                         MONGOC_ERROR_PROTOCOL,
                         MONGOC_ERROR_PROTOCOL_INVALID_REPLY,
                         "Could not decompress server reply");
         RETURN (false);
      }

      _mongoc_buffer_destroy (buffer);
      _mongoc_buffer_init (buffer, buf, len, NULL, NULL);
   }
   _mongoc_rpc_swab_from_le (rpc);

   RETURN (true);
}


static void
network_error_reply (bson_t *reply, mongoc_cmd_t *cmd)
{
   bson_t labels;

   if (reply) {
      bson_init (reply);
   }

   if (cmd->session) {
      if (cmd->session->server_session) {
         cmd->session->server_session->dirty = true;
      }
      /* Transactions Spec defines TransientTransactionError: "Any
       * network error or server selection error encountered running any
       * command besides commitTransaction in a transaction. In the case
       * of command errors, the server adds the label; in the case of
       * network errors or server selection errors where the client
       * receives no server reply, the client adds the label." */
      if (_mongoc_client_session_in_txn (cmd->session) && !cmd->is_txn_finish) {
         /* Transaction Spec: "Drivers MUST unpin a ClientSession when a command
          * within a transaction, including commitTransaction and
          * abortTransaction,
          * fails with a TransientTransactionError". If we're about to add
          * a TransientTransactionError label due to a client side error then we
          * unpin. If commitTransaction/abortTransation includes a label in the
          * server reply, we unpin in _mongoc_client_session_handle_reply. */
         cmd->session->server_id = 0;
         if (!reply) {
            return;
         }

         BSON_APPEND_ARRAY_BEGIN (reply, "errorLabels", &labels);
         BSON_APPEND_UTF8 (&labels, "0", TRANSIENT_TXN_ERR);
         bson_append_array_end (reply, &labels);
      }
   }
}


static bool
mongoc_cluster_run_opmsg (mongoc_cluster_t *cluster,
                          mongoc_cmd_t *cmd,
                          bson_t *reply,
                          bson_error_t *error)
{
   mongoc_rpc_section_t section[2];
   mongoc_buffer_t buffer;
   bson_t reply_local; /* only statically initialized */
   char *output = NULL;
   mongoc_rpc_t rpc;
   int32_t msg_len;
   bool ok;
   mongoc_server_stream_t *server_stream;

   server_stream = cmd->server_stream;
   if (!cmd->command_name) {
      bson_set_error (error,
                      MONGOC_ERROR_COMMAND,
                      MONGOC_ERROR_COMMAND_INVALID_ARG,
                      "Empty command document");
      _mongoc_bson_init_if_set (reply);
      return false;
   }
   if (cluster->client->in_exhaust) {
      bson_set_error (error,
                      MONGOC_ERROR_CLIENT,
                      MONGOC_ERROR_CLIENT_IN_EXHAUST,
                      "A cursor derived from this client is in exhaust.");
      _mongoc_bson_init_if_set (reply);
      return false;
   }

   _mongoc_array_clear (&cluster->iov);
   _mongoc_buffer_init (&buffer, NULL, 0, NULL, NULL);

   rpc.header.msg_len = 0;
   rpc.header.request_id = ++cluster->request_id;
   rpc.header.response_to = 0;
   rpc.header.opcode = MONGOC_OPCODE_MSG;

   if (cmd->is_acknowledged) {
      rpc.msg.flags = 0;
   } else {
      rpc.msg.flags = MONGOC_MSG_MORE_TO_COME;
   }

   rpc.msg.n_sections = 1;

   section[0].payload_type = 0;
   section[0].payload.bson_document = bson_get_data (cmd->command);
   rpc.msg.sections[0] = section[0];

   if (cmd->payload) {
      section[1].payload_type = 1;
      section[1].payload.sequence.size = cmd->payload_size +
                                         strlen (cmd->payload_identifier) + 1 +
                                         sizeof (int32_t);
      section[1].payload.sequence.identifier = cmd->payload_identifier;
      section[1].payload.sequence.bson_documents = cmd->payload;
      rpc.msg.sections[1] = section[1];
      rpc.msg.n_sections++;
   }

   _mongoc_rpc_gather (&rpc, &cluster->iov);
   _mongoc_rpc_swab_to_le (&rpc);

   if (mongoc_cmd_is_compressible (cmd)) {
      int32_t compressor_id =
         mongoc_server_description_compressor_id (server_stream->sd);

      TRACE (
         "Function '%s' is compressible: %d", cmd->command_name, compressor_id);
      if (compressor_id != -1) {
         output = _mongoc_rpc_compress (cluster, compressor_id, &rpc, error);
         if (output == NULL) {
            _mongoc_bson_init_if_set (reply);
            _mongoc_buffer_destroy (&buffer);
            return false;
         }
      }
   }
   ok = _mongoc_stream_writev_full (server_stream->stream,
                                    (mongoc_iovec_t *) cluster->iov.data,
                                    cluster->iov.len,
                                    cluster->sockettimeoutms,
                                    error);
   if (!ok) {
      /* add info about the command to writev_full's error message */
      RUN_CMD_ERR_DECORATE;
      _handle_network_error (
         cluster, server_stream, true /* handshake complete */, error);
      server_stream->stream = NULL;
      bson_free (output);
      network_error_reply (reply, cmd);
      _mongoc_buffer_destroy (&buffer);
      return false;
   }

   /* If acknowledged, wait for a server response. Otherwise, exit early */
   if (cmd->is_acknowledged) {
      ok = _mongoc_buffer_append_from_stream (
         &buffer, server_stream->stream, 4, cluster->sockettimeoutms, error);
      if (!ok) {
         RUN_CMD_ERR_DECORATE;
         _handle_network_error (
            cluster, server_stream, true /* handshake complete */, error);
         server_stream->stream = NULL;
         bson_free (output);
         network_error_reply (reply, cmd);
         _mongoc_buffer_destroy (&buffer);
         return false;
      }

      BSON_ASSERT (buffer.len == 4);
      memcpy (&msg_len, buffer.data, 4);
      msg_len = BSON_UINT32_FROM_LE (msg_len);
      if ((msg_len < 16) || (msg_len > server_stream->sd->max_msg_size)) {
         RUN_CMD_ERR (
            MONGOC_ERROR_PROTOCOL,
            MONGOC_ERROR_PROTOCOL_INVALID_REPLY,
            "Message size %d is not within expected range 16-%d bytes",
            msg_len,
            server_stream->sd->max_msg_size);
         _handle_network_error (
            cluster, server_stream, true /* handshake complete */, error);
         server_stream->stream = NULL;
         bson_free (output);
         network_error_reply (reply, cmd);
         _mongoc_buffer_destroy (&buffer);
         return false;
      }

      ok = _mongoc_buffer_append_from_stream (&buffer,
                                              server_stream->stream,
                                              (size_t) msg_len - 4,
                                              cluster->sockettimeoutms,
                                              error);
      if (!ok) {
         RUN_CMD_ERR_DECORATE;
         _handle_network_error (
            cluster, server_stream, true /* handshake complete */, error);
         server_stream->stream = NULL;
         bson_free (output);
         network_error_reply (reply, cmd);
         _mongoc_buffer_destroy (&buffer);
         return false;
      }

      ok = _mongoc_rpc_scatter (&rpc, buffer.data, buffer.len);
      if (!ok) {
         RUN_CMD_ERR (MONGOC_ERROR_PROTOCOL,
                      MONGOC_ERROR_PROTOCOL_INVALID_REPLY,
                      "Malformed message from server");
         bson_free (output);
         network_error_reply (reply, cmd);
         _mongoc_buffer_destroy (&buffer);
         return false;
      }
      if (BSON_UINT32_FROM_LE (rpc.header.opcode) == MONGOC_OPCODE_COMPRESSED) {
         size_t len = BSON_UINT32_FROM_LE (rpc.compressed.uncompressed_size) +
                      sizeof (mongoc_rpc_header_t);

         output = bson_realloc (output, len);
         if (!_mongoc_rpc_decompress (&rpc, (uint8_t *) output, len)) {
            RUN_CMD_ERR (MONGOC_ERROR_PROTOCOL,
                         MONGOC_ERROR_PROTOCOL_INVALID_REPLY,
                         "Could not decompress message from server");
            _handle_network_error (
               cluster, server_stream, true /* handshake complete */, error);
            server_stream->stream = NULL;
            bson_free (output);
            network_error_reply (reply, cmd);
            _mongoc_buffer_destroy (&buffer);
            return false;
         }
      }
      _mongoc_rpc_swab_from_le (&rpc);

      memcpy (&msg_len, rpc.msg.sections[0].payload.bson_document, 4);
      msg_len = BSON_UINT32_FROM_LE (msg_len);
      bson_init_static (
         &reply_local, rpc.msg.sections[0].payload.bson_document, msg_len);

      _mongoc_topology_update_cluster_time (cluster->client->topology,
                                            &reply_local);
      ok = _mongoc_cmd_check_ok (
         &reply_local, cluster->client->error_api_version, error);

      if (cmd->session) {
         _mongoc_client_session_handle_reply (cmd->session,
                                              cmd->is_acknowledged,
                                              cmd->command_name,
                                              &reply_local);
      }

      if (reply) {
         bson_copy_to (&reply_local, reply);
      }
   } else {
      _mongoc_bson_init_if_set (reply);
   }

   _mongoc_buffer_destroy (&buffer);
   bson_free (output);

   return ok;
}<|MERGE_RESOLUTION|>--- conflicted
+++ resolved
@@ -850,17 +850,6 @@
           cluster, &hello_cmd, &reply, error)) {
       if (negotiate_sasl_supported_mechs) {
          bsonParse (reply,
-<<<<<<< HEAD
-                    find (keyWithType ("ok", bool),
-                          if (falsey, then (do({
-                                 /* hello response returned ok: 0. According to
-                                  * auth spec: "If the hello of the MongoDB
-                                  * Handshake fails with an error, drivers MUST
-                                  * treat this an authentication error." */
-                                 error->domain = MONGOC_ERROR_CLIENT;
-                                 error->code = MONGOC_ERROR_CLIENT_AUTHENTICATE;
-                              })))));
-=======
                     find (allOf (key ("ok"), isFalse), //
                           do({
                              /* hello response returned ok: 0. According to
@@ -870,7 +859,6 @@
                              error->domain = MONGOC_ERROR_CLIENT;
                              error->code = MONGOC_ERROR_CLIENT_AUTHENTICATE;
                           })));
->>>>>>> 40a64c2f
       }
 
       mongoc_server_stream_cleanup (server_stream);
@@ -1598,12 +1586,7 @@
    bool is_done = false;
    bsonParse (*reply, find (key ("done"), storeBool (is_done)));
 
-<<<<<<< HEAD
-   if (bson_iter_init_find (&iter, reply, "done") &&
-       bson_iter_as_bool (&iter)) {
-=======
    if (is_done) {
->>>>>>> 40a64c2f
       if (scram->step < 2) {
          /* Prior to step 2, we haven't even received server proof. */
          bson_set_error (error,
