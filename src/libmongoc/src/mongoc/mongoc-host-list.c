--- conflicted
+++ resolved
@@ -16,12 +16,12 @@
 
 #include <inttypes.h> // PRIu16
 
+#include <mongoc/mongoc-error-private.h>
 #include <mongoc/mongoc-host-list-private.h>
-#include <mongoc/mongoc-error-private.h>
 /* strcasecmp on windows */
+#include <mlib/cmp.h>
 #include <mongoc/mongoc-util-private.h>
 #include <mongoc/utlist.h>
-#include <mlib/cmp.h>
 
 static mongoc_host_list_t *
 _mongoc_host_list_find_host_and_port (mongoc_host_list_t *hosts, const char *host_and_port)
@@ -77,7 +77,6 @@
    link->next = next_link;
 }
 
-
 /* Duplicates a host list.
  */
 mongoc_host_list_t *
@@ -137,7 +136,6 @@
 {
    return NULL != _mongoc_host_list_find_host_and_port (host_list, host->host_and_port);
 }
-
 
 /*
  *--------------------------------------------------------------------------
@@ -211,8 +209,8 @@
    const size_t port_delim_pos = mstr_find (addr, mlib_cstring (":"), close_square_pos + 1, 1);
 
    if (port_delim_pos == SIZE_MAX) {
-      // There is no port specifier, or it is misplaced, so the closing bracket should be the
-      // final character:
+      // There is no port specifier, or it is misplaced, so the closing bracket
+      // should be the final character:
       if (close_square_pos != addr.len - 1) {
          _mongoc_set_error (error,
                             MONGOC_ERROR_COMMAND,
@@ -247,7 +245,8 @@
 _parse_host (mongoc_host_list_t *link, mstr_view spec, bson_error_t *error)
 {
    if (mstr_contains (spec, mlib_cstring ("]"))) {
-      // There is a "]" bracket, so this is probably an IPv6 literal, which is more strict
+      // There is a "]" bracket, so this is probably an IPv6 literal, which is
+      // more strict
       return _parse_host_ipv6 (link, spec, error);
    }
    // Parsing anything else is simpler.
@@ -283,10 +282,6 @@
 _mongoc_host_list_from_hostport_with_err (mongoc_host_list_t *link_, mstr_view host, uint16_t port, bson_error_t *error)
 {
    BSON_ASSERT (link_);
-<<<<<<< HEAD
-=======
-   size_t host_len = strlen (host);
->>>>>>> 30ac9bf0
    *link_ = (mongoc_host_list_t) {
       .next = NULL,
       .port = port,
