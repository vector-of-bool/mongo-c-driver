--- conflicted
+++ resolved
@@ -910,17 +910,10 @@
                    const bson_t *schema_map,
                    const bson_t *encrypted_fields_map,
                    const bson_t *tls_opts,
-<<<<<<< HEAD
-                   const char *csfle_override_path,
-                   bool csfle_required,
-                   bool csfle_disabled,
-                   bool bypass_auto_encryption,
-=======
                    const char *crypt_shared_lib_path,
                    bool crypt_shared_lib_required,
                    bool bypass_auto_encryption,
                    bool bypass_query_analysis,
->>>>>>> db7e894b
                    bson_error_t *error)
 {
    _mongoc_crypt_t *crypt;
@@ -957,10 +950,6 @@
       }
    }
 
-<<<<<<< HEAD
-   if (!bypass_auto_encryption && !csfle_disabled) {
-      mongocrypt_setopt_append_csfle_search_path (crypt->handle, "$SYSTEM");
-=======
    if (encrypted_fields_map) {
       encrypted_fields_map_bin = mongocrypt_binary_new_from_data (
          (uint8_t *) bson_get_data (encrypted_fields_map),
@@ -975,28 +964,19 @@
    if (!bypass_auto_encryption) {
       mongocrypt_setopt_append_crypt_shared_lib_search_path (crypt->handle,
                                                              "$SYSTEM");
->>>>>>> db7e894b
       if (!_crypt_check_error (crypt->handle, error, false)) {
          goto fail;
       }
 
-<<<<<<< HEAD
-      if (csfle_override_path != NULL) {
-         mongocrypt_setopt_set_csfle_lib_path_override (crypt->handle,
-                                                        csfle_override_path);
-=======
       if (crypt_shared_lib_path != NULL) {
          mongocrypt_setopt_set_crypt_shared_lib_path_override (
             crypt->handle, crypt_shared_lib_path);
->>>>>>> db7e894b
          if (!_crypt_check_error (crypt->handle, error, false)) {
             goto fail;
          }
       }
    }
 
-<<<<<<< HEAD
-=======
    if (bypass_query_analysis) {
       mongocrypt_setopt_bypass_query_analysis (crypt->handle);
       if (!_crypt_check_error (crypt->handle, error, false)) {
@@ -1004,27 +984,11 @@
       }
    }
 
->>>>>>> db7e894b
    if (!mongocrypt_init (crypt->handle)) {
       _crypt_check_error (crypt->handle, error, true);
       goto fail;
    }
 
-<<<<<<< HEAD
-   if (csfle_required) {
-      BSON_ASSERT (!csfle_disabled &&
-                   "Both csfleRequired and __csfleDisabled were set 'true'");
-      uint32_t len = 0;
-      const char *s = mongocrypt_csfle_version_string (crypt->handle, &len);
-      if (!s || len == 0) {
-         // empty/null version string indicates that csfle was not loaded by
-         // libmongocrypt
-         bson_set_error (error,
-                         MONGOC_ERROR_CLIENT_SIDE_ENCRYPTION,
-                         MONGOC_ERROR_CLIENT_INVALID_ENCRYPTION_STATE,
-                         "Option 'csfleRequired' is 'true', but we failed to "
-                         "load the csfle runtime libary");
-=======
    if (crypt_shared_lib_required) {
       uint32_t len = 0;
       const char *s =
@@ -1038,16 +1002,11 @@
             MONGOC_ERROR_CLIENT_INVALID_ENCRYPTION_STATE,
             "Option 'cryptSharedLibRequired' is 'true', but failed to "
             "load the crypt_shared runtime libary");
->>>>>>> db7e894b
          goto fail;
       }
       mongoc_log (MONGOC_LOG_LEVEL_DEBUG,
                   MONGOC_LOG_DOMAIN,
-<<<<<<< HEAD
-                  "csfle version '%s' was found and loaded",
-=======
                   "crypt_shared library version '%s' was found and loaded",
->>>>>>> db7e894b
                   s);
    }
 
