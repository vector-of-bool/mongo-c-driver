cmake_minimum_required (VERSION 3.1)

project (libmongoc C)

include (MongoC-Warnings)

include (InstallRequiredSystemLibraries)
include (CheckStructHasMember)

message ("libmongoc version (from VERSION_CURRENT file): ${MONGOC_VERSION}")

# Defaults.
set (MONGOC_ENABLE_SSL 0)
set (MONGOC_ENABLE_SSL_OPENSSL 0)
set (MONGOC_HAVE_ASN1_STRING_GET0_DATA 0)
set (MONGOC_ENABLE_SSL_LIBRESSL 0)
set (MONGOC_ENABLE_SSL_SECURE_TRANSPORT 0)
set (MONGOC_ENABLE_SSL_SECURE_CHANNEL 0)

set (MONGOC_ENABLE_CRYPTO 0)
set (MONGOC_ENABLE_CRYPTO_LIBCRYPTO 0)
set (MONGOC_ENABLE_CRYPTO_COMMON_CRYPTO 0)
set (MONGOC_ENABLE_CRYPTO_CNG 0)

set (MONGOC_ENABLE_CRYPTO_SYSTEM_PROFILE 0)

set (MONGOC_ENABLE_COMPRESSION 0)
set (MONGOC_ENABLE_COMPRESSION_SNAPPY 0)
set (MONGOC_ENABLE_COMPRESSION_ZLIB 0)
set (MONGOC_ENABLE_COMPRESSION_ZSTD 0)

set (MONGOC_OUTPUT_BASENAME "mongoc" CACHE STRING "Output mongoc library base name")

if (ENABLE_COVERAGE)
   set (CMAKE_C_FLAGS "${CMAKE_C_FLAGS} -g --coverage")
endif ()

if (NOT ENABLE_ZLIB MATCHES "SYSTEM|AUTO|BUNDLED|OFF")
   message (FATAL_ERROR
      "ENABLE_ZLIB option must be SYSTEM, BUNDLED, AUTO, or OFF"
      )
endif ()

if (NOT ENABLE_ZSTD MATCHES "ON|AUTO|OFF")
   message (FATAL_ERROR "ENABLE_ZSTD option must be ON, AUTO, or OFF")
endif ()

# Copy zconf.h.in to zconf.h; even when using system zlib, the 'dist' target
# will look for zconf.h in that location.
configure_file (
   "${SOURCE_DIR}/src/zlib-1.2.12/zconf.h.in"
   "${CMAKE_BINARY_DIR}/src/zlib-1.2.12/zconf.h"
   COPYONLY
)
set (ZLIB_INCLUDE_DIRS "")
if (ENABLE_ZLIB MATCHES "SYSTEM|AUTO")
   message (STATUS "Searching for zlib CMake packages")
   include (FindZLIB)
   if (ZLIB_FOUND)
      message ("--   zlib found version \"${ZLIB_VERSION_STRING}\"")
      message ("--   zlib include path \"${ZLIB_INCLUDE_DIRS}\"")
      message ("--   zlib libraries \"${ZLIB_LIBRARIES}\"")
   else ()
      if (ENABLE_ZLIB STREQUAL "SYSTEM")
         message (FATAL_ERROR
            "Unable to find system zlib package. Either specify the zlib \
            location by setting ZLIB_ROOT, or else set ENABLE_ZLIB=BUNDLED or \
            set ENABLE_ZLIB=OFF."
            )
      endif ()
      set (ZLIB_LIBRARIES "")
   endif ()
endif ()

if ( (ENABLE_ZLIB STREQUAL "BUNDLED")
   OR (ENABLE_ZLIB STREQUAL "AUTO" AND NOT ZLIB_FOUND) )
   message (STATUS "Enabling zlib compression (bundled)")
   add_library (zlib_obj OBJECT "${ZLIB_SOURCES}")
   set_property (TARGET zlib_obj PROPERTY POSITION_INDEPENDENT_CODE TRUE)
   # This tells the bundled zlib where to find its generated headers
   target_include_directories (zlib_obj
      BEFORE PUBLIC
      "${SOURCE_DIR}/src/zlib-1.2.12"
      "${CMAKE_BINARY_DIR}/src/zlib-1.2.12"
   )
   # Disable all warnings for compiling Zlib
   target_compile_options (zlib_obj PRIVATE -w)
   set (SOURCES ${SOURCES} $<TARGET_OBJECTS:zlib_obj>)
   # This tells mongoc_shared/mongoc_static where to find generated zlib headers
   set (
      ZLIB_INCLUDE_DIRS
      "${SOURCE_DIR}/src/zlib-1.2.12"
      "${CMAKE_BINARY_DIR}/src/zlib-1.2.12"
   )
endif ()

if (NOT ENABLE_ZLIB STREQUAL "OFF")
   # At this point the system zlib was found, or the bundled library was used
   include (CheckIncludeFiles)
   check_include_files ("unistd.h" HAVE_UNISTD_H)
   check_include_files ("stdarg.h" HAVE_STDARG_H)
   if (HAVE_UNISTD_H)
      add_definitions (-DHAVE_UNISTD_H)
   endif ()
   if (HAVE_STDARG_H)
      add_definitions (-DHAVE_STDARG_H)
   endif ()
   set (MONGOC_ENABLE_COMPRESSION 1)
   set (MONGOC_ENABLE_COMPRESSION_ZLIB 1)
else ()
   message (STATUS "Disabling zlib compression")
endif ()


if (NOT ENABLE_ZSTD STREQUAL OFF)
   message (STATUS "Searching for compression library zstd")
   find_package(PkgConfig)
   pkg_check_modules (ZSTD libzstd)

   if (NOT ZSTD_FOUND)
      if (ENABLE_ZSTD MATCHES "ON")
         message (FATAL_ERROR "  Not found")
      else ()
         message (STATUS "  Not found")
      endif ()
   # The compression format below this version isn't supported. See SERVER-43070
   elseif (${ZSTD_VERSION} VERSION_LESS "0.8.0")
      if (ENABLE_ZSTD MATCHES "ON")
         message (FATAL_ERROR "Detected zstd version ${ZSTD_VERSION} but version 0.8.0 required")
      else ()
         message (STATUS "Detected zstd version ${ZSTD_VERSION} but version 0.8.0 required")
      endif ()
   else ()
      message (STATUS "  Found zstd version ${ZSTD_VERSION} in ${ZSTD_INCLUDE_DIRS}")
      set (MONGOC_ENABLE_COMPRESSION 1)
      set (MONGOC_ENABLE_COMPRESSION_ZSTD 1)

      include_directories (${ZSTD_INCLUDE_DIRS})
      link_directories (${ZSTD_LIBRARY_DIRS})
      if (${CMAKE_VERSION} VERSION_LESS "3.12.0")
         set (MONGOC_ZSTD_LIBRARIES ${ZSTD_LIBRARIES})
      else ()
         set (MONGOC_ZSTD_LIBRARIES ${ZSTD_LINK_LIBRARIES})
      endif ()
   endif()
endif()

if (NOT ENABLE_SSL STREQUAL OFF)
   # Try OpenSSL automatically everywhere but Mac and Windows.
   if (ENABLE_SSL STREQUAL "OPENSSL"
       OR (NOT APPLE AND NOT WIN32 AND ENABLE_SSL STREQUAL "AUTO"))
      # Sets OPENSSL_FOUND on success.
      include (FindOpenSSL)
   endif ()

   if (ENABLE_SSL STREQUAL LIBRESSL)
      include (FindPkgConfig)
      message ("-- Searching for LibreSSL/libtls")
      pkg_check_modules (LIBRESSL libtls)
      if (LIBRESSL_FOUND)
         message ("--   Found ${LIBRESSL_LIBRARIES}")
         set (SSL_LIBRARIES ${LIBRESSL_LIBRARIES})
         if (LIBRESSL_INCLUDE_DIRS)
           include_directories ("${LIBRESSL_INCLUDE_DIRS}")
         endif ()
         link_directories ("${LIBRESSL_LIBRARY_DIRS}")
         set (LIBRESSL 1)
      else ()
         message ("--   Not found")
      endif ()
   endif ()

   if (ENABLE_SSL STREQUAL DARWIN OR (APPLE AND ENABLE_SSL STREQUAL "AUTO"))
      if (APPLE)
         set (SECURE_TRANSPORT 1)
      else ()
         message (FATAL_ERROR "ENABLE_SSL=DARWIN only supported on Mac OS X")
      endif ()
   endif ()

   if (ENABLE_SSL STREQUAL WINDOWS OR (WIN32 AND ENABLE_SSL STREQUAL "AUTO"))
      if (WIN32)
         set (SECURE_CHANNEL 1)
      else ()
         message (FATAL_ERROR "ENABLE_SSL=WINDOWS only supported on Windows")
      endif ()
   endif ()

   if (NOT OPENSSL_FOUND AND NOT SECURE_TRANSPORT AND NOT SECURE_CHANNEL AND NOT LIBRESSL)
      if (ENABLE_SSL STREQUAL AUTO)
         set (ENABLE_SSL OFF)
      else ()
         message (FATAL_ERROR "No SSL library found")
      endif ()
   endif ()
endif ()

if (OPENSSL_FOUND)
   if (WIN32 AND OPENSSL_VERSION VERSION_GREATER 1.1 AND
         ${CMAKE_VERSION} VERSION_LESS 3.7)
      message (FATAL_ERROR "Building against OpenSSL 1.1.0 and later requires CMake 3.7 or later (hint:"
         " You can also compile against Windows Secure Transport with -DENABLE_SSL=WINDOWS")
   endif ()
   if (APPLE AND NOT OPENSSL_ROOT_DIR)
      message (WARNING "Building with OpenSSL but OPENSSL_ROOT_DIR not defined. If build fails to link"
         " to OpenSSL, define OPENSSL_ROOT_DIR as the path to the OpenSSL installation directory.")
   endif ()
   include (CheckLibraryExists)
   # Check for newer OpenSSL string function.
   check_library_exists ("${OPENSSL_CRYPTO_LIBRARY}"
      ASN1_STRING_get0_data "openssl/asn1.h" HAVE_ASN1_STRING_GET0_DATA
   )
   if (HAVE_ASN1_STRING_GET0_DATA)
      set (MONGOC_HAVE_ASN1_STRING_GET0_DATA 1)
   endif ()
   set (MONGOC_ENABLE_SSL 1)
   set (MONGOC_ENABLE_SSL_OPENSSL 1)
   set (MONGOC_ENABLE_CRYPTO 1)
   set (MONGOC_ENABLE_CRYPTO_LIBCRYPTO 1)
elseif (SECURE_TRANSPORT)
   set (MONGOC_ENABLE_SSL 1)
   set (MONGOC_ENABLE_SSL_SECURE_TRANSPORT 1)
   set (MONGOC_ENABLE_CRYPTO 1)
   set (MONGOC_ENABLE_CRYPTO_COMMON_CRYPTO 1)
elseif (SECURE_CHANNEL)
   set (MONGOC_ENABLE_SSL 1)
   set (MONGOC_ENABLE_SSL_SECURE_CHANNEL 1)
   set (MONGOC_ENABLE_CRYPTO 1)
   set (MONGOC_ENABLE_CRYPTO_CNG 1)
elseif (LIBRESSL)
   set (MONGOC_ENABLE_SSL 1)
   set (MONGOC_ENABLE_SSL_LIBRESSL 1)
   set (MONGOC_ENABLE_CRYPTO 1)
   set (MONGOC_ENABLE_CRYPTO_LIBCRYPTO 1)
endif ()

if (ENABLE_CRYPTO_SYSTEM_PROFILE)
   if (OPENSSL_FOUND)
      set (MONGOC_ENABLE_CRYPTO_SYSTEM_PROFILE 1)
   else ()
      message (FATAL_ERROR "ENABLE_CRYPTO_SYSTEM_PROFILE only available with OpenSSL")
   endif ()
endif ()

if (MONGOC_ENABLE_MONGODB_AWS_AUTH AND ENABLE_SSL STREQUAL OFF)
   message (FATAL_ERROR "ENABLE_MONGODB_AWS_AUTH but no SSL library was found")
endif ()

if (NOT ENABLE_SASL MATCHES "CYRUS|SSPI|AUTO|OFF")
   message (FATAL_ERROR
      "ENABLE_SASL option must be CYRUS, SSPI, AUTO, or OFF")
endif ()

# Defaults.
set (MONGOC_ENABLE_SASL 0)
set (MONGOC_ENABLE_SASL_CYRUS 0)
set (MONGOC_ENABLE_SASL_SSPI 0)
set (MONGOC_HAVE_SASL_CLIENT_DONE 0)

if (NOT ENABLE_SASL STREQUAL OFF)
   if ( (ENABLE_SASL MATCHES "SSPI|AUTO") AND WIN32)
      set (MONGOC_ENABLE_SASL 1)
      set (MONGOC_ENABLE_SASL_SSPI 1)
   elseif (ENABLE_SASL MATCHES "AUTO|CYRUS")
      # Sets SASL_LIBRARIES.
      include (FindSASL2)
      if (SASL_FOUND)
         set (MONGOC_ENABLE_SASL 1)
         set (MONGOC_ENABLE_SASL_CYRUS 1)
      elseif (ENABLE_SASL STREQUAL "CYRUS")
          message (FATAL_ERROR "ENABLE_SASL=CYRUS could not be satisfied")
      endif()
   endif ()
endif ()


if (ENABLE_AUTOMATIC_INIT_AND_CLEANUP)
   set (MONGOC_NO_AUTOMATIC_GLOBALS 0)
else ()
   set (MONGOC_NO_AUTOMATIC_GLOBALS 1)
endif ()

include (CheckTypeSize)
if (WIN32)
   SET (CMAKE_EXTRA_INCLUDE_FILES "ws2tcpip.h")
else ()
   SET (CMAKE_EXTRA_INCLUDE_FILES "sys/socket.h")
endif ()
CHECK_TYPE_SIZE (socklen_t HAVE_SOCKLEN)
SET (CMAKE_EXTRA_INCLUDE_FILES)

if (HAVE_SOCKLEN)
   set (MONGOC_HAVE_SOCKLEN 1)
   set (MONGOC_SOCKET_ARG3 "socklen_t")
else ()
   set (MONGOC_HAVE_SOCKLEN 0)
   set (MONGOC_SOCKET_ARG3 "int")
endif ()

include (FindResSearch)
include (CheckSchedGetCPU)

function (mongoc_get_accept_args ARG2 ARG3)
   SET (VAR 0)
   foreach (ARG2_VAL "struct sockaddr" "void")
   foreach (ARG3_VAL "socklen_t" "size_t" "int")

   MATH (EXPR VAR "${VAR}+1")

   FILE (WRITE ${CMAKE_CURRENT_BINARY_DIR}/accept_test${VAR}.c
   "#include <sys/types.h>
    #include <sys/socket.h>

    int main ()
    {
      int a = 0;
      ${ARG2_VAL} *b = 0;
      ${ARG3_VAL} *c = 0;
      accept (a, b, c);
      return 0;
   }
   ")

   TRY_COMPILE (RES ${CMAKE_CURRENT_BINARY_DIR}
   ${CMAKE_CURRENT_BINARY_DIR}/accept_test${VAR}.c CMAKE_FLAGS
   "-Werror -DCMAKE_CXX_LINK_EXECUTABLE='echo not linking now...'" OUTPUT_VARIABLE LOG2)

   if (RES)
      message (
         STATUS
         "Detected parameters: accept (int, ${ARG2_VAL} *, ${ARG3_VAL} *)")

      set (${ARG2} ${ARG2_VAL} PARENT_SCOPE)
      set (${ARG3} ${ARG3_VAL} PARENT_SCOPE)
      return ()
   endif ()

   endforeach ()
   endforeach ()

endfunction ()

# Reasonable defaults.
set (MONGOC_SOCKET_ARG2 "struct sockaddr")
set (MONGOC_SOCKET_ARG3 "socklen_t")

if (NOT WIN32)
   mongoc_get_accept_args (MONGOC_SOCKET_ARG2 MONGOC_SOCKET_ARG3)
endif ()

set (MONGOC_API_VERSION 1.0)

set (CPACK_PACKAGE_VERSION_MAJOR ${MONGOC_MAJOR_VERSION})
set (CPACK_PACKAGE_VERSION_MINOR ${MONGOC_MINOR_VERSION})

set (MONGOC_CC ${CMAKE_C_COMPILER})
set (MONGOC_USER_SET_CFLAGS ${CMAKE_C_FLAGS})
set (MONGOC_USER_SET_LDFLAGS ${CMAKE_EXE_LINKER_FLAGS})

if (ENABLE_TRACING)
   set (MONGOC_TRACE 1)
else ()
   set (MONGOC_TRACE 0)
endif ()

# Sets SNAPPY_LIBRARIES and SNAPPY_INCLUDE_DIRS.
include (FindSnappy)
if (SNAPPY_INCLUDE_DIRS)
   set (MONGOC_ENABLE_COMPRESSION 1)
   include_directories ("${SNAPPY_INCLUDE_DIRS}")
endif ()

set (MONGOC_ENABLE_SHM_COUNTERS 0)

if (NOT ENABLE_SHM_COUNTERS MATCHES "ON|OFF|AUTO")
   message (FATAL_ERROR "ENABLE_SHM_COUNTERS option must be ON, OFF, or AUTO")
endif ()

if (ENABLE_SHM_COUNTERS STREQUAL "AUTO")
   if (UNIX AND NOT APPLE)
      set (ENABLE_SHM_COUNTERS ON)
   endif ()
   if (APPLE AND ${CMAKE_SYSTEM_PROCESSOR} MATCHES "arm64")
      set (ENABLE_SHM_COUNTERS ON)
   endif ()
endif ()

if (ENABLE_SHM_COUNTERS STREQUAL "ON")
   if (( NOT ${CMAKE_SYSTEM_PROCESSOR} MATCHES "arm64" AND APPLE ) OR NOT UNIX)
      message (
         FATAL_ERROR
	 "Shared memory performance counters only supported on arm64 Mac and Linux")
   endif ()
   set (MONGOC_ENABLE_SHM_COUNTERS 1)
   find_library(RT_LIBRARY rt HINTS /usr/lib32)
   if (RT_LIBRARY)
      set (SHM_LIBRARIES rt)
   endif ()
endif ()

if (NOT ENABLE_ICU MATCHES "AUTO|ON|OFF")
   message (FATAL_ERROR, "ENABLE_ICU option must be AUTO, ON, or OFF")
endif()

if (NOT ENABLE_ICU STREQUAL OFF)
   if (ENABLE_ICU STREQUAL ON)
      # do not suppress log output if find_package cannot find ICU
      find_package (ICU COMPONENTS uc)
   elseif (ENABLE_ICU STREQUAL AUTO)
      find_package (ICU QUIET COMPONENTS uc)
   endif()
   if (ICU_FOUND)
      set (MONGOC_ENABLE_ICU 1)
      include_directories ("${ICU_INCLUDE_DIR}")
   elseif (ENABLE_ICU STREQUAL ON)
      message (FATAL_ERROR "No ICU library found. If ICU is installed in a non-standard directory, define ICU_ROOT as the ICU installation path.")
   elseif (ENABLE_ICU STREQUAL AUTO)
      message (STATUS "No ICU library found, SASLPrep disabled for SCRAM-SHA-256 authentication.")
      message (STATUS "If ICU is installed in a non-standard directory, define ICU_ROOT as the ICU installation path.")
   endif()
endif()

# Configure client side encryption.
set (MONGOC_ENABLE_CLIENT_SIDE_ENCRYPTION 0)
if (NOT ENABLE_CLIENT_SIDE_ENCRYPTION MATCHES "AUTO|ON|OFF")
   message (FATAL_ERROR, "ENABLE_CLIENT_SIDE_ENCRYPTION option must be AUTO, ON, or OFF")
endif ()

if (NOT MONGOC_ENABLE_SSL)
   if (ENABLE_CLIENT_SIDE_ENCRYPTION STREQUAL ON)
      message (FATAL_ERROR "SSL disabled, but is required for Client-Side Field Level Encryption support.")
   elseif (ENABLE_CLIENT_SIDE_ENCRYPTION STREQUAL AUTO)
      message (STATUS "SSL disabled. Configuring without Client-Side Field Level Encryption support.")
   endif ()
elseif (NOT ENABLE_CLIENT_SIDE_ENCRYPTION STREQUAL OFF)
   message ("Searching for libmongocrypt")
   if (ENABLE_CLIENT_SIDE_ENCRYPTION STREQUAL ON)
      # do not suppress log output if find_package cannot find libmongocrypt
      find_package (mongocrypt)
   elseif (ENABLE_CLIENT_SIDE_ENCRYPTION STREQUAL AUTO)
      find_package (mongocrypt QUIET)
   endif ()

   if (mongocrypt_FOUND AND "${mongocrypt_VERSION}" VERSION_LESS 1.5.0)
      message ("--   libmongocrypt found at ${mongocrypt_DIR}")
      message ("--   libmongocrypt version ${mongocrypt_VERSION} found")
      message ("--   libmongocrypt version 1.5.0 is required to enable Client-Side Field Level Encryption Support.")
      set (REQUIRED_MONGOCRYPT_VERSION_FOUND OFF)
   elseif (mongocrypt_FOUND)
      set (REQUIRED_MONGOCRYPT_VERSION_FOUND ON)
   else ()
      set (REQUIRED_MONGOCRYPT_VERSION_FOUND OFF)
   endif ()

   if (REQUIRED_MONGOCRYPT_VERSION_FOUND)
      set (LIBMONGOCRYPT_TARGET mongo::mongocrypt)
      get_target_property (LIBMONGOCRYPT_RUNTIME_LIBRARY mongo::mongocrypt LOCATION)
      get_filename_component(LIBMONGOCRYPT_LIBRARY_LOCATION ${LIBMONGOCRYPT_RUNTIME_LIBRARY} DIRECTORY)
      find_library (LIBMONGOCRYPT_LIBRARY NAMES mongocrypt PATHS ${LIBMONGOCRYPT_LIBRARY_LOCATION})
      get_target_property (LIBMONGOCRYPT_INCLUDE_DIRECTORIES mongo::mongocrypt INTERFACE_INCLUDE_DIRECTORIES)
      message ("--   libmongocrypt found at ${LIBMONGOCRYPT_LIBRARY}")
      message ("--   libmongocrypt include path ${LIBMONGOCRYPT_INCLUDE_DIRECTORIES}")
      message ("--   libmongocrypt version ${mongocrypt_VERSION}")
      set (MONGOC_ENABLE_CLIENT_SIDE_ENCRYPTION 1)
   elseif (ENABLE_CLIENT_SIDE_ENCRYPTION STREQUAL ON)
      message (FATAL_ERROR "Required library (libmongocrypt) not found.")
   else ()
      message (STATUS "libmongocrypt not found. Configuring without Client-Side Field Level Encryption support.")
   endif ()
endif ()

CHECK_STRUCT_HAS_MEMBER("struct sockaddr_storage" ss_family "sys/socket.h" MONGOC_HAVE_SS_FAMILY)
if (NOT MONGOC_HAVE_SS_FAMILY)
   set (MONGOC_HAVE_SS_FAMILY 0)
else ()
   set (MONGOC_HAVE_SS_FAMILY 1)
endif ()

configure_file (
   "${PROJECT_SOURCE_DIR}/src/mongoc/mongoc-config.h.in"
   "${PROJECT_BINARY_DIR}/src/mongoc/mongoc-config.h"
)

configure_file (
   "${PROJECT_SOURCE_DIR}/src/mongoc/mongoc-version.h.in"
   "${PROJECT_BINARY_DIR}/src/mongoc/mongoc-version.h"
)

if (ENABLE_APPLE_FRAMEWORK)
   configure_file (
      "${PROJECT_SOURCE_DIR}/src/mongoc/modules/module.modulemap.in"
      "${PROJECT_BINARY_DIR}/src/mongoc/modules/module.modulemap"
   )
endif ()

set (SOURCES ${SOURCES}
   ${PROJECT_SOURCE_DIR}/src/mongoc/mongoc-aggregate.c
   ${PROJECT_SOURCE_DIR}/src/mongoc/mongoc-apm.c
   ${PROJECT_SOURCE_DIR}/src/mongoc/mongoc-array.c
   ${PROJECT_SOURCE_DIR}/src/mongoc/mongoc-async.c
   ${PROJECT_SOURCE_DIR}/src/mongoc/mongoc-async-cmd.c
   ${PROJECT_SOURCE_DIR}/src/mongoc/mongoc-buffer.c
   ${PROJECT_SOURCE_DIR}/src/mongoc/mongoc-bulk-operation.c
   ${PROJECT_SOURCE_DIR}/src/mongoc/mongoc-change-stream.c
   ${PROJECT_SOURCE_DIR}/src/mongoc/mongoc-client.c
   ${PROJECT_SOURCE_DIR}/src/mongoc/mongoc-client-pool.c
   ${PROJECT_SOURCE_DIR}/src/mongoc/mongoc-client-side-encryption.c
   ${PROJECT_SOURCE_DIR}/src/mongoc/mongoc-cluster.c
   ${PROJECT_SOURCE_DIR}/src/mongoc/mongoc-cluster-aws.c
   ${PROJECT_SOURCE_DIR}/src/mongoc/mongoc-cluster-sasl.c
   ${PROJECT_SOURCE_DIR}/src/mongoc/mongoc-collection.c
   ${PROJECT_SOURCE_DIR}/src/mongoc/mongoc-compression.c
   ${PROJECT_SOURCE_DIR}/src/mongoc/mongoc-counters.c
   ${PROJECT_SOURCE_DIR}/src/mongoc/mongoc-crypt.c
   ${PROJECT_SOURCE_DIR}/src/mongoc/mongoc-cursor-array.c
   ${PROJECT_SOURCE_DIR}/src/mongoc/mongoc-cursor.c
   ${PROJECT_SOURCE_DIR}/src/mongoc/mongoc-cursor-cmd.c
   ${PROJECT_SOURCE_DIR}/src/mongoc/mongoc-cursor-change-stream.c
   ${PROJECT_SOURCE_DIR}/src/mongoc/mongoc-cursor-cmd-deprecated.c
   ${PROJECT_SOURCE_DIR}/src/mongoc/mongoc-cursor-find.c
   ${PROJECT_SOURCE_DIR}/src/mongoc/mongoc-cursor-find-cmd.c
   ${PROJECT_SOURCE_DIR}/src/mongoc/mongoc-cursor-find-opquery.c
   ${PROJECT_SOURCE_DIR}/src/mongoc/mongoc-cursor-legacy.c
   ${PROJECT_SOURCE_DIR}/src/mongoc/mongoc-cursor-array.c
   ${PROJECT_SOURCE_DIR}/src/mongoc/mongoc-database.c
   ${PROJECT_SOURCE_DIR}/src/mongoc/mongoc-error.c
   ${PROJECT_SOURCE_DIR}/src/mongoc/mongoc-find-and-modify.c
   ${PROJECT_SOURCE_DIR}/src/mongoc/mongoc-generation-map.c
   ${PROJECT_SOURCE_DIR}/src/mongoc/mongoc-init.c
   ${PROJECT_SOURCE_DIR}/src/mongoc/mongoc-gridfs.c
   ${PROJECT_SOURCE_DIR}/src/mongoc/mongoc-gridfs-bucket.c
   ${PROJECT_SOURCE_DIR}/src/mongoc/mongoc-gridfs-bucket-file.c
   ${PROJECT_SOURCE_DIR}/src/mongoc/mongoc-gridfs-file.c
   ${PROJECT_SOURCE_DIR}/src/mongoc/mongoc-gridfs-file-list.c
   ${PROJECT_SOURCE_DIR}/src/mongoc/mongoc-gridfs-file-page.c
   ${PROJECT_SOURCE_DIR}/src/mongoc/mongoc-gridfs-file-list.c
   ${PROJECT_SOURCE_DIR}/src/mongoc/mongoc-handshake.c
   ${PROJECT_SOURCE_DIR}/src/mongoc/mongoc-host-list.c
   ${PROJECT_SOURCE_DIR}/src/mongoc/mongoc-http.c
   ${PROJECT_SOURCE_DIR}/src/mongoc/mongoc-index.c
   ${PROJECT_SOURCE_DIR}/src/mongoc/mongoc-init.c
   ${PROJECT_SOURCE_DIR}/src/mongoc/mongoc-interrupt.c
   ${PROJECT_SOURCE_DIR}/src/mongoc/mongoc-list.c
   ${PROJECT_SOURCE_DIR}/src/mongoc/mongoc-linux-distro-scanner.c
   ${PROJECT_SOURCE_DIR}/src/mongoc/mongoc-log.c
   ${PROJECT_SOURCE_DIR}/src/mongoc/mongoc-matcher.c
   ${PROJECT_SOURCE_DIR}/src/mongoc/mongoc-matcher-op.c
   ${PROJECT_SOURCE_DIR}/src/mongoc/mongoc-memcmp.c
   ${PROJECT_SOURCE_DIR}/src/mongoc/mongoc-cmd.c
   ${PROJECT_SOURCE_DIR}/src/mongoc/mongoc-optional.c
   ${PROJECT_SOURCE_DIR}/src/mongoc/mongoc-opts-helpers.c
   ${PROJECT_SOURCE_DIR}/src/mongoc/mongoc-opts.c
   ${PROJECT_SOURCE_DIR}/src/mongoc/mongoc-queue.c
   ${PROJECT_SOURCE_DIR}/src/mongoc/mongoc-read-concern.c
   ${PROJECT_SOURCE_DIR}/src/mongoc/mongoc-read-prefs.c
   ${PROJECT_SOURCE_DIR}/src/mongoc/mongoc-rpc.c
   ${PROJECT_SOURCE_DIR}/src/mongoc/mongoc-server-api.c
   ${PROJECT_SOURCE_DIR}/src/mongoc/mongoc-server-description.c
   ${PROJECT_SOURCE_DIR}/src/mongoc/mongoc-server-stream.c
   ${PROJECT_SOURCE_DIR}/src/mongoc/mongoc-client-session.c
   ${PROJECT_SOURCE_DIR}/src/mongoc/mongoc-server-monitor.c
   ${PROJECT_SOURCE_DIR}/src/mongoc/mongoc-set.c
   ${PROJECT_SOURCE_DIR}/src/mongoc/mongoc-shared.c
   ${PROJECT_SOURCE_DIR}/src/mongoc/mongoc-socket.c
   ${PROJECT_SOURCE_DIR}/src/mongoc/mongoc-stream-buffered.c
   ${PROJECT_SOURCE_DIR}/src/mongoc/mongoc-stream.c
   ${PROJECT_SOURCE_DIR}/src/mongoc/mongoc-stream-buffered.c
   ${PROJECT_SOURCE_DIR}/src/mongoc/mongoc-stream-file.c
   ${PROJECT_SOURCE_DIR}/src/mongoc/mongoc-stream-gridfs.c
   ${PROJECT_SOURCE_DIR}/src/mongoc/mongoc-stream-gridfs-download.c
   ${PROJECT_SOURCE_DIR}/src/mongoc/mongoc-stream-gridfs-upload.c
   ${PROJECT_SOURCE_DIR}/src/mongoc/mongoc-stream-socket.c
   ${PROJECT_SOURCE_DIR}/src/mongoc/mongoc-timeout.c
   ${PROJECT_SOURCE_DIR}/src/mongoc/mongoc-topology.c
   ${PROJECT_SOURCE_DIR}/src/mongoc/mongoc-topology-background-monitoring.c
   ${PROJECT_SOURCE_DIR}/src/mongoc/mongoc-topology-description.c
   ${PROJECT_SOURCE_DIR}/src/mongoc/mongoc-topology-description-apm.c
   ${PROJECT_SOURCE_DIR}/src/mongoc/mongoc-topology-scanner.c
   ${PROJECT_SOURCE_DIR}/src/mongoc/mongoc-ts-pool.c
   ${PROJECT_SOURCE_DIR}/src/mongoc/mongoc-uri.c
   ${PROJECT_SOURCE_DIR}/src/mongoc/mongoc-util.c
   ${PROJECT_SOURCE_DIR}/src/mongoc/mongoc-version-functions.c
   ${PROJECT_SOURCE_DIR}/src/mongoc/mongoc-write-command.c
   ${PROJECT_SOURCE_DIR}/src/mongoc/mongoc-write-command-legacy.c
   ${PROJECT_SOURCE_DIR}/src/mongoc/mongoc-write-concern.c
   ${PROJECT_SOURCE_DIR}/../../src/common/common-b64.c
   ${PROJECT_SOURCE_DIR}/../../src/common/common-md5.c
   ${PROJECT_SOURCE_DIR}/../../src/common/common-thread.c
)

set (HEADERS
   ${PROJECT_BINARY_DIR}/src/mongoc/mongoc-config.h
   ${PROJECT_BINARY_DIR}/src/mongoc/mongoc-version.h
   ${PROJECT_SOURCE_DIR}/src/mongoc/mongoc.h
   ${PROJECT_SOURCE_DIR}/src/mongoc/mongoc-apm.h
   ${PROJECT_SOURCE_DIR}/src/mongoc/mongoc-bulk-operation.h
   ${PROJECT_SOURCE_DIR}/src/mongoc/mongoc-change-stream.h
   ${PROJECT_SOURCE_DIR}/src/mongoc/mongoc-client.h
   ${PROJECT_SOURCE_DIR}/src/mongoc/mongoc-client-pool.h
   ${PROJECT_SOURCE_DIR}/src/mongoc/mongoc-client-side-encryption.h
   ${PROJECT_SOURCE_DIR}/src/mongoc/mongoc-collection.h
   ${PROJECT_SOURCE_DIR}/src/mongoc/mongoc-cursor.h
   ${PROJECT_SOURCE_DIR}/src/mongoc/mongoc-database.h
   ${PROJECT_SOURCE_DIR}/src/mongoc/mongoc-error.h
   ${PROJECT_SOURCE_DIR}/src/mongoc/mongoc-flags.h
   ${PROJECT_SOURCE_DIR}/src/mongoc/mongoc-find-and-modify.h
   ${PROJECT_SOURCE_DIR}/src/mongoc/mongoc-gridfs.h
   ${PROJECT_SOURCE_DIR}/src/mongoc/mongoc-gridfs-bucket.h
   ${PROJECT_SOURCE_DIR}/src/mongoc/mongoc-gridfs-file.h
   ${PROJECT_SOURCE_DIR}/src/mongoc/mongoc-gridfs-file-page.h
   ${PROJECT_SOURCE_DIR}/src/mongoc/mongoc-gridfs-file-list.h
   ${PROJECT_SOURCE_DIR}/src/mongoc/mongoc-handshake.h
   ${PROJECT_SOURCE_DIR}/src/mongoc/mongoc-host-list.h
   ${PROJECT_SOURCE_DIR}/src/mongoc/mongoc-init.h
   ${PROJECT_SOURCE_DIR}/src/mongoc/mongoc-index.h
   ${PROJECT_SOURCE_DIR}/src/mongoc/mongoc-iovec.h
   ${PROJECT_SOURCE_DIR}/src/mongoc/mongoc-log.h
   ${PROJECT_SOURCE_DIR}/src/mongoc/mongoc-macros.h
   ${PROJECT_SOURCE_DIR}/src/mongoc/mongoc-matcher.h
   ${PROJECT_SOURCE_DIR}/src/mongoc/mongoc-opcode.h
   ${PROJECT_SOURCE_DIR}/src/mongoc/mongoc-optional.h
   ${PROJECT_SOURCE_DIR}/src/mongoc/mongoc-prelude.h
   ${PROJECT_SOURCE_DIR}/src/mongoc/mongoc-read-concern.h
   ${PROJECT_SOURCE_DIR}/src/mongoc/mongoc-read-prefs.h
   ${PROJECT_SOURCE_DIR}/src/mongoc/mongoc-server-api.h
   ${PROJECT_SOURCE_DIR}/src/mongoc/mongoc-server-description.h
   ${PROJECT_SOURCE_DIR}/src/mongoc/mongoc-client-session.h
   ${PROJECT_SOURCE_DIR}/src/mongoc/mongoc-socket.h
   ${PROJECT_SOURCE_DIR}/src/mongoc/mongoc-stream-tls-libressl.h
   ${PROJECT_SOURCE_DIR}/src/mongoc/mongoc-stream-tls-openssl.h
   ${PROJECT_SOURCE_DIR}/src/mongoc/mongoc-stream.h
   ${PROJECT_SOURCE_DIR}/src/mongoc/mongoc-stream-buffered.h
   ${PROJECT_SOURCE_DIR}/src/mongoc/mongoc-stream-file.h
   ${PROJECT_SOURCE_DIR}/src/mongoc/mongoc-stream-gridfs.h
   ${PROJECT_SOURCE_DIR}/src/mongoc/mongoc-stream-socket.h
   ${PROJECT_SOURCE_DIR}/src/mongoc/mongoc-topology-description.h
   ${PROJECT_SOURCE_DIR}/src/mongoc/mongoc-uri.h
   ${PROJECT_SOURCE_DIR}/src/mongoc/mongoc-version-functions.h
   ${PROJECT_SOURCE_DIR}/src/mongoc/mongoc-write-concern.h
   ${PROJECT_SOURCE_DIR}/src/mongoc/mongoc-rand.h
   ${PROJECT_SOURCE_DIR}/src/mongoc/mongoc-stream-tls.h
   ${PROJECT_SOURCE_DIR}/src/mongoc/mongoc-ssl.h
)

set (HEADERS_FORWARDING
   ${PROJECT_SOURCE_DIR}/src/mongoc/forwarding/mongoc.h
)

if (NOT ENABLE_SSL STREQUAL OFF)
   set (SOURCES ${SOURCES}
      ${PROJECT_SOURCE_DIR}/src/mongoc/mongoc-crypto.c
      ${PROJECT_SOURCE_DIR}/src/mongoc/mongoc-scram.c
      ${PROJECT_SOURCE_DIR}/src/mongoc/mongoc-stream-tls.c
      ${PROJECT_SOURCE_DIR}/src/mongoc/mongoc-ssl.c
   )

   if (OPENSSL_FOUND)
      message (STATUS "Compiling against OpenSSL")
      set (SOURCES ${SOURCES}
         ${PROJECT_SOURCE_DIR}/src/mongoc/mongoc-crypto-openssl.c
         ${PROJECT_SOURCE_DIR}/src/mongoc/mongoc-rand-openssl.c
         ${PROJECT_SOURCE_DIR}/src/mongoc/mongoc-stream-tls-openssl.c
         ${PROJECT_SOURCE_DIR}/src/mongoc/mongoc-stream-tls-openssl-bio.c
         ${PROJECT_SOURCE_DIR}/src/mongoc/mongoc-openssl.c
         ${PROJECT_SOURCE_DIR}/src/mongoc/mongoc-ocsp-cache.c
      )
      set (SSL_LIBRARIES ${OPENSSL_LIBRARIES})
      include_directories (${OPENSSL_INCLUDE_DIR})
      if (WIN32)
         set (SSL_LIBRARIES ${SSL_LIBRARIES} crypt32.lib)
      else ()
         set (SSL_STATIC_LIBRARIES ${CMAKE_DL_LIBS})
      endif ()
   elseif (SECURE_TRANSPORT)
      message (STATUS "Compiling against Secure Transport")
      set (SOURCES ${SOURCES}
         ${PROJECT_SOURCE_DIR}/src/mongoc/mongoc-crypto-common-crypto.c
         ${PROJECT_SOURCE_DIR}/src/mongoc/mongoc-rand-common-crypto.c
         ${PROJECT_SOURCE_DIR}/src/mongoc/mongoc-stream-tls-secure-transport.c
         ${PROJECT_SOURCE_DIR}/src/mongoc/mongoc-secure-transport.c
      )
      set (SSL_LIBRARIES "-framework CoreFoundation -framework Security")
   elseif (SECURE_CHANNEL)
      message (STATUS "Compiling against Secure Channel")
      set (SOURCES ${SOURCES}
         ${PROJECT_SOURCE_DIR}/src/mongoc/mongoc-crypto-cng.c
         ${PROJECT_SOURCE_DIR}/src/mongoc/mongoc-rand-cng.c
         ${PROJECT_SOURCE_DIR}/src/mongoc/mongoc-stream-tls-secure-channel.c
         ${PROJECT_SOURCE_DIR}/src/mongoc/mongoc-secure-channel.c
      )
      set (SSL_LIBRARIES secur32.lib crypt32.lib Bcrypt.lib)
   elseif (LIBRESSL)
      message (STATUS "Compiling against LibreSSL")
      set (SOURCES ${SOURCES}
         ${PROJECT_SOURCE_DIR}/src/mongoc/mongoc-crypto-openssl.c
         ${PROJECT_SOURCE_DIR}/src/mongoc/mongoc-rand-openssl.c
         ${PROJECT_SOURCE_DIR}/src/mongoc/mongoc-stream-tls-libressl.c
         ${PROJECT_SOURCE_DIR}/src/mongoc/mongoc-libressl.c
      )
      set (SSL_LIBRARIES -ltls -lcrypto)
   endif ()
else ()
   message (STATUS "SSL disabled")
endif () # ENABLE_SSL

if (MONGOC_ENABLE_SASL)
   set (SOURCES ${SOURCES} ${PROJECT_SOURCE_DIR}/src/mongoc/mongoc-sasl.c)
   if (MONGOC_ENABLE_SASL_CYRUS)
      message (STATUS "Compiling against Cyrus SASL")
      set (SOURCES ${SOURCES} ${PROJECT_SOURCE_DIR}/src/mongoc/mongoc-cluster-cyrus.c)
      set (SOURCES ${SOURCES} ${PROJECT_SOURCE_DIR}/src/mongoc/mongoc-cyrus.c)
      include_directories (${SASL_INCLUDE_DIRS})
   elseif (MONGOC_ENABLE_SASL_SSPI)
      message (STATUS "Compiling against Windows SSPI")
      set (SOURCES ${SOURCES} ${PROJECT_SOURCE_DIR}/src/mongoc/mongoc-cluster-sspi.c)
      set (SOURCES ${SOURCES} ${PROJECT_SOURCE_DIR}/src/mongoc/mongoc-sspi.c)
      set (SASL_LIBRARIES secur32.lib crypt32.lib Shlwapi.lib)
   endif ()
else ()
   message (STATUS "SASL disabled")
endif ()


set (THREADS_PREFER_PTHREAD_FLAG 1)
find_package (Threads REQUIRED)
if (CMAKE_USE_PTHREADS_INIT)
   set (THREAD_LIB ${CMAKE_THREAD_LIBS_INIT})
endif ()

set (LIBRARIES
   ${SASL_LIBRARIES} ${SSL_LIBRARIES} ${SHM_LIBRARIES} ${RESOLV_LIBRARIES}
   ${SNAPPY_LIBRARIES} ${ZLIB_LIBRARIES} ${MONGOC_ZSTD_LIBRARIES} Threads::Threads ${ICU_LIBRARIES} ${LIBMONGOCRYPT_LIBRARY}
)
set (STATIC_LIBRARIES
   ${SASL_LIBRARIES} ${SSL_LIBRARIES} ${SSL_STATIC_LIBRARIES} ${SHM_LIBRARIES} ${RESOLV_LIBRARIES}
   ${SNAPPY_LIBRARIES} ${ZLIB_LIBRARIES} ${MONGOC_ZSTD_LIBRARIES} ${CMAKE_THREAD_LIBS_INIT} ${ICU_LIBRARIES} ${LIBMONGOCRYPT_LIBRARY}
)

if (WIN32)
   set (LIBRARIES ${LIBRARIES} ws2_32)
endif ()

if (MONGOC_ENABLE_MONGODB_AWS_AUTH)
   # Disable warnings on bundled kms_message source files.
   set_source_files_properties (${KMS_MSG_SOURCES} PROPERTIES COMPILE_FLAGS -w)
   set (SOURCES ${SOURCES} ${KMS_MSG_SOURCES})

   set (KMS_MSG_DEFINITIONS KMS_MSG_STATIC KMS_MESSAGE_ENABLE_CRYPTO)

   if (MONGOC_ENABLE_CRYPTO_CNG)
      set (KMS_MSG_DEFINITIONS ${KMS_MSG_DEFINITIONS} KMS_MESSAGE_ENABLE_CRYPTO_CNG)
   elseif (MONGOC_ENABLE_CRYPTO_COMMON_CRYPTO)
      set (KMS_MSG_DEFINITIONS ${KMS_MSG_DEFINITIONS} KMS_MESSAGE_ENABLE_CRYPTO_COMMON_CRYPTO)
   elseif(MONGOC_ENABLE_CRYPTO_LIBCRYPTO)
      set (KMS_MSG_DEFINITIONS ${KMS_MSG_DEFINITIONS} KMS_MESSAGE_ENABLE_CRYPTO_LIBCRYPTO)
   else ()
      message (FATAL_ERROR "MONGODB-AWS requires a crypto library")
   endif()
endif ()

add_library (mongoc_shared SHARED ${SOURCES} ${HEADERS} ${HEADERS_FORWARDING})
set_target_properties (mongoc_shared PROPERTIES CMAKE_CXX_VISIBILITY_PRESET hidden)
target_link_libraries (mongoc_shared PRIVATE ${LIBRARIES} PUBLIC ${BSON_LIBRARIES})
target_include_directories (mongoc_shared BEFORE PUBLIC ${MONGOC_INTERNAL_INCLUDE_DIRS})
target_include_directories (mongoc_shared PRIVATE ${ZLIB_INCLUDE_DIRS})
target_include_directories (mongoc_shared PRIVATE ${LIBMONGOCRYPT_INCLUDE_DIRECTORIES})
if (MONGOC_ENABLE_MONGODB_AWS_AUTH)
   target_include_directories (mongoc_shared PRIVATE "${CMAKE_CURRENT_SOURCE_DIR}/../kms-message/src")
   if (APPLE)
      set_target_properties (mongoc_shared PROPERTIES LINK_FLAGS "-Wl,-unexported_symbols_list,\"${CMAKE_CURRENT_SOURCE_DIR}/../../build/cmake/libmongoc-hidden-symbols.txt\"")
   elseif (UNIX)
      set_target_properties (mongoc_shared PROPERTIES LINK_FLAGS "-Wl,--version-script=\"${CMAKE_CURRENT_SOURCE_DIR}/../../build/cmake/libmongoc-hidden-symbols.map\"")
   endif ()

endif ()
target_compile_definitions (mongoc_shared
   PRIVATE
      MONGOC_COMPILATION
      ${KMS_MSG_DEFINITIONS}
      MCOMMON_NAME_PREFIX=_mongoc_mcommon
)
# Several directories in the source and build trees contain headers we would like
# include via relative reference, but they all end up in the same install path
target_include_directories (
   mongoc_shared
   PUBLIC
      $<BUILD_INTERFACE:${PROJECT_BINARY_DIR}/src>
      $<BUILD_INTERFACE:${PROJECT_BINARY_DIR}/src/mongoc>
      $<BUILD_INTERFACE:${PROJECT_SOURCE_DIR}/src>
      $<BUILD_INTERFACE:${PROJECT_SOURCE_DIR}/src/mongoc>
      $<BUILD_INTERFACE:${PROJECT_SOURCE_DIR}/../../src/common>
      $<BUILD_INTERFACE:${PROJECT_BINARY_DIR}/../../src>
      $<BUILD_INTERFACE:${PROJECT_BINARY_DIR}/../../src/common>
)

set_target_properties (mongoc_shared PROPERTIES VERSION 0.0.0 SOVERSION 0)
set_target_properties (mongoc_shared PROPERTIES OUTPUT_NAME "${MONGOC_OUTPUT_BASENAME}-${MONGOC_API_VERSION}")

if (MONGOC_ENABLE_STATIC_BUILD)
   add_library (mongoc_static STATIC ${SOURCES} ${HEADERS} ${HEADERS_FORWARDING})
   target_link_libraries (mongoc_static PUBLIC ${STATIC_LIBRARIES} ${BSON_STATIC_LIBRARIES})
   if (NOT WIN32 AND ENABLE_PIC)
      target_compile_options (mongoc_static PUBLIC -fPIC)
      message ("Adding -fPIC to compilation of mongoc_static components")
   endif ()
   target_include_directories (mongoc_static BEFORE PUBLIC ${MONGOC_INTERNAL_INCLUDE_DIRS})
   target_include_directories (mongoc_static PRIVATE ${ZLIB_INCLUDE_DIRS})
   target_include_directories (mongoc_static PRIVATE ${LIBMONGOCRYPT_INCLUDE_DIRECTORIES})
   if (MONGOC_ENABLE_MONGODB_AWS_AUTH)
      target_include_directories (mongoc_static PRIVATE "${CMAKE_CURRENT_SOURCE_DIR}/../kms-message/src")
   endif ()
   target_compile_definitions (mongoc_static
      PUBLIC
         MONGOC_STATIC
         ${BSON_STATIC_PUBLIC_DEFINITIONS}
      PRIVATE
         MONGOC_COMPILATION
         ${KMS_MSG_DEFINITIONS}
         MCOMMON_NAME_PREFIX=_mongoc_mcommon
   )
   # Several directories in the source and build trees contain headers we would like
   # include via relative reference, but they all end up in the same install path
   target_include_directories (
      mongoc_static
      PUBLIC
         $<BUILD_INTERFACE:${PROJECT_BINARY_DIR}/src>
         $<BUILD_INTERFACE:${PROJECT_BINARY_DIR}/src/mongoc>
         $<BUILD_INTERFACE:${PROJECT_SOURCE_DIR}/src>
         $<BUILD_INTERFACE:${PROJECT_SOURCE_DIR}/src/mongoc>
         $<BUILD_INTERFACE:${PROJECT_SOURCE_DIR}/../../src/common>
         $<BUILD_INTERFACE:${PROJECT_BINARY_DIR}/../../src>
         $<BUILD_INTERFACE:${PROJECT_BINARY_DIR}/../../src/common>
   )
   set_target_properties (mongoc_static PROPERTIES VERSION 0.0.0)
   set_target_properties (mongoc_static PROPERTIES OUTPUT_NAME "${MONGOC_OUTPUT_BASENAME}-static-${MONGOC_API_VERSION}")
endif ()

if (ENABLE_APPLE_FRAMEWORK)
   set_target_properties (mongoc_shared PROPERTIES
      FRAMEWORK TRUE
      MACOSX_FRAMEWORK_BUNDLE_VERSION ${MONGOC_VERSION}
      MACOSX_FRAMEWORK_SHORT_VERSION_STRING ${MONGOC_VERSION}
      MACOSX_FRAMEWORK_IDENTIFIER org.mongodb.mongoc
      OUTPUT_NAME "${MONGOC_OUTPUT_BASENAME}"
      PUBLIC_HEADER "${HEADERS}"
   )
endif ()

add_executable (mongoc-stat ${PROJECT_SOURCE_DIR}/../../src/tools/mongoc-stat.c)
target_link_libraries (mongoc-stat mongoc_shared ${LIBRARIES})

# mongoc-stat works if shared memory performance counters are enabled.
if (ENABLE_SHM_COUNTERS STREQUAL "ON")
   install (PROGRAMS ${PROJECT_BINARY_DIR}/mongoc-stat
      DESTINATION ${CMAKE_INSTALL_BINDIR}
   )
endif ()

cmake_dependent_option (
<<<<<<< HEAD
   MONGOC_TEST_USE_CSFLE "If TRUE, download and use a csfle dynamic library for client-side-encryption testing. Otherwise will rely on mongocryptd"
   TRUE ENABLE_TESTS FALSE
)

if (MONGOC_TEST_USE_CSFLE)
=======
   MONGOC_TEST_USE_CRYPT_SHARED "If TRUE, download and use a crypt_shared library for client-side-encryption testing. Otherwise will rely on mongocryptd"
   TRUE ENABLE_TESTS FALSE
)

if (MONGOC_TEST_USE_CRYPT_SHARED)
>>>>>>> db7e894b
   find_program (_PYTHON3_EXE NAMES python3 py python)
   mark_as_advanced (_PYTHON3_EXE)
   if (NOT _PYTHON3_EXE)
      message (SEND_ERROR
<<<<<<< HEAD
         "MONGOC_TEST_USE_CSFLE is enabled, but we were unable to find a Python 3 interpreter to use mongodl.py. "
         "Install a Python 3 or set MONGOC_TEST_USE_CSFLE to FALSE"
      )
   endif ()

   get_filename_component (csfle_dest "${CMAKE_SOURCE_DIR}/mongo_csfle_v1${CMAKE_SHARED_LIBRARY_SUFFIX}" ABSOLUTE)
   add_custom_command (
      OUTPUT "${csfle_dest}"
      COMMAND
         "${_PYTHON3_EXE}" -u "${mongo-c-driver_SOURCE_DIR}/build/mongodl.py"
            --component csfle
            --version 5.3.1
            --edition enterprise
            --out "${CMAKE_SOURCE_DIR}"
            --only "**/mongo_csfle_v1.*"
            --strip-path-components 1
      COMMENT "Downloading csfle"
   )
   add_custom_target (get-csfle ALL DEPENDS "${csfle_dest}")
   set_property (TARGET get-csfle PROPERTY CSFLE_PATH "${csfle_dest}")
=======
         "MONGOC_TEST_USE_CRYPT_SHARED is enabled, but we were unable to find a Python 3 interpreter to use mongodl.py. "
         "Install a Python 3 or set MONGOC_TEST_USE_CRYPT_SHARED to FALSE"
      )
   endif ()

   get_filename_component (crypt_shared_dest "${CMAKE_CURRENT_BINARY_DIR}/mongo_crypt_v1${CMAKE_SHARED_LIBRARY_SUFFIX}" ABSOLUTE)
   # If updating the "--version" for crypt_shared, update the version in compile-unix.sh to match.
   add_custom_command (
      OUTPUT "${crypt_shared_dest}"
      COMMAND
         "${_PYTHON3_EXE}" -u "${mongo-c-driver_SOURCE_DIR}/build/mongodl.py"
            --component crypt_shared
            --version 6.0.0-rc8
            --edition enterprise
            --out "${CMAKE_CURRENT_BINARY_DIR}"
            --only "**/mongo_crypt_v1.*"
            --strip-path-components 1
      COMMENT "Downloading crypt_shared"
      VERBATIM
   )
   add_custom_target (get-crypt_shared ALL DEPENDS "${crypt_shared_dest}")
>>>>>>> db7e894b
endif ()

function (mongoc_add_test test use_shared)
   if (ENABLE_TESTS)
      add_executable (${test} ${ARGN})
      target_link_libraries (${test}
         PRIVATE
            $<$<C_COMPILER_ID:MSVC>:DbgHelp.dll>
            $<$<PLATFORM_ID:Windows>:shlwapi>
            $<$<BOOL:${use_shared}>:mongoc_shared>
            $<$<NOT:$<BOOL:${use_shared}>>:mongoc_static>
            ${LIBRARIES}
            ${RESOLV_LIBRARIES}
      )
      # We have tests that test our deprecated api.
      target_compile_options (${test}
         PRIVATE $<$<NOT:$<C_COMPILER_ID:MSVC>>:-Wno-deprecated-declarations>
      )
      target_include_directories (${test}
         PRIVATE
            ${PROJECT_SOURCE_DIR}/tests
            ${MONGOC_INTERNAL_INCLUDE_DIRS}
            $<$<BOOL:${use_shared}>:${BSON_INCLUDE_DIRS}>
            $<$<NOT:$<BOOL:${use_shared}>>:${BSON_STATIC_INCLUDE_DIRS}>
      )
      target_compile_definitions (${test}
         PUBLIC
            "MONGOC_COMPILATION"
            "BSON_COMPILATION"
            "MCOMMON_NAME_PREFIX=_mongoc_mcommon"
      )
   endif ()
endfunction ()

function (mongoc_add_example example use_shared)
   if (ENABLE_EXAMPLES)
      add_executable (${example} ${ARGN})
      if (${use_shared})
         target_link_libraries (${example} mongoc_shared ${LIBRARIES})
      else ()
         target_link_libraries (${example} mongoc_static ${LIBRARIES})
      endif ()
      if (WIN32)
         target_link_libraries (${example} shlwapi)
      endif ()
      set (EXAMPLES ${EXAMPLES} ${example})
   endif ()
endfunction ()

set (test-libmongoc-sources
   ${PROJECT_SOURCE_DIR}/../../src/libbson/tests/corpus-test.c
   ${PROJECT_SOURCE_DIR}/../../src/libbson/tests/corpus-test.h
   ${PROJECT_SOURCE_DIR}/../../src/libbson/tests/test-atomic.c
   ${PROJECT_SOURCE_DIR}/../../src/libbson/tests/test-b64.c
   ${PROJECT_SOURCE_DIR}/../../src/libbson/tests/test-bson.c
   ${PROJECT_SOURCE_DIR}/../../src/libbson/tests/test-bcon-basic.c
   ${PROJECT_SOURCE_DIR}/../../src/libbson/tests/test-bcon-extract.c
   ${PROJECT_SOURCE_DIR}/../../src/libbson/tests/test-bson-cmp.c
   ${PROJECT_SOURCE_DIR}/../../src/libbson/tests/test-bson-corpus.c
   ${PROJECT_SOURCE_DIR}/../../src/libbson/tests/test-bson-error.c
   ${PROJECT_SOURCE_DIR}/../../src/libbson/tests/test-bson-version.c
   ${PROJECT_SOURCE_DIR}/../../src/libbson/tests/test-bson.c
   ${PROJECT_SOURCE_DIR}/../../src/libbson/tests/test-clock.c
   ${PROJECT_SOURCE_DIR}/../../src/libbson/tests/test-decimal128.c
   ${PROJECT_SOURCE_DIR}/../../src/libbson/tests/test-endian.c
   ${PROJECT_SOURCE_DIR}/../../src/libbson/tests/test-iso8601.c
   ${PROJECT_SOURCE_DIR}/../../src/libbson/tests/test-iter.c
   ${PROJECT_SOURCE_DIR}/../../src/libbson/tests/test-json.c
   ${PROJECT_SOURCE_DIR}/../../src/libbson/tests/test-oid.c
   ${PROJECT_SOURCE_DIR}/../../src/libbson/tests/test-reader.c
   ${PROJECT_SOURCE_DIR}/../../src/libbson/tests/test-string.c
   ${PROJECT_SOURCE_DIR}/../../src/libbson/tests/test-utf8.c
   ${PROJECT_SOURCE_DIR}/../../src/libbson/tests/test-value.c
   ${PROJECT_SOURCE_DIR}/../../src/libbson/tests/test-writer.c
   ${PROJECT_SOURCE_DIR}/tests/bsonutil/bson-match.c
   ${PROJECT_SOURCE_DIR}/tests/bsonutil/bson-parser.c
   ${PROJECT_SOURCE_DIR}/tests/bsonutil/bson-val.c
   ${PROJECT_SOURCE_DIR}/tests/debug-stream.c
   ${PROJECT_SOURCE_DIR}/tests/json-test-monitoring.c
   ${PROJECT_SOURCE_DIR}/tests/json-test-operations.c
   ${PROJECT_SOURCE_DIR}/tests/json-test.c
   ${PROJECT_SOURCE_DIR}/tests/mock_server/future-functions.c
   ${PROJECT_SOURCE_DIR}/tests/mock_server/future-value.c
   ${PROJECT_SOURCE_DIR}/tests/mock_server/future.c
   ${PROJECT_SOURCE_DIR}/tests/mock_server/mock-rs.c
   ${PROJECT_SOURCE_DIR}/tests/mock_server/mock-server.c
   ${PROJECT_SOURCE_DIR}/tests/mock_server/request.c
   ${PROJECT_SOURCE_DIR}/tests/mock_server/sync-queue.c
   ${PROJECT_SOURCE_DIR}/tests/test-conveniences.c
   ${PROJECT_SOURCE_DIR}/tests/test-happy-eyeballs.c
   ${PROJECT_SOURCE_DIR}/tests/test-libmongoc.c
   ${PROJECT_SOURCE_DIR}/tests/test-mongoc-aggregate.c
   ${PROJECT_SOURCE_DIR}/tests/test-mongoc-array.c
   ${PROJECT_SOURCE_DIR}/tests/test-mongoc-async.c
   ${PROJECT_SOURCE_DIR}/tests/test-mongoc-aws.c
   ${PROJECT_SOURCE_DIR}/tests/test-mongoc-background-monitoring.c
   ${PROJECT_SOURCE_DIR}/tests/test-mongoc-buffer.c
   ${PROJECT_SOURCE_DIR}/tests/test-mongoc-bulk.c
   ${PROJECT_SOURCE_DIR}/tests/test-mongoc-change-stream.c
   ${PROJECT_SOURCE_DIR}/tests/test-mongoc-client-pool.c
   ${PROJECT_SOURCE_DIR}/tests/test-mongoc-client-session.c
   ${PROJECT_SOURCE_DIR}/tests/test-mongoc-client.c
   ${PROJECT_SOURCE_DIR}/tests/test-mongoc-cluster.c
   ${PROJECT_SOURCE_DIR}/tests/test-mongoc-cmd.c
   ${PROJECT_SOURCE_DIR}/tests/test-mongoc-collection-find-with-opts.c
   ${PROJECT_SOURCE_DIR}/tests/test-mongoc-collection-find.c
   ${PROJECT_SOURCE_DIR}/tests/test-mongoc-collection.c
   ${PROJECT_SOURCE_DIR}/tests/test-mongoc-command-monitoring.c
   ${PROJECT_SOURCE_DIR}/tests/test-mongoc-connection-uri.c
   ${PROJECT_SOURCE_DIR}/tests/test-mongoc-counters.c
   ${PROJECT_SOURCE_DIR}/tests/test-mongoc-crud.c
   ${PROJECT_SOURCE_DIR}/tests/test-mongoc-cursor.c
   ${PROJECT_SOURCE_DIR}/tests/test-mongoc-database.c
   ${PROJECT_SOURCE_DIR}/tests/test-mongoc-dns.c
   ${PROJECT_SOURCE_DIR}/tests/test-mongoc-error.c
   ${PROJECT_SOURCE_DIR}/tests/test-mongoc-exhaust.c
   ${PROJECT_SOURCE_DIR}/tests/test-mongoc-find-and-modify.c
   ${PROJECT_SOURCE_DIR}/tests/test-mongoc-generation-map.c
   ${PROJECT_SOURCE_DIR}/tests/test-mongoc-gridfs-bucket.c
   ${PROJECT_SOURCE_DIR}/tests/test-mongoc-gridfs-file-page.c
   ${PROJECT_SOURCE_DIR}/tests/test-mongoc-gridfs.c
   ${PROJECT_SOURCE_DIR}/tests/test-mongoc-handshake.c
   ${PROJECT_SOURCE_DIR}/tests/test-mongoc-hedged-reads.c
   ${PROJECT_SOURCE_DIR}/tests/test-mongoc-http.c
   ${PROJECT_SOURCE_DIR}/tests/test-mongoc-interrupt.c
   ${PROJECT_SOURCE_DIR}/tests/test-mongoc-linux-distro-scanner.c
   ${PROJECT_SOURCE_DIR}/tests/test-mongoc-list.c
   ${PROJECT_SOURCE_DIR}/tests/test-mongoc-loadbalanced.c
   ${PROJECT_SOURCE_DIR}/tests/test-mongoc-log.c
   ${PROJECT_SOURCE_DIR}/tests/test-mongoc-long-namespace.c
   ${PROJECT_SOURCE_DIR}/tests/test-mongoc-matcher.c
   ${PROJECT_SOURCE_DIR}/tests/test-mongoc-max-staleness.c
   ${PROJECT_SOURCE_DIR}/tests/test-mongoc-mongohouse.c
   ${PROJECT_SOURCE_DIR}/tests/test-mongoc-mongos-pinning.c
   ${PROJECT_SOURCE_DIR}/tests/test-mongoc-opts.c
   ${PROJECT_SOURCE_DIR}/tests/test-mongoc-primary-stepdown.c
   ${PROJECT_SOURCE_DIR}/tests/test-mongoc-queue.c
   ${PROJECT_SOURCE_DIR}/tests/test-mongoc-read-concern.c
   ${PROJECT_SOURCE_DIR}/tests/test-mongoc-read-prefs.c
   ${PROJECT_SOURCE_DIR}/tests/test-mongoc-read-write-concern.c
   ${PROJECT_SOURCE_DIR}/tests/test-mongoc-retryable-reads.c
   ${PROJECT_SOURCE_DIR}/tests/test-mongoc-retryable-writes.c
   ${PROJECT_SOURCE_DIR}/tests/test-mongoc-rpc.c
   ${PROJECT_SOURCE_DIR}/tests/test-mongoc-sample-commands.c
   ${PROJECT_SOURCE_DIR}/tests/test-mongoc-scram.c
   ${PROJECT_SOURCE_DIR}/tests/test-mongoc-sdam-monitoring.c
   ${PROJECT_SOURCE_DIR}/tests/test-mongoc-sdam.c
   ${PROJECT_SOURCE_DIR}/tests/test-mongoc-server-description.c
   ${PROJECT_SOURCE_DIR}/tests/test-mongoc-server-selection-errors.c
   ${PROJECT_SOURCE_DIR}/tests/test-mongoc-server-selection.c
   ${PROJECT_SOURCE_DIR}/tests/test-mongoc-server-stream.c
   ${PROJECT_SOURCE_DIR}/tests/test-mongoc-set.c
   ${PROJECT_SOURCE_DIR}/tests/test-mongoc-shared.c
   ${PROJECT_SOURCE_DIR}/tests/test-mongoc-socket.c
   ${PROJECT_SOURCE_DIR}/tests/test-mongoc-speculative-auth.c
   ${PROJECT_SOURCE_DIR}/tests/test-mongoc-ssl.c
   ${PROJECT_SOURCE_DIR}/tests/test-mongoc-stream.c
   ${PROJECT_SOURCE_DIR}/tests/test-mongoc-streamable-hello.c
   ${PROJECT_SOURCE_DIR}/tests/test-mongoc-thread.c
   ${PROJECT_SOURCE_DIR}/tests/test-mongoc-timeout.c
   ${PROJECT_SOURCE_DIR}/tests/test-mongoc-topology-description.c
   ${PROJECT_SOURCE_DIR}/tests/test-mongoc-topology-reconcile.c
   ${PROJECT_SOURCE_DIR}/tests/test-mongoc-topology-scanner.c
   ${PROJECT_SOURCE_DIR}/tests/test-mongoc-topology.c
   ${PROJECT_SOURCE_DIR}/tests/test-mongoc-transactions.c
   ${PROJECT_SOURCE_DIR}/tests/test-mongoc-ts-pool.c
   ${PROJECT_SOURCE_DIR}/tests/test-mongoc-uri.c
   ${PROJECT_SOURCE_DIR}/tests/test-mongoc-usleep.c
   ${PROJECT_SOURCE_DIR}/tests/test-mongoc-util.c
   ${PROJECT_SOURCE_DIR}/tests/test-mongoc-version.c
   ${PROJECT_SOURCE_DIR}/tests/test-mongoc-versioned-api.c
   ${PROJECT_SOURCE_DIR}/tests/test-mongoc-with-transaction.c
   ${PROJECT_SOURCE_DIR}/tests/test-mongoc-write-commands.c
   ${PROJECT_SOURCE_DIR}/tests/test-mongoc-write-concern.c
   ${PROJECT_SOURCE_DIR}/tests/TestSuite.c
   ${PROJECT_SOURCE_DIR}/tests/unified/operation.c
   ${PROJECT_SOURCE_DIR}/tests/unified/entity-map.c
   ${PROJECT_SOURCE_DIR}/tests/unified/result.c
   ${PROJECT_SOURCE_DIR}/tests/unified/runner.c
   ${PROJECT_SOURCE_DIR}/tests/unified/test-diagnostics.c
   ${PROJECT_SOURCE_DIR}/tests/unified/util.c
)

if (MONGOC_ENABLE_SSL)
   set (test-libmongoc-sources ${test-libmongoc-sources}
      ${PROJECT_SOURCE_DIR}/tests/ssl-test.c
      ${PROJECT_SOURCE_DIR}/tests/test-mongoc-client-side-encryption.c
      ${PROJECT_SOURCE_DIR}/tests/test-mongoc-stream-tls-error.c
      ${PROJECT_SOURCE_DIR}/tests/test-mongoc-stream-tls.c
      ${PROJECT_SOURCE_DIR}/tests/test-mongoc-x509.c
      ${PROJECT_SOURCE_DIR}/tests/test-mongoc-ocsp-cache.c
   )
endif ()

if (MONGOC_ENABLE_SASL_CYRUS)
   set (test-libmongoc-sources ${test-libmongoc-sources}
      ${PROJECT_SOURCE_DIR}/tests/test-mongoc-cyrus.c
   )
endif ()

mongoc_add_test (test-libmongoc FALSE ${test-libmongoc-sources})
mongoc_add_test (test-mongoc-gssapi FALSE ${PROJECT_SOURCE_DIR}/tests/test-mongoc-gssapi.c)
mongoc_add_test (test-mongoc-cache FALSE ${PROJECT_SOURCE_DIR}/tests/test-mongoc-cache.c)

if (TARGET get-csfle AND TARGET test-libmongoc)
   target_compile_definitions (test-libmongoc PRIVATE "TESTING_CSFLE_OVERRIDE_PATH=\"./mongo_csfle_v1${CMAKE_SHARED_LIBRARY_SUFFIX}\"")
endif ()

if (ENABLE_TESTS)
   # "make test" doesn't compile tests, so we create "make check" which compiles
   # and runs tests: https://gitlab.kitware.com/cmake/cmake/issues/8774
   add_custom_target (check COMMAND ${CMAKE_CTEST_COMMAND} -V
      DEPENDS test-libmongoc
   )
endif ()

# examples/
mongoc_add_example (example-client TRUE ${PROJECT_SOURCE_DIR}/examples/example-client.c)
mongoc_add_example (example-collection-watch TRUE ${PROJECT_SOURCE_DIR}/examples/example-collection-watch.c)
if (NOT WIN32)
   mongoc_add_example (example-resume TRUE ${PROJECT_SOURCE_DIR}/examples/example-resume.c)
endif()
mongoc_add_example (example-start-at-optime TRUE ${PROJECT_SOURCE_DIR}/examples/example-start-at-optime.c)
mongoc_add_example (example-command-monitoring TRUE ${PROJECT_SOURCE_DIR}/examples/example-command-monitoring.c)
mongoc_add_example (example-command-with-opts TRUE ${PROJECT_SOURCE_DIR}/examples/example-command-with-opts.c)
mongoc_add_example (example-create-indexes TRUE ${PROJECT_SOURCE_DIR}/examples/example-create-indexes.c)
mongoc_add_example (example-gridfs TRUE ${PROJECT_SOURCE_DIR}/examples/example-gridfs.c)
mongoc_add_example (example-gridfs-bucket TRUE ${PROJECT_SOURCE_DIR}/examples/example-gridfs-bucket.c)
if (NOT WIN32 AND ENABLE_EXAMPLES)
   mongoc_add_example (example-pool TRUE ${PROJECT_SOURCE_DIR}/examples/example-pool.c)
   target_link_libraries (example-pool Threads::Threads)
endif ()
mongoc_add_example (example-scram TRUE ${PROJECT_SOURCE_DIR}/examples/example-scram.c)
mongoc_add_example (example-sdam-monitoring TRUE ${PROJECT_SOURCE_DIR}/examples/example-sdam-monitoring.c)
mongoc_add_example (example-session TRUE ${PROJECT_SOURCE_DIR}/examples/example-session.c)
mongoc_add_example (example-transaction TRUE ${PROJECT_SOURCE_DIR}/examples/example-transaction.c)
mongoc_add_example (example-update TRUE ${PROJECT_SOURCE_DIR}/examples/example-update.c)
mongoc_add_example (find-and-modify TRUE ${PROJECT_SOURCE_DIR}/examples/find-and-modify.c)
mongoc_add_example (hello_mongoc TRUE ${PROJECT_SOURCE_DIR}/examples/hello_mongoc.c)
mongoc_add_example (mongoc-dump TRUE ${PROJECT_SOURCE_DIR}/examples/mongoc-dump.c)
mongoc_add_example (mongoc-ping TRUE ${PROJECT_SOURCE_DIR}/examples/mongoc-ping.c)
mongoc_add_example (mongoc-tail TRUE ${PROJECT_SOURCE_DIR}/examples/mongoc-tail.c)

# examples/aggregation/
mongoc_add_example (aggregation1 TRUE ${PROJECT_SOURCE_DIR}/examples/aggregation/aggregation1.c)

# examples/basic_aggregation/
mongoc_add_example (basic-aggregation TRUE ${PROJECT_SOURCE_DIR}/examples/basic_aggregation/basic-aggregation.c)

# examples/bulk/
mongoc_add_example (bulk-collation TRUE ${PROJECT_SOURCE_DIR}/examples/bulk/bulk-collation.c)
mongoc_add_example (bulk1 TRUE ${PROJECT_SOURCE_DIR}/examples/bulk/bulk1.c)
mongoc_add_example (bulk2 TRUE ${PROJECT_SOURCE_DIR}/examples/bulk/bulk2.c)
mongoc_add_example (bulk3 TRUE ${PROJECT_SOURCE_DIR}/examples/bulk/bulk3.c)
mongoc_add_example (bulk4 TRUE ${PROJECT_SOURCE_DIR}/examples/bulk/bulk4.c)
mongoc_add_example (bulk5 TRUE ${PROJECT_SOURCE_DIR}/examples/bulk/bulk5.c)
mongoc_add_example (bulk6 TRUE ${PROJECT_SOURCE_DIR}/examples/bulk/bulk6.c)

# examples/common_operations/
mongoc_add_example (common-operations TRUE ${PROJECT_SOURCE_DIR}/examples/common_operations/common-operations.c)

# examples/find_and_modify_with_opts/
mongoc_add_example (fam TRUE ${PROJECT_SOURCE_DIR}/examples/find_and_modify_with_opts/fam.c)

if (MONGOC_ENABLE_CLIENT_SIDE_ENCRYPTION)
   mongoc_add_example (client-side-encryption-schema-map TRUE ${PROJECT_SOURCE_DIR}/examples/client-side-encryption-schema-map.c ${PROJECT_SOURCE_DIR}/examples/client-side-encryption-helpers.c)
   mongoc_add_example (client-side-encryption-server-schema TRUE ${PROJECT_SOURCE_DIR}/examples/client-side-encryption-server-schema.c ${PROJECT_SOURCE_DIR}/examples/client-side-encryption-helpers.c)
   mongoc_add_example (client-side-encryption-explicit TRUE ${PROJECT_SOURCE_DIR}/examples/client-side-encryption-explicit.c ${PROJECT_SOURCE_DIR}/examples/client-side-encryption-helpers.c)
   mongoc_add_example (client-side-encryption-auto-decryption TRUE ${PROJECT_SOURCE_DIR}/examples/client-side-encryption-auto-decryption.c ${PROJECT_SOURCE_DIR}/examples/client-side-encryption-helpers.c)
   mongoc_add_example (client-side-encryption-doc-snippets TRUE ${PROJECT_SOURCE_DIR}/examples/client-side-encryption-doc-snippets.c)
endif ()

file (COPY ${PROJECT_SOURCE_DIR}/tests/binary DESTINATION ${PROJECT_BINARY_DIR}/tests)
file (COPY ${PROJECT_SOURCE_DIR}/tests/json DESTINATION ${PROJECT_BINARY_DIR}/tests)
file (COPY ${PROJECT_SOURCE_DIR}/tests/x509gen DESTINATION ${PROJECT_BINARY_DIR}/tests)
file (COPY ${PROJECT_SOURCE_DIR}/tests/release_files DESTINATION ${PROJECT_BINARY_DIR}/tests)

if (MONGOC_ENABLE_STATIC_INSTALL)
   set (TARGETS_TO_INSTALL mongoc_shared mongoc_static)
else ()
   set (TARGETS_TO_INSTALL mongoc_shared)
endif ()

set (MONGOC_HEADER_INSTALL_DIR
   "${CMAKE_INSTALL_INCLUDEDIR}/libmongoc-${MONGOC_API_VERSION}"
)

install (
   TARGETS ${TARGETS_TO_INSTALL} ${EXAMPLES}
   EXPORT mongoc-targets
   LIBRARY DESTINATION ${CMAKE_INSTALL_LIBDIR}
   ARCHIVE DESTINATION ${CMAKE_INSTALL_LIBDIR}
   RUNTIME DESTINATION ${CMAKE_INSTALL_BINDIR}
   INCLUDES DESTINATION ${MONGOC_HEADER_INSTALL_DIR}
   FRAMEWORK DESTINATION ${CMAKE_INSTALL_BINDIR}
)

install (
   FILES ${HEADERS}
   DESTINATION "${MONGOC_HEADER_INSTALL_DIR}/mongoc"
)

install (
   FILES ${HEADERS_FORWARDING}
   DESTINATION "${MONGOC_HEADER_INSTALL_DIR}"
)

if (ENABLE_APPLE_FRAMEWORK)
   install (
      FILES "${PROJECT_BINARY_DIR}/src/mongoc/modules/module.modulemap"
      DESTINATION "${CMAKE_INSTALL_BINDIR}/mongoc.framework/Modules/"
   )
endif ()

# Define pkg-config files
set (VERSION "${MONGOC_VERSION}")
set (prefix "${CMAKE_INSTALL_PREFIX}")
set (libdir "\${prefix}/${CMAKE_INSTALL_LIBDIR}")

foreach (
      FLAG
      ${SASL_LIBRARIES} ${SSL_LIBRARIES} ${SHM_LIBRARIES} ${RESOLV_LIBRARIES}
      ${THREAD_LIB} ${ZLIB_LIBRARIES} ${SNAPPY_LIBRARIES} ${MONGOC_ZSTD_LIBRARIES} ${ICU_LIBRARIES}
      ${LIBMONGOCRYPT_LIBRARY})

   if (IS_ABSOLUTE "${FLAG}")
      get_filename_component (FLAG_DIR "${FLAG}" DIRECTORY)
      get_filename_component (FLAG_FILE "${FLAG}" NAME_WE)
      STRING (REGEX REPLACE "^lib" "" FLAG_FILE "${FLAG_FILE}")
      set (MONGOC_LIBRARIES "${MONGOC_LIBRARIES} -L${FLAG_DIR} -l${FLAG_FILE}")
   elseif (FLAG MATCHES "^-.*")
      # Flag starts with dash, add it as-is.
      set (MONGOC_LIBRARIES "${MONGOC_LIBRARIES} ${FLAG}")
   else ()
      # Flag doesn't start with dash, add it with a dash.
      set (MONGOC_LIBRARIES "${MONGOC_LIBRARIES} -l${FLAG}")
   endif ()
endforeach ()

configure_file (
   ${CMAKE_CURRENT_SOURCE_DIR}/src/libmongoc-1.0.pc.in
   ${CMAKE_CURRENT_BINARY_DIR}/src/libmongoc-1.0.pc
@ONLY)
install (
   FILES ${CMAKE_CURRENT_BINARY_DIR}/src/libmongoc-1.0.pc
   DESTINATION ${CMAKE_INSTALL_LIBDIR}/pkgconfig
)
if (MONGOC_ENABLE_STATIC_INSTALL)
   configure_file (
      ${CMAKE_CURRENT_SOURCE_DIR}/src/libmongoc-static-1.0.pc.in
      ${CMAKE_CURRENT_BINARY_DIR}/src/libmongoc-static-1.0.pc
   @ONLY)
   install (
      FILES ${CMAKE_CURRENT_BINARY_DIR}/src/libmongoc-static-1.0.pc
      DESTINATION ${CMAKE_INSTALL_LIBDIR}/pkgconfig
   )
endif ()
# Deprecated alias for libmongoc-1.0.pc, see CDRIVER-2086.
if (MONGOC_ENABLE_SSL)
   configure_file (
      ${CMAKE_CURRENT_SOURCE_DIR}/src/libmongoc-ssl-1.0.pc.in
      ${CMAKE_CURRENT_BINARY_DIR}/src/libmongoc-ssl-1.0.pc
   @ONLY)
   install (
      FILES ${CMAKE_CURRENT_BINARY_DIR}/src/libmongoc-ssl-1.0.pc
      DESTINATION ${CMAKE_INSTALL_LIBDIR}/pkgconfig
   )
endif ()

include (CMakePackageConfigHelpers)
set (INCLUDE_INSTALL_DIRS "${MONGOC_HEADER_INSTALL_DIR}")
set (LIBRARY_INSTALL_DIRS ${CMAKE_INSTALL_LIBDIR})

write_basic_package_version_file (
   "${CMAKE_CURRENT_BINARY_DIR}/mongoc/mongoc-${MONGOC_API_VERSION}-config-version.cmake"
   VERSION ${MONGOC_VERSION}
   COMPATIBILITY AnyNewerVersion
)

export (EXPORT mongoc-targets
   NAMESPACE mongo::
   FILE "${CMAKE_CURRENT_BINARY_DIR}/mongoc/mongoc-targets.cmake"
)

configure_file (src/mongoc-config.cmake
   "${CMAKE_CURRENT_BINARY_DIR}/mongoc/mongoc-${MONGOC_API_VERSION}-config.cmake"
   @ONLY
)

install (EXPORT mongoc-targets
   NAMESPACE mongo::
   FILE mongoc-targets.cmake
   DESTINATION ${CMAKE_INSTALL_LIBDIR}/cmake/mongoc-${MONGOC_API_VERSION}
)

install (
   FILES
      "${CMAKE_CURRENT_BINARY_DIR}/mongoc/mongoc-${MONGOC_API_VERSION}-config.cmake"
      "${CMAKE_CURRENT_BINARY_DIR}/mongoc/mongoc-${MONGOC_API_VERSION}-config-version.cmake"
   DESTINATION
      ${CMAKE_INSTALL_LIBDIR}/cmake/mongoc-${MONGOC_API_VERSION}
   COMPONENT
      Devel
)

include (../../build/cmake/MongoCPackage.cmake)

if (ENABLE_MAN_PAGES STREQUAL ON OR ENABLE_HTML_DOCS STREQUAL ON)
   find_package (Sphinx REQUIRED)
   add_subdirectory (doc)
   add_custom_target (mongoc-doc
      ALL
      DEPENDS
      $<$<STREQUAL:"${ENABLE_MAN_PAGES}","ON">:mongoc-man>
      $<$<STREQUAL:"${ENABLE_HTML_DOCS}","ON">:mongoc-html>
   )
endif ()

add_subdirectory (build)
# sub-directory 'doc' was already included above
add_subdirectory (examples)
add_subdirectory (src)
add_subdirectory (tests)

set_local_dist (src_libmongoc_DIST_local
   CMakeLists.txt
   THIRD_PARTY_NOTICES
)

set (src_libmongoc_DIST
   ${src_libmongoc_DIST_local}
   ${src_libmongoc_build_DIST}
   ${src_libmongoc_doc_DIST}
   ${src_libmongoc_examples_DIST}
   ${src_libmongoc_src_DIST}
   ${src_libmongoc_tests_DIST}
   PARENT_SCOPE
)<|MERGE_RESOLUTION|>--- conflicted
+++ resolved
@@ -857,45 +857,15 @@
 endif ()
 
 cmake_dependent_option (
-<<<<<<< HEAD
-   MONGOC_TEST_USE_CSFLE "If TRUE, download and use a csfle dynamic library for client-side-encryption testing. Otherwise will rely on mongocryptd"
-   TRUE ENABLE_TESTS FALSE
-)
-
-if (MONGOC_TEST_USE_CSFLE)
-=======
    MONGOC_TEST_USE_CRYPT_SHARED "If TRUE, download and use a crypt_shared library for client-side-encryption testing. Otherwise will rely on mongocryptd"
    TRUE ENABLE_TESTS FALSE
 )
 
 if (MONGOC_TEST_USE_CRYPT_SHARED)
->>>>>>> db7e894b
    find_program (_PYTHON3_EXE NAMES python3 py python)
    mark_as_advanced (_PYTHON3_EXE)
    if (NOT _PYTHON3_EXE)
       message (SEND_ERROR
-<<<<<<< HEAD
-         "MONGOC_TEST_USE_CSFLE is enabled, but we were unable to find a Python 3 interpreter to use mongodl.py. "
-         "Install a Python 3 or set MONGOC_TEST_USE_CSFLE to FALSE"
-      )
-   endif ()
-
-   get_filename_component (csfle_dest "${CMAKE_SOURCE_DIR}/mongo_csfle_v1${CMAKE_SHARED_LIBRARY_SUFFIX}" ABSOLUTE)
-   add_custom_command (
-      OUTPUT "${csfle_dest}"
-      COMMAND
-         "${_PYTHON3_EXE}" -u "${mongo-c-driver_SOURCE_DIR}/build/mongodl.py"
-            --component csfle
-            --version 5.3.1
-            --edition enterprise
-            --out "${CMAKE_SOURCE_DIR}"
-            --only "**/mongo_csfle_v1.*"
-            --strip-path-components 1
-      COMMENT "Downloading csfle"
-   )
-   add_custom_target (get-csfle ALL DEPENDS "${csfle_dest}")
-   set_property (TARGET get-csfle PROPERTY CSFLE_PATH "${csfle_dest}")
-=======
          "MONGOC_TEST_USE_CRYPT_SHARED is enabled, but we were unable to find a Python 3 interpreter to use mongodl.py. "
          "Install a Python 3 or set MONGOC_TEST_USE_CRYPT_SHARED to FALSE"
       )
@@ -917,7 +887,6 @@
       VERBATIM
    )
    add_custom_target (get-crypt_shared ALL DEPENDS "${crypt_shared_dest}")
->>>>>>> db7e894b
 endif ()
 
 function (mongoc_add_test test use_shared)
