--- conflicted
+++ resolved
@@ -296,6 +296,7 @@
 
    return 0;
 }
+
 
 mongoc_stream_t *
 mongoc_stream_get_base_stream (mongoc_stream_t *stream) /* IN */
@@ -470,29 +471,17 @@
    }
 
    r = mongoc_stream_writev(stream, iov, iovcnt, timeout_msec);
-<<<<<<< HEAD
    TRACE("writev returned: %ld", r);
-=======
-   TRACE("writev returned: %d", r);
->>>>>>> df4d1f31
 
    if (r < 0) {
       if (error) {
          char buf[128];
-<<<<<<< HEAD
          char *errstr;
-=======
-         char * errstr;
->>>>>>> df4d1f31
 
          errstr = bson_strerror_r(errno, buf, sizeof(buf));
 
          bson_set_error (error, MONGOC_ERROR_STREAM, MONGOC_ERROR_STREAM_SOCKET,
-<<<<<<< HEAD
                          "Failure during socket delivery: %s (%d)", errstr, errno);
-=======
-                         "Failure during socket delivery: %s", errstr);
->>>>>>> df4d1f31
       }
 
       RETURN(false);
@@ -500,13 +489,8 @@
 
    if (r != total_bytes) {
       bson_set_error (error, MONGOC_ERROR_STREAM, MONGOC_ERROR_STREAM_SOCKET,
-<<<<<<< HEAD
                       "Failure to send all requested bytes (only sent: %lld/%llu in %dms) during socket delivery",
                       (long long)r, (unsigned long long)total_bytes, timeout_msec);
-=======
-                      "Failure to send all requested bytes (only sent: %" PRId64 "/%" PRId64 " in %dms) during socket delivery",
-                      (int64_t)r, (int64_t)total_bytes, timeout_msec);
->>>>>>> df4d1f31
 
       RETURN(false);
    }
