--- conflicted
+++ resolved
@@ -105,17 +105,17 @@
 void _mongoc_write_command_insert_append (mongoc_write_command_t      *command,
                                           const bson_t * const        *documents,
                                           uint32_t                     n_documents);
-<<<<<<< HEAD
+
 void _mongoc_write_command_update_append (mongoc_write_command_t      *command,
                                           const bson_t                *selector,
                                           const bson_t                *update,
                                           bool                        upsert,
                                           bool                        multi);
-=======
+
 void _mongoc_write_command_delete_append (mongoc_write_command_t *command,
                                           const bson_t * const   *selectors,
                                           uint32_t                n_selectors);
->>>>>>> 7e486efc
+
 void _mongoc_write_command_execute     (mongoc_write_command_t        *command,
                                         mongoc_client_t               *client,
                                         uint32_t                       hint,
