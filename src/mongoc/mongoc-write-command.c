/*
 * Copyright 2014 MongoDB, Inc.
 *
 * Licensed under the Apache License, Version 2.0 (the "License");
 * you may not use this file except in compliance with the License.
 * You may obtain a copy of the License at
 *
 *   http://www.apache.org/licenses/LICENSE-2.0
 *
 * Unless required by applicable law or agreed to in writing, software
 * distributed under the License is distributed on an "AS IS" BASIS,
 * WITHOUT WARRANTIES OR CONDITIONS OF ANY KIND, either express or implied.
 * See the License for the specific language governing permissions and
 * limitations under the License.
 */


#include "mongoc-client-private.h"
#include "mongoc-error.h"
#include "mongoc-flags.h"
#include "mongoc-rpc-private.h"
#include "mongoc-trace.h"
#include "mongoc-write-command-private.h"
#include "mongoc-write-concern-private.h"


/*
 * TODO:
 *
 *    - Remove error parameter to ops, favor result->error.
 *    - Try to receive GLE on the stack (legacy only?)
 */

#define SUPPORTS_WRITE_COMMANDS(n) \
   (((n)->min_wire_version <= 2) && ((n)->max_wire_version >= 2))
#define WRITE_CONCERN_DOC(wc) \
   (wc && _mongoc_write_concern_needs_gle ((wc))) ? \
   (_mongoc_write_concern_get_bson((mongoc_write_concern_t*)(wc))) : \
   (&gEmptyWriteConcern)


typedef void (*mongoc_write_op_t) (mongoc_write_command_t       *command,
                                   mongoc_client_t              *client,
                                   uint32_t                      hint,
                                   const char                   *database,
                                   const char                   *collection,
                                   const mongoc_write_concern_t *write_concern,
                                   mongoc_write_result_t        *result,
                                   bson_error_t                 *error);


static bson_t gEmptyWriteConcern = BSON_INITIALIZER;

static int32_t
_mongoc_write_result_merge_arrays (mongoc_write_result_t *result,
                                   bson_t                *dest,
                                   bson_iter_t           *iter);
void
_mongoc_write_command_insert_append (mongoc_write_command_t *command,
                                     const bson_t * const   *documents,
                                     uint32_t                n_documents)
{
   const char *key;
   bson_iter_t iter;
   bson_oid_t oid;
   uint32_t i;
   bson_t tmp;
   char keydata [16];

   ENTRY;

   BSON_ASSERT (command);
   BSON_ASSERT (command->type == MONGOC_WRITE_COMMAND_INSERT);
   BSON_ASSERT (!n_documents || documents);

   for (i = 0; i < n_documents; i++) {
      BSON_ASSERT (documents [i]);
      BSON_ASSERT (documents [i]->len >= 5);

      key = NULL;
      bson_uint32_to_string (i, &key, keydata, sizeof keydata);
      BSON_ASSERT (key);

      /*
       * If the document does not contain an "_id" field, we need to generate
       * a new oid for "_id".
       */
      if (!bson_iter_init_find (&iter, documents [i], "_id")) {
         bson_init (&tmp);
         bson_oid_init (&oid, NULL);
         BSON_APPEND_OID (&tmp, "_id", &oid);
         bson_concat (&tmp, documents [i]);
         BSON_APPEND_DOCUMENT (command->u.insert.documents, key, &tmp);
         bson_destroy (&tmp);
      } else {
         BSON_APPEND_DOCUMENT (command->u.insert.documents, key,
                               documents [i]);
      }
   }

   if (command->u.insert.n_documents) {
      command->u.insert.n_merged++;
   }

   command->u.insert.n_documents += n_documents;

   EXIT;
}

void
<<<<<<< HEAD
_mongoc_write_command_update_append (mongoc_write_command_t *command,
                                     const bson_t* selector,
                                     const bson_t* update,
                                     bool          upsert,
                                     bool          multi)
{
   char id[20];
   bson_t doc;
   uint32_t pos;
=======
_mongoc_write_command_delete_append (mongoc_write_command_t *command,
                                     const bson_t * const   *selectors,
                                     uint32_t                n_selectors)
{
   const char *key;
   bson_iter_t iter;
   bson_oid_t oid;
   uint32_t i;
   bson_t tmp;
   char keydata [16];
>>>>>>> 7e486efc

   ENTRY;

   BSON_ASSERT (command);
<<<<<<< HEAD
   BSON_ASSERT (command->type == MONGOC_WRITE_COMMAND_UPDATE);
   BSON_ASSERT (selector && update);

   bson_init(&doc);
   BSON_APPEND_DOCUMENT (&doc, "q", selector);
   BSON_APPEND_DOCUMENT (&doc, "u", update);
   BSON_APPEND_BOOL (&doc, "upsert", upsert);
   BSON_APPEND_BOOL (&doc, "multi", multi);

   pos = command->u.update.n_updates;
   sprintf(id, "%i", pos);
   
   BSON_APPEND_DOCUMENT (command->u.update.updates, id, &doc);

   command->u.update.n_updates = pos + 1;

   EXIT;
}

=======
   BSON_ASSERT (command->type == MONGOC_WRITE_COMMAND_INSERT);
   BSON_ASSERT (!n_selectors || selectors);

   for (i = 0; i < n_selectors; i++) {
      BSON_ASSERT (selectors [i]);
      BSON_ASSERT (selectors [i]->len >= 5);

      key = NULL;
      bson_uint32_to_string (i, &key, keydata, sizeof keydata);
      BSON_ASSERT (key);

      BSON_APPEND_DOCUMENT (command->u.delete.selectors, key,
                            selectors [i]);
   }

   if (command->u.delete.n_selectors) {
      command->u.delete.n_merged++;
   }

   command->u.delete.n_selectors += n_selectors;

   EXIT;
}
>>>>>>> 7e486efc

void
_mongoc_write_command_init_insert
      (mongoc_write_command_t *command,              /* IN */
       const bson_t * const   *documents,            /* IN */
       uint32_t                n_documents,          /* IN */
       bool                    ordered,              /* IN */
       bool                    allow_bulk_op_insert) /* IN */
{
   ENTRY;

   BSON_ASSERT (command);
   BSON_ASSERT (!n_documents || documents);

   command->type = MONGOC_WRITE_COMMAND_INSERT;
   command->u.insert.documents = bson_new ();
   command->u.insert.n_documents = 0;
   command->u.insert.n_merged = 0;
   command->u.insert.ordered = ordered;
   command->u.insert.allow_bulk_op_insert = allow_bulk_op_insert;

   if (n_documents) {
      _mongoc_write_command_insert_append (command, documents, n_documents);
   }

   EXIT;
}


void
_mongoc_write_command_init_delete (mongoc_write_command_t *command,     /* IN */
                                   const bson_t * const   *selectors,   /* IN */
                                   uint32_t                n_selectors, /* IN */
                                   bool                    multi,       /* IN */
                                   bool                    ordered)     /* IN */
{
   ENTRY;

   BSON_ASSERT (command);
   BSON_ASSERT (selector);

   command->type = MONGOC_WRITE_COMMAND_DELETE;
   command->u.delete.selectors = bson_new ();
   command->u.delete.n_selectors = 0;
   command->u.delete.n_merged = 0;
   command->u.delete.multi = multi;
   command->u.delete.ordered = ordered;

   if (n_selectors) {
      _mongoc_write_command_delete_append (command, selectors, n_selectors);
   }

   EXIT;
}


void
_mongoc_write_command_init_update (mongoc_write_command_t *command,  /* IN */
                                   const bson_t           *selector, /* IN */
                                   const bson_t           *update,   /* IN */
                                   bool                    upsert,   /* IN */
                                   bool                    multi,    /* IN */
                                   bool                    ordered)  /* IN */
{
   ENTRY;

   BSON_ASSERT (command);
   BSON_ASSERT (selector);
   BSON_ASSERT (update);

   command->type = MONGOC_WRITE_COMMAND_UPDATE;
   command->u.update.updates = bson_new ();
   command->u.update.ordered = ordered;
   command->u.insert.n_documents = 0;

   _mongoc_write_command_update_append (command, selector, update, upsert, multi);

   EXIT;
}


static void
_mongoc_write_command_delete_legacy (mongoc_write_command_t       *command,
                                     mongoc_client_t              *client,
                                     uint32_t                      hint,
                                     const char                   *database,
                                     const char                   *collection,
                                     const mongoc_write_concern_t *write_concern,
                                     mongoc_write_result_t        *result,
                                     bson_error_t                 *error)
{
   const uint8_t *data;
   mongoc_rpc_t rpc;
   bson_iter_t iter;
   uint32_t len;
   bson_t *gle = NULL;
   char ns [MONGOC_NAMESPACE_MAX + 1];
   bool r;

   ENTRY;

   BSON_ASSERT (command);
   BSON_ASSERT (client);
   BSON_ASSERT (database);
   BSON_ASSERT (hint);
   BSON_ASSERT (collection);

   r = bson_iter_init (&iter, command->u.insert.documents);
   if (!r) {
      BSON_ASSERT (false);
      EXIT;
   }

   if (!command->u.insert.n_documents || !bson_iter_next (&iter)) {
      bson_set_error (error,
                      MONGOC_ERROR_COLLECTION,
                      MONGOC_ERROR_COLLECTION_INSERT_FAILED,
                      "Cannot do an empty insert.");
      result->failed = true;
      EXIT;
   }

   bson_snprintf (ns, sizeof ns, "%s.%s", database, collection);

   do {
      BSON_ASSERT (BSON_ITER_HOLDS_DOCUMENT (&iter));
      BSON_ASSERT (i < command->u.insert.n_documents);

      bson_iter_document (&iter, &len, &data);

      BSON_ASSERT (data);
      BSON_ASSERT (len >= 5);

<<<<<<< HEAD
   if (_mongoc_write_concern_needs_gle (write_concern)) {
      if (!_mongoc_client_recv_gle (client, hint, &gle, error)) {
=======
      rpc.delete.msg_len = 0;
      rpc.delete.request_id = 0;
      rpc.delete.response_to = 0;
      rpc.delete.opcode = MONGOC_OPCODE_DELETE;
      rpc.delete.zero = 0;
      rpc.delete.collection = ns;
      rpc.delete.flags = command->u.delete.multi ? 0 : MONGOC_DELETE_SINGLE_REMOVE;
      rpc.delete.selector = data;

      hint = _mongoc_client_sendv (client, &rpc, 1, hint, write_concern,
                                   NULL, error);

      if (!hint) {
>>>>>>> 7e486efc
         result->failed = true;
         GOTO (cleanup);
      }

      if (_mongoc_write_concern_has_gle (write_concern)) {
         if (!_mongoc_client_recv_gle (client, hint, &gle, error)) {
            result->failed = true;
            GOTO (cleanup);
         }
      }
   } while (bson_iter_next (&iter));

cleanup:
   if (gle) {
      _mongoc_write_result_merge_legacy (result, command, gle);
      bson_destroy (gle);
   }

   EXIT;
}


static void
_mongoc_write_command_insert_legacy (mongoc_write_command_t       *command,
                                     mongoc_client_t              *client,
                                     uint32_t                      hint,
                                     const char                   *database,
                                     const char                   *collection,
                                     const mongoc_write_concern_t *write_concern,
                                     mongoc_write_result_t        *result,
                                     bson_error_t                 *error)
{
   mongoc_iovec_t *iov;
   const uint8_t *data;
   mongoc_rpc_t rpc;
   bson_iter_t iter;
   uint32_t len;
   bson_t *gle = NULL;
   size_t size = 0;
   bool has_more = false;
   char ns [MONGOC_NAMESPACE_MAX + 1];
   bool r;
   int i;
   mongoc_cluster_node_t *node;
   int max_insert_batch;

   ENTRY;

   BSON_ASSERT (command);
   BSON_ASSERT (client);
   BSON_ASSERT (database);
   BSON_ASSERT (hint);
   BSON_ASSERT (collection);
   BSON_ASSERT (command->type == MONGOC_WRITE_COMMAND_INSERT);

   node = &client->cluster.nodes [hint - 1];
   max_insert_batch = node->max_write_batch_size;

   if (command->u.insert.ordered || !command->u.insert.allow_bulk_op_insert) {
      max_insert_batch = 1;
   }

   r = bson_iter_init (&iter, command->u.insert.documents);
   if (!r) {
      BSON_ASSERT (false);
      EXIT;
   }

   if (!command->u.insert.n_documents || !bson_iter_next (&iter)) {
      bson_set_error (error,
                      MONGOC_ERROR_COLLECTION,
                      MONGOC_ERROR_COLLECTION_INSERT_FAILED,
                      "Cannot do an empty insert.");
      result->failed = true;
      EXIT;
   }

   bson_snprintf (ns, sizeof ns, "%s.%s", database, collection);

   iov = bson_malloc ((sizeof *iov) * command->u.insert.n_documents);

again:
   has_more = false;
   i = 0;
   size = (sizeof (mongoc_rpc_header_t) +
           4 +
           strlen (database) +
           1 +
           strlen (collection) +
           1);

   do {
      BSON_ASSERT (BSON_ITER_HOLDS_DOCUMENT (&iter));
      BSON_ASSERT (i < command->u.insert.n_documents);

      bson_iter_document (&iter, &len, &data);

      BSON_ASSERT (data);
      BSON_ASSERT (len >= 5);

      /*
       * Check that the server can receive this document.
       */
      if ((len > client->cluster.max_bson_size) ||
          (len > client->cluster.max_msg_size)) {
         bson_set_error (error,
                         MONGOC_ERROR_BSON,
                         MONGOC_ERROR_BSON_INVALID,
                         "Document %u is too large for the cluster. "
                         "Document is %u bytes, max is %u.",
                         i, (unsigned)len, client->cluster.max_bson_size);
      }

      /*
       * Check that we will not overflow our max message size.
       */
      if ((i == max_insert_batch) || (size > (client->cluster.max_msg_size - len))) {
         has_more = true;
         break;
      }

      iov [i].iov_base = (void *)data;
      iov [i].iov_len = len;

      size += len;
      i++;
   } while (bson_iter_next (&iter));

   rpc.insert.msg_len = 0;
   rpc.insert.request_id = 0;
   rpc.insert.response_to = 0;
   rpc.insert.opcode = MONGOC_OPCODE_INSERT;
   rpc.insert.flags =
      (command->u.insert.ordered ? 0 : MONGOC_INSERT_CONTINUE_ON_ERROR);
   rpc.insert.collection = ns;
   rpc.insert.documents = iov;
   rpc.insert.n_documents = i;

   hint = _mongoc_client_sendv (client, &rpc, 1, hint, write_concern,
                                NULL, error);

   if (!hint) {
      result->failed = true;
      GOTO (cleanup);
   }

   if (_mongoc_write_concern_needs_gle (write_concern)) {
      bson_iter_t citer;

      if (!_mongoc_client_recv_gle (client, hint, &gle, error)) {
         result->failed = true;
         GOTO (cleanup);
      }

      /*
       * Overwrite the "n" field since it will be zero. Otherwise, our
       * merge_legacy code will not know how many we tried in this batch.
       */
      if (bson_iter_init_find (&citer, gle, "n") &&
          BSON_ITER_HOLDS_INT32 (&citer) &&
          !bson_iter_int32 (&citer)) {
         bson_iter_overwrite_int32 (&citer, i);
      }
   }

cleanup:
   if (gle) {
      command->u.insert.current_n_documents = i;
      _mongoc_write_result_merge_legacy (result, command, gle);
      bson_destroy (gle);
      gle = NULL;
   }

   if (has_more) {
      GOTO (again);
   }

   bson_free (iov);

   EXIT;
}


static void
_mongoc_write_command_update_legacy (mongoc_write_command_t       *command,
                                     mongoc_client_t              *client,
                                     uint32_t                      hint,
                                     const char                   *database,
                                     const char                   *collection,
                                     const mongoc_write_concern_t *write_concern,
                                     mongoc_write_result_t        *result,
                                     bson_error_t                 *error)
{
   mongoc_rpc_t rpc;
   bson_iter_t iter, subiter; 
   bson_t doc;
   bson_t *gle = NULL;
   const uint8_t* data = NULL;
   uint32_t len = 0;
   size_t err_offset;
   bool val = false;
   char ns [MONGOC_NAMESPACE_MAX + 1];

   ENTRY;

   BSON_ASSERT (command);
   BSON_ASSERT (client);
   BSON_ASSERT (database);
   BSON_ASSERT (hint);
   BSON_ASSERT (collection);

   if (bson_iter_init (&iter, command->u.update.updates) &&
       bson_iter_next (&iter) &&
       (bson_iter_key (&iter) [0] != '$') &&
       !bson_validate (command->u.update.updates,
                       (BSON_VALIDATE_UTF8 |
                        BSON_VALIDATE_UTF8_ALLOW_NULL |
                        BSON_VALIDATE_DOLLAR_KEYS |
                        BSON_VALIDATE_DOT_KEYS),
                       &err_offset)) {
      result->failed = true;
      bson_set_error (error,
                      MONGOC_ERROR_BSON,
                      MONGOC_ERROR_BSON_INVALID,
                      "update document is corrupt or contains "
                      "invalid keys including $ or .");
      EXIT;
   }

   bson_snprintf (ns, sizeof ns, "%s.%s", database, collection);

   bson_iter_init (&iter, command->u.update.updates);
   while(bson_iter_next(&iter)) {
        rpc.update.msg_len = 0;
        rpc.update.request_id = 0;
        rpc.update.response_to = 0;
        rpc.update.opcode = MONGOC_OPCODE_UPDATE;
        rpc.update.zero = 0;
        rpc.update.collection = ns;
        rpc.update.flags = 0;

        bson_iter_recurse(&iter, &subiter);
        while(bson_iter_next(&subiter)) {
            if(strcmp(bson_iter_key(&subiter), "u") == 0) {
                bson_iter_document(&subiter, &len, &data);
                bson_init_static(&doc, data, len);
                rpc.update.update = bson_get_data (&doc);
            } else if(strcmp(bson_iter_key(&subiter), "q") == 0) {
                bson_iter_document(&subiter, &len, &data);
                bson_init_static(&doc, data, len);
                rpc.update.selector = bson_get_data (&doc);
            } else if(strcmp(bson_iter_key(&subiter), "multi") == 0) {
                val = bson_iter_bool(&subiter);
                rpc.update.flags = rpc.update.flags | (val ? MONGOC_UPDATE_MULTI_UPDATE : 0);
            } else if(strcmp(bson_iter_key(&subiter), "upsert") == 0) {
                val = bson_iter_bool(&subiter);
                rpc.update.flags = rpc.update.flags | (val ? MONGOC_UPDATE_UPSERT : 0);
            }
        }

        hint = _mongoc_client_sendv (client, &rpc, 1, hint, write_concern,
                                NULL, error);

        if (!hint) {
                result->failed = true;
                GOTO (cleanup);
        }

        if (_mongoc_write_concern_needs_gle (write_concern)) {
                if (!_mongoc_client_recv_gle (client, hint, &gle, error)) {
                result->failed = true;
                GOTO (cleanup);
                }
        }
   }
   
cleanup:
   if (gle) {
      _mongoc_write_result_merge_legacy (result, command, gle);
      bson_destroy (gle);
   }

   EXIT;
}


static void
_mongoc_write_command_delete (mongoc_write_command_t       *command,
                              mongoc_client_t              *client,
                              uint32_t                      hint,
                              const char                   *database,
                              const char                   *collection,
                              const mongoc_write_concern_t *write_concern,
                              mongoc_write_result_t        *result,
                              bson_error_t                 *error)
{
   const uint8_t *data;
   bson_iter_t iter;
   const char *key;
   uint32_t len;
   bson_t child;
   bson_t tmp;
   bson_t ar;
   bson_t cmd;
   bson_t reply;
   char str [16];
   size_t overhead;
   bool has_more;
   bool ret;
   int i;

   ENTRY;

   BSON_ASSERT (command);
   BSON_ASSERT (command->type == MONGOC_WRITE_COMMAND_DELETE);
   BSON_ASSERT (client);
   BSON_ASSERT (database);
   BSON_ASSERT (hint);
   BSON_ASSERT (collection);

   /*
    * If we have an unacknowledged write and the server supports the legacy
    * opcodes, then submit the legacy opcode so we don't need to wait for
    * a response from the server.
    */
   if ((client->cluster.nodes [hint - 1].min_wire_version == 0) &&
       !_mongoc_write_concern_needs_gle (write_concern)) {
      _mongoc_write_command_delete_legacy (command, client, hint, database,
                                           collection, write_concern, result,
                                           error);
      EXIT;
   }

   if (!command->u.delete.n_selectors ||
       !bson_iter_init (&iter, command->u.delete.selectors) ||
       !bson_iter_next (&iter)) {
      bson_set_error (error,
                      MONGOC_ERROR_COLLECTION,
                      MONGOC_ERROR_COLLECTION_INSERT_FAILED,
                      "Cannot do an empty delete.");
      result->failed = true;
      EXIT;
   }

   overhead = 1 + strlen ("documents") + 1;

again:
   bson_init (&cmd);
   has_more = false;
   i = 0;

   BSON_APPEND_UTF8 (&cmd, "delete", collection);
   BSON_APPEND_DOCUMENT (&cmd, "writeConcern",
                         WRITE_CONCERN_DOC (write_concern));
   BSON_APPEND_BOOL (&cmd, "ordered", command->u.delete.ordered);
   bson_append_array_begin (&cmd, "deletes", 7, &ar);

   do {
      if (!BSON_ITER_HOLDS_DOCUMENT (&iter)) {
         BSON_ASSERT (false);
      }

      bson_iter_document (&iter, &len, &data);

      if ((i == MAX_INSERT_BATCH) ||
          (len > (client->cluster.max_msg_size - cmd.len - overhead))) {
         has_more = true;
         break;
      }

      bson_uint32_to_string (i, &key, str, sizeof str);

      if (!bson_init_static (&tmp, data, len)) {
         BSON_ASSERT (false);
      }

      bson_append_document_begin (&ar, key, strlen (key), &child);

      BSON_APPEND_DOCUMENT (&child, "q", &tmp);
      BSON_APPEND_INT32 (&child, "limit", command->u.delete.multi ? 0 : 1);

      bson_append_document_end (&ar, &child);

      i++;
   } while (bson_iter_next (&iter));

   bson_append_array_end (&cmd, &ar);

   ret = mongoc_client_command_simple (client, database, &cmd, NULL,
                                       &reply, error);

   if (!ret) {
      result->failed = true;
   }

   command->u.delete.current_n_documents = i;
   _mongoc_write_result_merge (result, command, &reply);

   bson_destroy (&reply);
   bson_destroy (&cmd);

   if (has_more && (ret || !command->u.delete.ordered)) {
      GOTO (again);
   }

   EXIT;
}


static void
_mongoc_write_command_insert (mongoc_write_command_t       *command,
                              mongoc_client_t              *client,
                              uint32_t                      hint,
                              const char                   *database,
                              const char                   *collection,
                              const mongoc_write_concern_t *write_concern,
                              mongoc_write_result_t        *result,
                              bson_error_t                 *error)
{
   const uint8_t *data;
   bson_iter_t iter;
   const char *key;
   uint32_t len;
   bson_t tmp;
   bson_t ar;
   bson_t cmd;
   bson_t reply;
   char str [16];
   size_t overhead;
   bool has_more;
   bool ret;
   int i;
   mongoc_cluster_node_t *node;
   int max_insert_batch;

   ENTRY;

   BSON_ASSERT (command);
   BSON_ASSERT (command->type == MONGOC_WRITE_COMMAND_INSERT);
   BSON_ASSERT (client);
   BSON_ASSERT (database);
   BSON_ASSERT (hint);
   BSON_ASSERT (collection);

   node = &client->cluster.nodes [hint - 1];
   max_insert_batch = node->max_write_batch_size;

   /*
    * If we have an unacknowledged write and the server supports the legacy
    * opcodes, then submit the legacy opcode so we don't need to wait for
    * a response from the server.
    */
   if ((node->min_wire_version == 0) &&
       !_mongoc_write_concern_needs_gle (write_concern)) {
      _mongoc_write_command_insert_legacy (command, client, hint, database,
                                           collection, write_concern, result,
                                           error);
      EXIT;
   }

   if (!command->u.insert.n_documents ||
       !bson_iter_init (&iter, command->u.insert.documents) ||
       !bson_iter_next (&iter)) {
      bson_set_error (error,
                      MONGOC_ERROR_COLLECTION,
                      MONGOC_ERROR_COLLECTION_INSERT_FAILED,
                      "Cannot do an empty insert.");
      result->failed = true;
      EXIT;
   }

   overhead = 1 + strlen ("documents") + 1;

again:
   bson_init (&cmd);
   has_more = false;
   i = 0;

   BSON_APPEND_UTF8 (&cmd, "insert", collection);
   BSON_APPEND_DOCUMENT (&cmd, "writeConcern",
                         WRITE_CONCERN_DOC (write_concern));
   BSON_APPEND_BOOL (&cmd, "ordered", command->u.insert.ordered);

   if ((command->u.insert.documents->len < client->cluster.max_bson_size) &&
       (command->u.insert.documents->len < client->cluster.max_msg_size) &&
       (command->u.insert.n_documents <= max_insert_batch)) {
      BSON_APPEND_ARRAY (&cmd, "documents", command->u.insert.documents);
   } else {
      bson_append_array_begin (&cmd, "documents", strlen("documents"), &ar);

      do {
         if (!BSON_ITER_HOLDS_DOCUMENT (&iter)) {
            BSON_ASSERT (false);
         }

         bson_iter_document (&iter, &len, &data);

         if ((i == max_insert_batch) ||
             (len > (client->cluster.max_msg_size - cmd.len - overhead))) {
            has_more = true;
            break;
         }

         bson_uint32_to_string (i, &key, str, sizeof str);

         if (!bson_init_static (&tmp, data, len)) {
            BSON_ASSERT (false);
         }

         BSON_APPEND_DOCUMENT (&ar, key, &tmp);

         bson_destroy (&tmp);

         i++;
      } while (bson_iter_next (&iter));

      bson_append_array_end (&cmd, &ar);
   }

   ret = mongoc_client_command_simple (client, database, &cmd, NULL,
                                       &reply, error);

   if (!ret) {
      result->failed = true;
   }

   command->u.insert.current_n_documents = i;
   _mongoc_write_result_merge (result, command, &reply);

   bson_destroy (&cmd);
   bson_destroy (&reply);

   if (has_more && (ret || !command->u.insert.ordered)) {
      GOTO (again);
   }

   EXIT;
}


static void
_mongoc_write_command_update (mongoc_write_command_t       *command,
                              mongoc_client_t              *client,
                              uint32_t                      hint,
                              const char                   *database,
                              const char                   *collection,
                              const mongoc_write_concern_t *write_concern,
                              mongoc_write_result_t        *result,
                              bson_error_t                 *error)
{
   const uint8_t *data;
   bson_iter_t iter;
   const char *key;
   uint32_t len;
   bson_t tmp;
   bson_t ar;
   bson_t cmd;
   bson_t reply;
   char str [16];
   bool ret;
   mongoc_cluster_node_t *node;
   int max_update_batch;
   size_t overhead;
   bool has_more;
   int i;

   ENTRY;

   BSON_ASSERT (command);
   BSON_ASSERT (client);
   BSON_ASSERT (database);
   BSON_ASSERT (hint);
   BSON_ASSERT (collection);

   node = &client->cluster.nodes [hint - 1];
   max_update_batch = node->max_write_batch_size;

   /*
    * If we have an unacknowledged write and the server supports the legacy
    * opcodes, then submit the legacy opcode so we don't need to wait for
    * a response from the server.
    */
   if ((client->cluster.nodes [hint - 1].min_wire_version == 0) &&
       !_mongoc_write_concern_needs_gle (write_concern)) {
      _mongoc_write_command_update_legacy (command, client, hint, database,
                                           collection, write_concern, result,
                                           error);
      EXIT;
   }

   if ((command->u.update.n_updates == 0) ||
       !bson_iter_init (&iter, command->u.update.updates) ||
       !bson_iter_next (&iter)) {
      bson_set_error (error,
                      MONGOC_ERROR_COLLECTION,
                      MONGOC_ERROR_COLLECTION_UPDATE_FAILED,
                      "Cannot do an empty update.");
      result->failed = true;
      EXIT;
   }

   overhead = 1 + strlen ("updates") + 1;

again:
   bson_init (&cmd);
   has_more = false;
   i = 0;

   BSON_APPEND_UTF8 (&cmd, "update", collection);
   BSON_APPEND_DOCUMENT (&cmd, "writeConcern",
                         WRITE_CONCERN_DOC (write_concern));
   BSON_APPEND_BOOL (&cmd, "ordered", command->u.insert.ordered);

   if ((command->u.update.updates->len < client->cluster.max_bson_size) &&
       (command->u.update.updates->len < client->cluster.max_msg_size) &&
       (command->u.update.n_updates <= max_update_batch)) {
       // there is enough space to send the whole query at once...
      BSON_APPEND_ARRAY (&cmd, "updates", command->u.update.updates);
   } else {
      bson_append_array_begin (&cmd, "updates", strlen("updates"), &ar);

      do {
         if (!BSON_ITER_HOLDS_DOCUMENT (&iter)) {
            BSON_ASSERT (false);
         }

         if ((i == max_update_batch) ||
             (len > (client->cluster.max_msg_size - cmd.len - overhead))) {
            has_more = true;
            break;
         }

         bson_iter_document (&iter, &len, &data);

         bson_uint32_to_string (i, &key, str, sizeof str);

         if (!bson_init_static (&tmp, data, len)) {
            BSON_ASSERT (false);
         }

         BSON_APPEND_DOCUMENT (&ar, key, &tmp);

         bson_destroy (&tmp);

         i++;
      } while (bson_iter_next (&iter));

      bson_append_array_end (&cmd, &ar);
   }

   ret = mongoc_client_command_simple (client, database, &cmd, NULL,
                                       &reply, error);

   if (!ret) {
      result->failed = true;
   }

   command->u.update.current_n_updates = i;
   _mongoc_write_result_merge (result, command, &reply);

   bson_destroy (&cmd);
   bson_destroy (&reply);

   if (has_more && (ret || !command->u.insert.ordered)) {
      GOTO (again);
   }

   EXIT;
}


static mongoc_write_op_t gWriteOps [2][3] = {
   { _mongoc_write_command_delete_legacy,
     _mongoc_write_command_insert_legacy,
     _mongoc_write_command_update_legacy },
   { _mongoc_write_command_delete,
     _mongoc_write_command_insert,
     _mongoc_write_command_update },
};


void
_mongoc_write_command_execute (mongoc_write_command_t       *command,       /* IN */
                               mongoc_client_t              *client,        /* IN */
                               uint32_t                      hint,          /* IN */
                               const char                   *database,      /* IN */
                               const char                   *collection,    /* IN */
                               const mongoc_write_concern_t *write_concern, /* IN */
                               mongoc_write_result_t        *result)        /* OUT */
{
   mongoc_cluster_node_t *node;
   int mode = 0;

   ENTRY;

   BSON_ASSERT (command);
   BSON_ASSERT (client);
   BSON_ASSERT (database);
   BSON_ASSERT (collection);
   BSON_ASSERT (result);

   if (!write_concern) {
      write_concern = client->write_concern;
   }

   if (!hint) {
      hint = _mongoc_client_preselect (client, MONGOC_OPCODE_INSERT,
                                       write_concern, NULL, &result->error);
      if (!hint) {
         result->failed = true;
         EXIT;
      }
   }

   command->hint = hint;

   node = &client->cluster.nodes [hint - 1];
   mode = SUPPORTS_WRITE_COMMANDS (node);

   gWriteOps [mode][command->type] (command, client, hint, database,
                                    collection, write_concern, result,
                                    &result->error);

   EXIT;
}


void
_mongoc_write_command_destroy (mongoc_write_command_t *command)
{
   ENTRY;

   if (command) {
      switch (command->type) {
      case MONGOC_WRITE_COMMAND_DELETE:
         bson_destroy (command->u.delete.selectors);
         break;
      case MONGOC_WRITE_COMMAND_INSERT:
         bson_destroy (command->u.insert.documents);
         break;
      case MONGOC_WRITE_COMMAND_UPDATE:
         bson_destroy (command->u.update.updates);
         break;
      default:
         BSON_ASSERT (false);
         break;
      }
   }

   EXIT;
}


void
_mongoc_write_result_init (mongoc_write_result_t *result) /* IN */
{
   ENTRY;

   BSON_ASSERT (result);

   memset (result, 0, sizeof *result);

   bson_init (&result->upserted);
   bson_init (&result->writeConcernError);
   bson_init (&result->writeErrors);

   EXIT;
}


void
_mongoc_write_result_destroy (mongoc_write_result_t *result)
{
   ENTRY;

   BSON_ASSERT (result);

   bson_destroy (&result->upserted);
   bson_destroy (&result->writeConcernError);
   bson_destroy (&result->writeErrors);

   EXIT;
}


static void
_mongoc_write_result_append_upsert (mongoc_write_result_t *result,
                                    int32_t                idx,
                                    const bson_value_t    *value)
{
   bson_t child;
   const char *keyptr = NULL;
   char key[12];
   int len;

   BSON_ASSERT (result);
   BSON_ASSERT (value);

   len = bson_uint32_to_string (result->upsert_append_count, &keyptr, key,
                                sizeof key);

   bson_append_document_begin (&result->upserted, keyptr, len, &child);
   BSON_APPEND_INT32 (&child, "index", idx);
   BSON_APPEND_VALUE (&child, "_id", value);
   bson_append_document_end (&result->upserted, &child);

   result->upsert_append_count++;
}


void
_mongoc_write_result_merge_legacy (mongoc_write_result_t  *result, /* IN */
                                   mongoc_write_command_t *command, /* IN */
                                   const bson_t           *reply)  /* IN */
{
   const bson_value_t *value;
   bson_t holder, write_errors, child;
   bson_iter_t iter;
   bson_iter_t ar;
   bson_iter_t citer;
   const char *err = NULL;
   int32_t code = 0;
   int32_t n = 0;

   ENTRY;

   BSON_ASSERT (result);
   BSON_ASSERT (reply);

   if (bson_iter_init_find (&iter, reply, "n") &&
       BSON_ITER_HOLDS_INT32 (&iter)) {
      n = bson_iter_int32 (&iter);
   }

   if (bson_iter_init_find (&iter, reply, "err") &&
       BSON_ITER_HOLDS_UTF8 (&iter)) {
      err = bson_iter_utf8 (&iter, NULL);
   }

   if (bson_iter_init_find (&iter, reply, "code") &&
       BSON_ITER_HOLDS_INT32 (&iter)) {
      code = bson_iter_int32 (&iter);
   }

   if (code && err) {
      bson_set_error (&result->error,
                      MONGOC_ERROR_COLLECTION,
                      code,
                      "%s", err);
      result->failed = true;

      bson_init(&holder);
      bson_append_array_begin(&holder, "0", 1, &write_errors);
      bson_append_document_begin(&write_errors, "0", 1, &child);
      bson_append_int32(&child, "index", 5, 0);
      bson_append_int32(&child, "code", 4, code);
      bson_append_utf8(&child, "errmsg", 6, err, -1);
      bson_append_document_end(&write_errors, &child);
      bson_append_array_end(&holder, &write_errors);
      bson_iter_init(&iter, &holder);
      bson_iter_next(&iter);

      _mongoc_write_result_merge_arrays (result, &result->writeErrors, &iter);

      bson_destroy(&holder);
   }

   switch (command->type) {
   case MONGOC_WRITE_COMMAND_INSERT:
      if (n) {
         result->nInserted += n;
      }
      break;
   case MONGOC_WRITE_COMMAND_DELETE:
      result->nRemoved += n;
      break;
   case MONGOC_WRITE_COMMAND_UPDATE:
      if (bson_iter_init_find (&iter, reply, "upserted") &&
          BSON_ITER_HOLDS_OID (&iter)) {
         result->nUpserted += 1;
         value = bson_iter_value (&iter);
         _mongoc_write_result_append_upsert (result, result->n_commands, value);
      } else if (bson_iter_init_find (&iter, reply, "upserted") &&
                 BSON_ITER_HOLDS_ARRAY (&iter)) {
         result->nUpserted += n;
         if (bson_iter_recurse (&iter, &ar)) {
            while (bson_iter_next (&ar)) {
               if (BSON_ITER_HOLDS_DOCUMENT (&ar) &&
                   bson_iter_recurse (&ar, &citer) &&
                   bson_iter_find (&citer, "_id")) {
                  value = bson_iter_value (&citer);
                  _mongoc_write_result_append_upsert (result,
                                                      result->n_commands,
                                                      value);
               }
            }
         }
      } else if ((n == 1) &&
                 bson_iter_init_find (&iter, reply, "updatedExisting") &&
                 BSON_ITER_HOLDS_BOOL (&iter) &&
                 !bson_iter_bool (&iter)) {
         /*
          * CDRIVER-372:
          *
          * Versions of MongoDB before 2.6 don't return the _id for an
          * upsert if _id is not an ObjectId.
          */
         result->nUpserted += 1;
       /*  if (bson_iter_init_find (&iter, command->u.update.updates, "_id") ||
             bson_iter_init_find (&iter, command->u.update.selectors, "_id")) {
            value = bson_iter_value (&iter);
            _mongoc_write_result_append_upsert (result, result->n_commands,
                                                value);
         } FIXME */
      } else {
         result->nMatched += n;
      }
      break;
   default:
      break;
   }

   result->omit_nModified = true;

   switch (command->type) {
   case MONGOC_WRITE_COMMAND_DELETE:
      result->offset += command->u.delete.current_n_documents;
      break;
   case MONGOC_WRITE_COMMAND_UPDATE:
      result->offset += 1;
      break;
   case MONGOC_WRITE_COMMAND_INSERT:
      result->offset += command->u.insert.current_n_documents;
      break;
   default:
      break;
   }

   result->n_commands++;

   if (command->type == MONGOC_WRITE_COMMAND_INSERT) {
      result->n_commands += command->u.insert.n_merged;
   }

   EXIT;
}


static int32_t
_mongoc_write_result_merge_arrays (mongoc_write_result_t *result, /* IN */
                                   bson_t                *dest,   /* IN */
                                   bson_iter_t           *iter)   /* IN */
{
   const bson_value_t *value;
   bson_iter_t ar;
   bson_iter_t citer;
   int32_t idx;
   int32_t count = 0;
   int32_t aridx;
   bson_t child;
   const char *keyptr = NULL;
   char key[12];
   int len;

   ENTRY;

   BSON_ASSERT (result);
   BSON_ASSERT (dest);
   BSON_ASSERT (iter);
   BSON_ASSERT (BSON_ITER_HOLDS_ARRAY (iter));

   aridx = bson_count_keys (dest);

   if (bson_iter_recurse (iter, &ar)) {
      while (bson_iter_next (&ar)) {
         if (BSON_ITER_HOLDS_DOCUMENT (&ar) &&
             bson_iter_recurse (&ar, &citer)) {
            len = bson_uint32_to_string (aridx++, &keyptr, key, sizeof key);
            bson_append_document_begin (dest, keyptr, len, &child);
            while (bson_iter_next (&citer)) {
               if (BSON_ITER_IS_KEY (&citer, "index")) {
                  idx = bson_iter_int32 (&citer) + result->offset;
                  BSON_APPEND_INT32 (&child, "index", idx);
               } else {
                  value = bson_iter_value (&citer);
                  BSON_APPEND_VALUE (&child, bson_iter_key (&citer), value);
               }
            }
            bson_append_document_end (dest, &child);
            count++;
         }
      }
   }

   RETURN (count);
}


void
_mongoc_write_result_merge (mongoc_write_result_t  *result,  /* IN */
                            mongoc_write_command_t *command, /* IN */
                            const bson_t           *reply)   /* IN */
{
   const bson_value_t *value;
   bson_iter_t iter;
   bson_iter_t citer;
   bson_iter_t ar;
   int32_t n_upserted = 0;
   int32_t affected = 0;

   ENTRY;

   BSON_ASSERT (result);
   BSON_ASSERT (reply);

   if (bson_iter_init_find (&iter, reply, "n") &&
       BSON_ITER_HOLDS_INT32 (&iter)) {
      affected = bson_iter_int32 (&iter);
   }

   if (bson_iter_init_find (&iter, reply, "writeErrors") &&
       BSON_ITER_HOLDS_ARRAY (&iter) &&
       bson_iter_recurse (&iter, &citer) &&
       bson_iter_next (&citer)) {
      result->failed = true;
   }

   switch (command->type) {
   case MONGOC_WRITE_COMMAND_INSERT:
      result->nInserted += affected;
      break;
   case MONGOC_WRITE_COMMAND_DELETE:
      result->nRemoved += affected;
      break;
   case MONGOC_WRITE_COMMAND_UPDATE:
      if (bson_iter_init_find (&iter, reply, "upserted")) {
         if (BSON_ITER_HOLDS_ARRAY (&iter)) {
            if (bson_iter_recurse (&iter, &ar)) {
               while (bson_iter_next (&ar)) {
                  if (BSON_ITER_HOLDS_DOCUMENT (&ar) &&
                      bson_iter_recurse (&ar, &citer) &&
                      bson_iter_find (&citer, "_id")) {
                     value = bson_iter_value (&citer);
                     _mongoc_write_result_append_upsert (result,
                                                         result->n_commands,
                                                         value);
                     n_upserted++;
                  }
               }
            }
         } else {
            value = bson_iter_value (&iter);
            _mongoc_write_result_append_upsert (result, result->n_commands, value);
            n_upserted = 1;
         }
         result->nUpserted += n_upserted;
         /*
          * XXX: The following addition to nMatched needs some checking.
          *      I'm highly skeptical of it.
          */
         result->nMatched += BSON_MAX (0, (affected - n_upserted));
      } else {
         result->nMatched += affected;
      }
      /*
       * SERVER-13001 - in a mixed sharded cluster a call to update could
       * return nModified (>= 2.6) or not (<= 2.4).  If any call does not
       * return nModified we can't report a valid final count so omit the
       * field completely.
       */
      if (bson_iter_init_find (&iter, reply, "nModified") &&
          BSON_ITER_HOLDS_INT32 (&iter)) {
         result->nModified += bson_iter_int32 (&iter);
      } else {
         /*
          * nModified could be BSON_TYPE_NULL, which should also be omitted.
          */
         result->omit_nModified = true;
      }
      break;
   default:
      BSON_ASSERT (false);
      break;
   }

   if (bson_iter_init_find (&iter, reply, "writeErrors") &&
       BSON_ITER_HOLDS_ARRAY (&iter)) {
      _mongoc_write_result_merge_arrays (result, &result->writeErrors, &iter);
   }

   if (bson_iter_init_find (&iter, reply, "writeConcernError") &&
       BSON_ITER_HOLDS_DOCUMENT (&iter)) {

      uint32_t len;
      const uint8_t *data;
      bson_t write_concern_error;

      bson_iter_document (&iter, &len, &data);
      bson_init_static (&write_concern_error, data, len);
      bson_concat (&result->writeConcernError, &write_concern_error);
   }

   switch (command->type) {
   case MONGOC_WRITE_COMMAND_DELETE:
      result->offset += command->u.delete.current_n_documents;
      break;
   case MONGOC_WRITE_COMMAND_UPDATE:
      result->offset += affected;
      break;
   case MONGOC_WRITE_COMMAND_INSERT:
      result->offset += command->u.insert.current_n_documents;
      break;
   default:
      break;
   }

   result->n_commands++;

   if (command->type == MONGOC_WRITE_COMMAND_INSERT) {
      result->n_commands += command->u.insert.n_merged;
   }

   EXIT;
}


bool
_mongoc_write_result_complete (mongoc_write_result_t *result,
                               bson_t                *bson,
                               bson_error_t          *error)
{
   bson_iter_t iter;
   bson_iter_t citer;
   const char *err = NULL;
   uint32_t code = 0;
   bool ret;

   ENTRY;

   BSON_ASSERT (result);

   ret = (!result->failed &&
          bson_empty0 (&result->writeConcernError) &&
          bson_empty0 (&result->writeErrors));

   if (bson) {
      BSON_APPEND_INT32 (bson, "nInserted", result->nInserted);
      BSON_APPEND_INT32 (bson, "nMatched", result->nMatched);
      if (!result->omit_nModified) {
         BSON_APPEND_INT32 (bson, "nModified", result->nModified);
      }
      BSON_APPEND_INT32 (bson, "nRemoved", result->nRemoved);
      BSON_APPEND_INT32 (bson, "nUpserted", result->nUpserted);
      if (!bson_empty0 (&result->upserted)) {
         BSON_APPEND_ARRAY (bson, "upserted", &result->upserted);
      }
      BSON_APPEND_ARRAY (bson, "writeErrors", &result->writeErrors);
      if (!bson_empty0 (&result->writeConcernError)) {
         BSON_APPEND_DOCUMENT (bson, "writeConcernError",
                            &result->writeConcernError);
      }
   }

   if (error) {
      memcpy (error, &result->error, sizeof *error);
   }

   if (!ret &&
       !bson_empty0 (&result->writeErrors) &&
       bson_iter_init (&iter, &result->writeErrors) &&
       bson_iter_next (&iter) &&
       BSON_ITER_HOLDS_DOCUMENT (&iter) &&
       bson_iter_recurse (&iter, &citer)) {
      while (bson_iter_next (&citer)) {
         if (BSON_ITER_IS_KEY (&citer, "errmsg")) {
            err = bson_iter_utf8 (&citer, NULL);
         } else if (BSON_ITER_IS_KEY (&citer, "code")) {
            code = bson_iter_int32 (&citer);
         }
      }
      if (err && code) {
         bson_set_error (error, MONGOC_ERROR_COMMAND, code, "%s", err);
      }
   }

   RETURN (ret);
}<|MERGE_RESOLUTION|>--- conflicted
+++ resolved
@@ -108,7 +108,6 @@
 }
 
 void
-<<<<<<< HEAD
 _mongoc_write_command_update_append (mongoc_write_command_t *command,
                                      const bson_t* selector,
                                      const bson_t* update,
@@ -118,23 +117,10 @@
    char id[20];
    bson_t doc;
    uint32_t pos;
-=======
-_mongoc_write_command_delete_append (mongoc_write_command_t *command,
-                                     const bson_t * const   *selectors,
-                                     uint32_t                n_selectors)
-{
-   const char *key;
-   bson_iter_t iter;
-   bson_oid_t oid;
-   uint32_t i;
-   bson_t tmp;
-   char keydata [16];
->>>>>>> 7e486efc
 
    ENTRY;
 
    BSON_ASSERT (command);
-<<<<<<< HEAD
    BSON_ASSERT (command->type == MONGOC_WRITE_COMMAND_UPDATE);
    BSON_ASSERT (selector && update);
 
@@ -154,8 +140,16 @@
    EXIT;
 }
 
-=======
-   BSON_ASSERT (command->type == MONGOC_WRITE_COMMAND_INSERT);
+void
+_mongoc_write_command_delete_append (mongoc_write_command_t *command,
+                                     const bson_t * const   *selectors,
+                                     uint32_t                n_selectors)
+{
+   const char *key;
+   char keydata [16];
+   uint32_t i;
+
+   BSON_ASSERT (command->type == MONGOC_WRITE_COMMAND_DELETE);
    BSON_ASSERT (!n_selectors || selectors);
 
    for (i = 0; i < n_selectors; i++) {
@@ -178,7 +172,6 @@
 
    EXIT;
 }
->>>>>>> 7e486efc
 
 void
 _mongoc_write_command_init_insert
@@ -312,10 +305,6 @@
       BSON_ASSERT (data);
       BSON_ASSERT (len >= 5);
 
-<<<<<<< HEAD
-   if (_mongoc_write_concern_needs_gle (write_concern)) {
-      if (!_mongoc_client_recv_gle (client, hint, &gle, error)) {
-=======
       rpc.delete.msg_len = 0;
       rpc.delete.request_id = 0;
       rpc.delete.response_to = 0;
@@ -329,12 +318,11 @@
                                    NULL, error);
 
       if (!hint) {
->>>>>>> 7e486efc
          result->failed = true;
          GOTO (cleanup);
       }
 
-      if (_mongoc_write_concern_has_gle (write_concern)) {
+      if (_mongoc_write_concern_needs_gle (write_concern)) {
          if (!_mongoc_client_recv_gle (client, hint, &gle, error)) {
             result->failed = true;
             GOTO (cleanup);
@@ -639,7 +627,9 @@
    size_t overhead;
    bool has_more;
    bool ret;
-   int i;
+   int i;   
+   mongoc_cluster_node_t *node;
+   int max_delete_batch;
 
    ENTRY;
 
@@ -649,6 +639,9 @@
    BSON_ASSERT (database);
    BSON_ASSERT (hint);
    BSON_ASSERT (collection);
+
+   node = &client->cluster.nodes [hint - 1];
+   max_delete_batch = node->max_write_batch_size;
 
    /*
     * If we have an unacknowledged write and the server supports the legacy
@@ -694,7 +687,7 @@
 
       bson_iter_document (&iter, &len, &data);
 
-      if ((i == MAX_INSERT_BATCH) ||
+      if ((i == max_delete_batch) ||
           (len > (client->cluster.max_msg_size - cmd.len - overhead))) {
          has_more = true;
          break;
