/**
 * @file mlib/intutil.h
 * @brief Integer utilities
 * @date 2025-01-28
 *
 * @copyright Copyright 2009-present MongoDB, Inc.
 *
 * Licensed under the Apache License, Version 2.0 (the "License");
 * you may not use this file except in compliance with the License.
 * You may obtain a copy of the License at
 *
 *   http://www.apache.org/licenses/LICENSE-2.0
 *
 * Unless required by applicable law or agreed to in writing, software
 * distributed under the License is distributed on an "AS IS" BASIS,
 * WITHOUT WARRANTIES OR CONDITIONS OF ANY KIND, either express or implied.
 * See the License for the specific language governing permissions and
 * limitations under the License.
 */
#ifndef MLIB_INTUTIL_H_INCLUDED
#define MLIB_INTUTIL_H_INCLUDED

#include <limits.h>
#include <stdint.h>
#include <stdbool.h>

#include <mlib/config.h>

/**
 * @brief Given an integral type, evaluates to `true` if that type is signed,
 * otherwise `false`
 */
#define mlib_is_signed(T) (!((T) (-1) > 0))

// clang-format off
/**
 * @brief Given an integral type, yield an integral constant value representing
 * the maximal value of that type.
 */
#define mlib_maxof(T) \
   ((T) (mlib_is_signed (T) \
        ? ((T) ((((T) 1 << (sizeof (T) * CHAR_BIT - 2)) - 1) * 2 + 1)) \
        : ((T) ~(T) 0)))

/**
 * @brief Given an integral type, yield an integral constant value for the
 * minimal value of that type.
 */
#define mlib_minof(T) \
   MLIB_PRAGMA_IF_MSVC (warning (push)) \
   MLIB_PRAGMA_IF_MSVC (warning (disable : 4146)) \
   ((T) (!mlib_is_signed (T) \
        ? (T) 0 \
        : (T) (-((((T) 1 << (sizeof (T) * CHAR_BIT - 2)) - 1) * 2 + 1) - 1))) \
   MLIB_PRAGMA_IF_MSVC (warning (pop))
// clang-format on

/**
 * @brief A container for an integer that has been "scaled up" to maximum precision
 *
 * Don't create this manually. Instead, use `mlib_upsize_integer` to do it automatically
 */
typedef struct mlib_upsized_integer {
   union {
      // The signed value of the integer
      intmax_t s;
      // The unsigned value of the integer
      uintmax_t u;
   } i;
   // Whether the upscaled integer is stored in the signed field or the unsigned field
   bool is_signed;
} mlib_upsized_integer;

// clang-format off
/**
 * @brief Create an "upsized" version of an integer, normalizing all integral
 * values into a single type so that we can deduplicate functions that operate
 * on disparate integer types.
 *
 * Details: The integer is upcast into the maximum precision integer type (intmax_t). If
 * the operand is smaller than `intmax_t`, we assume that casting to the signed `intmax_t`
 * is always safe, even if the operand is unsigned, since e.g. a u32 can always be cast to
 * an i64 losslessly.
 *
 * If the integer to upcast is the same size as `intmax_t`, we need to decide whether to store
 * it as unsigned. The expression `(_mlibGetZero(Values)) - 1 < 0` will be `true` iff the operand is signed,
 * otherwise false. If the operand is signed, we can safely cast to `intmax_t` (it probably already
 * is of that type), otherwise, we can to `uintmax_t` and the returned `mlib_upsized_integer` will
 * indicate that the stored value is unsigned.
 */
#define mlib_upsize_integer(Value) \
   /* NOLINTNEXTLINE(bugprone-sizeof-expression) */ \
<<<<<<< HEAD
   ((sizeof ((Value)) < sizeof (intmax_t) || (_mlibGetZero(Value) - 1) < _mlibGetZero(Value)) \
      ? mlib_init(mlib_upsized_integer) {{(intmax_t) (Value)}, true} \
      : mlib_init(mlib_upsized_integer) {{(intmax_t) (uintmax_t) (Value)}})
// Yield a zero value of similar-ish type to the given expression. The ternary
// forces an integer promotion of literal zero match the type of `V`, while leaving
// `V` unevaluated. Note that this will also promote `V` to be at least `(unsigned) int`,
// so the zero value is only "similar" to `V`, and may be of a larger type
#define _mlibGetZero(V) (1 ? 0 : (V))
=======
   MLIB_PRAGMA_IF_MSVC (warning(push)) \
   MLIB_PRAGMA_IF_MSVC (warning(disable : 4189)) \
   ((sizeof ((Value)) < sizeof (intmax_t) || ((0 & (Value)) - 1) < 0) \
      ? mlib_init(mlib_upsized_integer) {{(intmax_t) (Value)}, true} \
      : mlib_init(mlib_upsized_integer) {{(intmax_t) (uintmax_t) (Value)}}) \
   MLIB_PRAGMA_IF_MSVC (warning(pop))
>>>>>>> 957868c5
// clang-format on

#endif // MLIB_INTUTIL_H_INCLUDED<|MERGE_RESOLUTION|>--- conflicted
+++ resolved
@@ -89,24 +89,18 @@
  * indicate that the stored value is unsigned.
  */
 #define mlib_upsize_integer(Value) \
+   MLIB_PRAGMA_IF_MSVC (warning(push)) \
+   MLIB_PRAGMA_IF_MSVC (warning(disable : 4189)) \
    /* NOLINTNEXTLINE(bugprone-sizeof-expression) */ \
-<<<<<<< HEAD
    ((sizeof ((Value)) < sizeof (intmax_t) || (_mlibGetZero(Value) - 1) < _mlibGetZero(Value)) \
       ? mlib_init(mlib_upsized_integer) {{(intmax_t) (Value)}, true} \
-      : mlib_init(mlib_upsized_integer) {{(intmax_t) (uintmax_t) (Value)}})
+      : mlib_init(mlib_upsized_integer) {{(intmax_t) (uintmax_t) (Value)}}) \
+   MLIB_PRAGMA_IF_MSVC (warning(pop))
 // Yield a zero value of similar-ish type to the given expression. The ternary
 // forces an integer promotion of literal zero match the type of `V`, while leaving
 // `V` unevaluated. Note that this will also promote `V` to be at least `(unsigned) int`,
 // so the zero value is only "similar" to `V`, and may be of a larger type
 #define _mlibGetZero(V) (1 ? 0 : (V))
-=======
-   MLIB_PRAGMA_IF_MSVC (warning(push)) \
-   MLIB_PRAGMA_IF_MSVC (warning(disable : 4189)) \
-   ((sizeof ((Value)) < sizeof (intmax_t) || ((0 & (Value)) - 1) < 0) \
-      ? mlib_init(mlib_upsized_integer) {{(intmax_t) (Value)}, true} \
-      : mlib_init(mlib_upsized_integer) {{(intmax_t) (uintmax_t) (Value)}}) \
-   MLIB_PRAGMA_IF_MSVC (warning(pop))
->>>>>>> 957868c5
 // clang-format on
 
 #endif // MLIB_INTUTIL_H_INCLUDED