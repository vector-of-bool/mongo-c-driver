#include <bcon.h>
#include <mongoc.h>
#include <mongoc-client-private.h>
#include <mongoc-cursor-private.h>
#include <mongoc-collection-private.h>
#include <mongoc-write-concern-private.h>

#include "TestSuite.h"

#include "test-libmongoc.h"
#include "test-conveniences.h"
#include "mock_server/future-functions.h"
#include "mock_server/mock-server.h"


static void
test_aggregate_w_write_concern (void *context) {
   mongoc_cursor_t *cursor;
   mongoc_client_t *client;
   mongoc_collection_t *collection;
   mongoc_write_concern_t *good_wc;
   mongoc_write_concern_t *bad_wc;
   bson_t *pipeline;
   char *json;
   bool wire_version_5;
   const bson_t *doc;
   bson_error_t error;

   /* set up */
   good_wc = mongoc_write_concern_new ();
   bad_wc = mongoc_write_concern_new ();

   client = test_framework_client_new ();
   assert (client);
   ASSERT (mongoc_client_set_error_api (client, 2));

   collection = mongoc_client_get_collection (client, "test", "test");

   /* determine server config */
   wire_version_5 = test_framework_max_wire_version_at_least (5);

   /* pipeline that writes to collection */
   json = bson_strdup_printf ("[{'$out': '%s'}]",
                              collection->collection);
   pipeline = tmp_bson (json);

   /* collection aggregate with valid writeConcern: no error */
   mongoc_write_concern_set_w (good_wc, 1);
   cursor = mongoc_collection_aggregate_with_write_concern (
           collection, MONGOC_QUERY_NONE,
           pipeline, NULL, NULL, good_wc);
   ASSERT (cursor);
   mongoc_cursor_next (cursor, &doc);

   ASSERT_OR_PRINT (!mongoc_cursor_error (cursor, &error), error);
   mongoc_cursor_destroy (cursor);

   /* writeConcern that will not pass mongoc_write_concern_is_valid */
   bad_wc->wtimeout = -10;
   cursor = mongoc_collection_aggregate_with_write_concern (
           collection, MONGOC_QUERY_NONE,
           pipeline, NULL, NULL, bad_wc);
   ASSERT (cursor);
   ASSERT_ERROR_CONTAINS (
           cursor->error, MONGOC_ERROR_COMMAND,
           MONGOC_ERROR_COMMAND_INVALID_ARG,
           "Invalid mongoc_write_concern_t");
   bad_wc->wtimeout = 0;

   /* collection aggregate with invalid writeConcern: skip mongos */
   if (!test_framework_is_mongos ()) {
      mongoc_cursor_destroy (cursor);

      mongoc_write_concern_set_w (bad_wc, 99);
      cursor = mongoc_collection_aggregate_with_write_concern (
              collection, MONGOC_QUERY_NONE,
              pipeline, NULL, NULL, bad_wc);
      ASSERT (cursor);

      mongoc_cursor_next (cursor, &doc);

      if (wire_version_5) {
         if (test_framework_is_replset ()) { /* replica set */
            ASSERT_OR_PRINT (!mongoc_cursor_error (cursor, &error), error);
         } else { /* standalone */
            ASSERT_CMPINT (cursor->error.domain, ==, MONGOC_ERROR_SERVER);
            ASSERT_CMPINT (cursor->error.code, ==, 2);
         }
      } else { /* if server wire version <= 4, no error */
         ASSERT_OR_PRINT (!mongoc_cursor_error (cursor, &error), error);
      }
   }

   mongoc_write_concern_destroy (good_wc);
   mongoc_write_concern_destroy (bad_wc);
   mongoc_collection_destroy (collection);
   mongoc_cursor_destroy (cursor);
   mongoc_client_destroy (client);
   bson_free (json);
}


static void
test_read_prefs_is_valid (void) {
   mongoc_collection_t *collection;
   mongoc_database_t *database;
   mongoc_client_t *client;
   mongoc_cursor_t *cursor;
   bson_error_t error;
   bson_t *pipeline;
   mongoc_read_prefs_t *read_prefs; 
   bson_t reply;
  
   client = test_framework_client_new ();
   ASSERT (client);
   
   database = get_test_database (client);
   ASSERT (database);
   
   collection = get_test_collection (client, "test_aggregate");
   ASSERT (collection);
   
   pipeline = BCON_NEW ("pipeline", "[", "{", "$match", "{", "hello", 
                        BCON_UTF8 ("world"), "}", "}", "]");
   
   /* if read prefs is not valid */ 
   read_prefs = mongoc_read_prefs_new (MONGOC_READ_PRIMARY);
   ASSERT (read_prefs);
   mongoc_read_prefs_set_tags (read_prefs, 
                               tmp_bson ("[{'does-not-exist': 'x'}]"));
  
   /* mongoc_collection_aggregate */
   cursor = mongoc_collection_aggregate (collection, MONGOC_QUERY_NONE, 
                                         pipeline, NULL, read_prefs);
   ASSERT (cursor);
   ASSERT (mongoc_cursor_error (cursor, &error));
   mongoc_cursor_destroy (cursor);
  
   /* mongoc_collection_command */
   cursor = mongoc_collection_command (collection, MONGOC_QUERY_NONE, 0, 0, 0, 
                                       tmp_bson ("{}"), NULL, read_prefs); 
   ASSERT (cursor);
   ASSERT (mongoc_cursor_error (cursor, &error));
   mongoc_cursor_destroy (cursor);

   /* mongoc_collection_command_simple */
   ASSERT (!mongoc_collection_command_simple (collection, 
                                              tmp_bson ("{'ping': 1}"), 
                                              read_prefs, &reply, &error));
   
   /* mongoc_collection_count_with_opts */
   ASSERT (mongoc_collection_count_with_opts (collection, MONGOC_QUERY_NONE, 
           tmp_bson ("{}"), 0, 0, NULL, read_prefs, &error)  == -1);   

   /* mongoc_collection_find */
   cursor = mongoc_collection_find (collection, MONGOC_QUERY_NONE, 0, 0, 0, 
                                    tmp_bson ("{}"), NULL, read_prefs); 

   ASSERT (cursor); 
   ASSERT (mongoc_cursor_error (cursor, &error));
   mongoc_cursor_destroy (cursor);
 
   /* if read prefs is valid */
   mongoc_read_prefs_destroy (read_prefs); 
   read_prefs = mongoc_read_prefs_new (MONGOC_READ_SECONDARY);
   ASSERT (read_prefs);
   
   /* mongoc_collection_aggregate */ 
   cursor = mongoc_collection_aggregate (collection, MONGOC_QUERY_NONE, 
                                         pipeline, NULL, read_prefs);
   ASSERT (cursor);
 
   ASSERT_OR_PRINT (!mongoc_cursor_error (cursor, &error), error);
   mongoc_cursor_destroy (cursor);

   /* mongoc_collection_command */
   cursor = mongoc_collection_command (collection, MONGOC_QUERY_NONE, 0, 0, 0, 
                                       tmp_bson ("{}"), NULL, read_prefs); 
   ASSERT (cursor); 
   ASSERT_OR_PRINT (!mongoc_cursor_error (cursor, &error), error);
   mongoc_cursor_destroy (cursor);
 
   /* mongoc_collection_command_simple */
   ASSERT_OR_PRINT (mongoc_collection_command_simple (collection, 
                                                      tmp_bson ("{'ping': 1}"), 
                                                      read_prefs, &reply, 
                                                      &error), error);
   /* mongoc_collection_count_with_opts */
   ASSERT_OR_PRINT (mongoc_collection_count_with_opts (collection, 
                    MONGOC_QUERY_NONE, tmp_bson ("{}"), 0, 0, NULL, read_prefs, 
                    &error)  != -1, error);   
 
   /* mongoc_collection_find */
   cursor = mongoc_collection_find (collection, MONGOC_QUERY_NONE, 0, 0, 0, 
                                    tmp_bson ("{}"), NULL, read_prefs); 
 
   ASSERT (cursor); 
   ASSERT_OR_PRINT (!mongoc_cursor_error (cursor, &error), error);
   mongoc_cursor_destroy (cursor);
 
   mongoc_read_prefs_destroy (read_prefs); 
   mongoc_collection_destroy(collection);
   mongoc_database_destroy(database);
   mongoc_client_destroy(client);
   bson_destroy(pipeline);
   bson_destroy(&reply);

}

static void
test_copy (void)
{
   mongoc_database_t *database;
   mongoc_collection_t *collection;
   mongoc_collection_t *copy;
   mongoc_client_t *client;

   client = test_framework_client_new ();
   ASSERT (client);

   database = get_test_database (client);
   ASSERT (database);

   collection = get_test_collection (client, "test_insert");
   ASSERT (collection);

   copy = mongoc_collection_copy(collection);
   ASSERT (copy);
   ASSERT (copy->client == collection->client);
   ASSERT (strcmp(copy->ns, collection->ns) == 0);

   mongoc_collection_destroy(copy);
   mongoc_collection_destroy(collection);
   mongoc_database_destroy(database);
   mongoc_client_destroy(client);
}


static void
test_insert (void)
{
   mongoc_database_t *database;
   mongoc_collection_t *collection;
   mongoc_client_t *client;
   bson_context_t *context;
   bson_error_t error;
   bool r;
   bson_oid_t oid;
   unsigned i;
   bson_t b;


   client = test_framework_client_new ();
   ASSERT (client);

   database = get_test_database (client);
   ASSERT (database);

   collection = get_test_collection (client, "test_insert");
   ASSERT (collection);

   mongoc_collection_drop(collection, &error);

   context = bson_context_new(BSON_CONTEXT_NONE);
   ASSERT (context);

   for (i = 0; i < 10; i++) {
      bson_init(&b);
      bson_oid_init(&oid, context);
      bson_append_oid(&b, "_id", 3, &oid);
      bson_append_utf8(&b, "hello", 5, "/world", 5);
      ASSERT_OR_PRINT (mongoc_collection_insert(
         collection, MONGOC_INSERT_NONE, &b, NULL, &error), error);

      bson_destroy(&b);
   }

   bson_init (&b);
   BSON_APPEND_INT32 (&b, "$hello", 1);
   r = mongoc_collection_insert (collection, MONGOC_INSERT_NONE, &b, NULL,
                                 &error);
   ASSERT (!r);
   ASSERT (error.domain == MONGOC_ERROR_BSON);
   ASSERT (error.code == MONGOC_ERROR_BSON_INVALID);
   bson_destroy (&b);

   ASSERT_OR_PRINT (mongoc_collection_drop (collection, &error),
                    error);

   mongoc_collection_destroy(collection);
   mongoc_database_destroy(database);
   bson_context_destroy(context);
   mongoc_client_destroy(client);
}

/* CDRIVER-759, a 2.4 mongos responds to getLastError after an oversized insert:
 *
 * { err: "assertion src/mongo/s/strategy_shard.cpp:461", n: 0, ok: 1.0 }
 *
 * There's an "err" but no "code".
*/

static void
test_legacy_insert_oversize_mongos (void)
{
   mock_server_t *server;
   mongoc_client_t *client;
   mongoc_collection_t *collection;
   bson_t b = BSON_INITIALIZER;
   bson_error_t error;
   future_t *future;
   request_t *request;

   server = mock_server_with_autoismaster (0);
   mock_server_run (server);

   client = mongoc_client_new_from_uri (mock_server_get_uri (server));
      ASSERT (client);

   collection = mongoc_client_get_collection (client, "test", "test");
   future = future_collection_insert (collection, MONGOC_INSERT_NONE,
                                      &b, NULL, &error);

   request = mock_server_receives_insert (server, "test.test",
                                          MONGOC_INSERT_NONE, "{}");
   request_destroy (request);
   request = mock_server_receives_gle (server, "test");
   mock_server_replies_simple (request, "{'err': 'oh no!', 'n': 0, 'ok': 1}");
   ASSERT (!future_get_bool (future));
   ASSERT_ERROR_CONTAINS (error,
                          MONGOC_ERROR_COMMAND,
                          MONGOC_ERROR_COLLECTION_INSERT_FAILED,
                          "oh no!");

   request_destroy (request);
   future_destroy (future);
   mongoc_collection_destroy(collection);
   mongoc_client_destroy(client);
   mock_server_destroy (server);
}


static void
test_insert_bulk (void)
{
   mongoc_collection_t *collection;
   mongoc_database_t *database;
   mongoc_client_t *client;
   bson_context_t *context;
   bson_error_t error;
   bool r;
   bson_oid_t oid;
   unsigned i;
   bson_t q;
   bson_t b[10];
   bson_t *bptr[10];
   int64_t count;

   client = test_framework_client_new ();
   ASSERT (client);

   database = get_test_database (client);
   ASSERT (database);

   collection = get_test_collection (client, "test_insert_bulk");
   ASSERT (collection);

   mongoc_collection_drop(collection, &error);

   context = bson_context_new(BSON_CONTEXT_NONE);
   ASSERT (context);

   bson_init(&q);
   bson_append_int32(&q, "n", -1, 0);

   for (i = 0; i < 10; i++) {
      bson_init(&b[i]);
      bson_oid_init(&oid, context);
      bson_append_oid(&b[i], "_id", -1, &oid);
      bson_append_int32(&b[i], "n", -1, i % 2);
      bptr[i] = &b[i];
   }

   BEGIN_IGNORE_DEPRECATIONS;
   ASSERT_OR_PRINT (mongoc_collection_insert_bulk (collection,
                                                   MONGOC_INSERT_NONE,
                                                   (const bson_t **)bptr,
                                                   10, NULL, &error), error);
   END_IGNORE_DEPRECATIONS;

   count = mongoc_collection_count (collection, MONGOC_QUERY_NONE, &q,
                                    0, 0, NULL, &error);
   ASSERT (count == 5);

   for (i = 8; i < 10; i++) {
      bson_destroy(&b[i]);
      bson_init(&b[i]);
      bson_oid_init(&oid, context);
      bson_append_oid(&b[i], "_id", -1, &oid);
      bson_append_int32(&b[i], "n", -1, i % 2);
      bptr[i] = &b[i];
   }

   BEGIN_IGNORE_DEPRECATIONS;
   r = mongoc_collection_insert_bulk (collection, MONGOC_INSERT_NONE,
                                      (const bson_t **)bptr, 10, NULL, &error);
   END_IGNORE_DEPRECATIONS;

   ASSERT (!r);
   ASSERT (error.code == 11000);

   count = mongoc_collection_count (collection, MONGOC_QUERY_NONE,
                                    &q, 0, 0, NULL, &error);
   ASSERT (count == 5);

   BEGIN_IGNORE_DEPRECATIONS;
   r = mongoc_collection_insert_bulk (collection, MONGOC_INSERT_CONTINUE_ON_ERROR,
                                      (const bson_t **)bptr, 10, NULL, &error);
   END_IGNORE_DEPRECATIONS;
   ASSERT (!r);
   ASSERT (error.code == 11000);

   count = mongoc_collection_count (collection, MONGOC_QUERY_NONE,
                                    &q, 0, 0, NULL, &error);
   ASSERT (count == 6);

   /* test validate */
   for (i = 0; i < 10; i++) {
      bson_destroy (&b[i]);
      bson_init (&b[i]);
      BSON_APPEND_INT32 (&b[i], "$invalid_dollar_prefixed_name", i);
      bptr[i] = &b[i];
   }
   BEGIN_IGNORE_DEPRECATIONS;
   r = mongoc_collection_insert_bulk (collection, MONGOC_INSERT_NONE,
                                      (const bson_t **)bptr, 10, NULL, &error);
   END_IGNORE_DEPRECATIONS;
   ASSERT (!r);
   ASSERT (error.domain == MONGOC_ERROR_BSON);
   ASSERT (error.code == MONGOC_ERROR_BSON_INVALID);

   bson_destroy(&q);
   for (i = 0; i < 10; i++) {
      bson_destroy(&b[i]);
   }

   ASSERT_OR_PRINT (mongoc_collection_drop (collection, &error), error);

   mongoc_collection_destroy(collection);
   mongoc_database_destroy(database);
   bson_context_destroy(context);
   mongoc_client_destroy(client);
}


static void
test_insert_bulk_empty (void)
{
   mongoc_collection_t *collection;
   mongoc_database_t *database;
   mongoc_client_t *client;
   bson_error_t error;
   bson_t *bptr = NULL;

   client = test_framework_client_new ();
   database = get_test_database (client);
   collection = get_test_collection (client, "test_insert_bulk_empty");

   BEGIN_IGNORE_DEPRECATIONS;
   ASSERT (!mongoc_collection_insert_bulk (collection,
                                           MONGOC_INSERT_NONE,
                                           (const bson_t **)&bptr,
                                           0, NULL, &error));
   END_IGNORE_DEPRECATIONS;

   ASSERT_CMPINT (MONGOC_ERROR_COLLECTION, ==, error.domain);
   ASSERT_CMPINT (MONGOC_ERROR_COLLECTION_INSERT_FAILED, ==, error.code);
   ASSERT_CONTAINS (error.message, "empty insert");

   mongoc_collection_destroy(collection);
   mongoc_database_destroy(database);
   mongoc_client_destroy(client);
}


static void
auto_ismaster (mock_server_t *server,
               int32_t max_wire_version,
               int32_t max_message_size,
               int32_t max_bson_size,
               int32_t max_batch_size)
{
   char *response = bson_strdup_printf (
      "{'ismaster': true, "
      " 'maxWireVersion': %d,"
      " 'maxBsonObjectSize': %d,"
      " 'maxMessageSizeBytes': %d,"
      " 'maxWriteBatchSize': %d }",
      max_wire_version, max_bson_size, max_message_size, max_batch_size);

   mock_server_auto_ismaster (server, response);

   bson_free (response);
}


char *
make_string (size_t len)
{
   char *s = (char *)bson_malloc (len);

   memset (s, 'a', len - 1);
   s[len - 1] = '\0';

   return s;
}


bson_t *
make_document (size_t bytes)
{
   bson_t *bson;
   bson_oid_t oid;
   char *s;
   size_t string_len;

   bson_oid_init (&oid, NULL);
   bson = bson_new ();
   BSON_APPEND_OID (bson, "_id", &oid);

   /* make the document exactly n bytes by appending a string. a string has
    * 7 bytes overhead (1 for type code, 2 for key, 4 for length prefix), so
    * make the string (n_bytes - current_length - 7) bytes long. */
   ASSERT_CMPUINT((unsigned int)bytes, >=, bson->len + 7);
   string_len = bytes - bson->len - 7;
   s = make_string (string_len);
   BSON_APPEND_UTF8 (bson, "s", s);
   bson_free (s);
   ASSERT_CMPUINT ((unsigned int) bytes, ==, bson->len);

   return bson;
}


void
make_bulk_insert (bson_t **bsons,
                  int n,
                  size_t bytes)
{
   int i;

   for (i = 0; i < n; i++) {
      bsons[i] = make_document (bytes);
   }
}


static void
destroy_all (bson_t **ptr,
             int n)
{
   int i;

   for (i = 0; i < n; i++) {
      bson_destroy (ptr[i]);
   }
}


static void
receive_bulk (mock_server_t *server,
              int n,
              mongoc_insert_flags_t flags)
{
   request_t *request;

   request = mock_server_receives_bulk_insert (server, "test.test",
                                               flags, n);
   assert (request);
   request_destroy (request);

   request = mock_server_receives_gle (server, "test");
   mock_server_replies_simple (request, "{'ok': 1.0, 'n': 0, 'err': null}");
   request_destroy (request);
}


static void
test_legacy_bulk_insert_large (void)
{
   enum { N_BSONS = 10 };

   mock_server_t *server;
   mongoc_client_t *client;
   mongoc_collection_t *collection;
   bson_t *bsons[N_BSONS];
   bson_error_t error;
   future_t *future;

   server = mock_server_new ();
   mock_server_run (server);

   client = mongoc_client_new_from_uri (mock_server_get_uri (server));
   ASSERT (client);

   collection = mongoc_client_get_collection (client, "test", "test");

   /* docs size 50 bytes each */
   make_bulk_insert (bsons, N_BSONS, 50);

   /* max message of 240 bytes, so 4 docs per batch, 3 batches. */
   auto_ismaster (server,
                  0,     /* max_wire_version */
                  240,   /* max_message_size */
                  1000,  /* max_bson_size */
                  1000); /* max_write_batch_size */

   future = future_collection_insert_bulk (collection, MONGOC_INSERT_NONE,
                                           (const bson_t **) bsons, 10, NULL,
                                           &error);
   receive_bulk (server, 4, MONGOC_INSERT_NONE);
   receive_bulk (server, 4, MONGOC_INSERT_NONE);
   receive_bulk (server, 2, MONGOC_INSERT_NONE);

   ASSERT_OR_PRINT (future_get_bool (future), error);

   future_destroy (future);
   destroy_all (bsons, N_BSONS);
   mongoc_collection_destroy(collection);
   mongoc_client_destroy(client);
   mock_server_destroy (server);
}


/* verify an insert command's "documents" array has keys "0", "1", "2", ... */
static void
verify_keys (uint32_t n_documents,
             const bson_t *insert_command)
{
   bson_iter_t iter;
   uint32_t len;
   const uint8_t *data;
   bson_t document;
   char str[16];
   const char *key;
   uint32_t i;

   ASSERT (bson_iter_init_find (&iter, insert_command, "documents"));
   bson_iter_array (&iter, &len, &data);
   ASSERT (bson_init_static (&document, data, len));

   for (i = 0; i < n_documents; i++) {
      bson_uint32_to_string (i, &key, str, sizeof str);
      ASSERT (bson_has_field (&document, key));
   }
}


/* CDRIVER-845: "insert" command must have array keys "0", "1", "2", ... */
static void
test_insert_command_keys (void)
{
   mock_server_t *server;
   mongoc_client_t *client;
   mongoc_collection_t *collection;
   mongoc_bulk_operation_t *bulk;
   uint32_t i;
   bson_t *doc;
   bson_t reply;
   bson_error_t error;
   future_t *future;
   request_t *request;

   /* maxWireVersion 3 allows write commands */
   server = mock_server_with_autoismaster (3);
   mock_server_run (server);

   client = mongoc_client_new_from_uri (mock_server_get_uri (server));
   collection = mongoc_client_get_collection (client, "test", "test");
   bulk = mongoc_collection_create_bulk_operation (collection, true, NULL);

   for (i = 0; i < 3; i++) {
      doc = BCON_NEW ("_id", BCON_INT32 (i));
      mongoc_bulk_operation_insert (bulk, doc);
      bson_destroy (doc);
   }

   future = future_bulk_operation_execute (bulk, &reply, &error);
   request = mock_server_receives_command (server, "test", MONGOC_QUERY_NONE,
                                           "{'insert': 'test'}");

   verify_keys (3, request_get_doc (request, 0));
   mock_server_replies_simple (request, "{'ok': 1}");

   ASSERT_OR_PRINT (future_get_uint32_t (future), error);

   bson_destroy (&reply);
   future_destroy (future);
   request_destroy (request);
   mongoc_bulk_operation_destroy (bulk);
   mongoc_collection_destroy(collection);
   mongoc_client_destroy(client);
   mock_server_destroy (server);
}


/* number of docs that should go in a batch that starts at "offset" */
int
expected_batch_size (const bson_t **bsons,
                     int n_bsons,
                     int max_message_size,
                     int max_bson_size,
                     bool continue_on_err,
                     int *offset,            /* IN / OUT */
                     bool *has_oversized)    /* OUT */
{
   int batch_sz = 0;
   int msg_sz = 0;
   bool oversized;
   int n_oversized = 0;

   for (; *offset < n_bsons; (*offset)++) {
      oversized = (bsons[*offset]->len > max_bson_size);

      if (oversized) {
         n_oversized++;

         if (!continue_on_err) {
            /* stop here */
            return batch_sz;
         }
      } else {
         /* not oversized, regular document */
         msg_sz += bsons[*offset]->len;

         if (msg_sz >= max_message_size) {
            /* batch is full of regular documents */
            break;
         }

         batch_sz++;
      }
   }

   *has_oversized = (bool) n_oversized;

   return batch_sz;
}


static void
_test_legacy_bulk_insert (const bson_t **bsons,
                          int n_bsons,
                          bool continue_on_err,
                          const char *err_msg,
                          const char *gle_json,
                          ...)
{
   const int MAX_MESSAGE_SIZE = 300;
   const int MAX_BSON_SIZE = 200;

   va_list args;
   char *gle_json_formatted;
   mock_server_t *server;
   mongoc_client_t *client;
   mongoc_collection_t *collection;
   bson_error_t error;
   future_t *future;
   mongoc_insert_flags_t flags;
   int offset;
   bool has_oversized = false;
   int batch_sz;
   const bson_t *gle;

   va_start (args, gle_json);
   gle_json_formatted = bson_strdupv_printf (gle_json, args);
   va_end (args);
   
   server = mock_server_new ();
   mock_server_run (server);

   client = mongoc_client_new_from_uri (mock_server_get_uri (server));
   ASSERT (client);

   collection = mongoc_client_get_collection (client, "test", "test");

   auto_ismaster (server,
                  0,
                  MAX_MESSAGE_SIZE,
                  MAX_BSON_SIZE,
                  1 /* max_write_batch_size, irrelevant */ );

   flags = continue_on_err ?
           MONGOC_INSERT_CONTINUE_ON_ERROR :
           MONGOC_INSERT_NONE;

   future = future_collection_insert_bulk (
      collection, flags, bsons, (uint32_t) n_bsons, NULL, &error);

   offset = 0;

   /* mock server receives each batch. check each is the right size. */
   while ((batch_sz = expected_batch_size (bsons, n_bsons,
                                           MAX_MESSAGE_SIZE, MAX_BSON_SIZE,
                                           continue_on_err,
                                           &offset, &has_oversized))) {
      receive_bulk (server, batch_sz, flags);
      if (has_oversized && !continue_on_err) {
         break;
      }
   }

   /* mongoc_collection_insert_bulk returns false, there was an error */
   assert (!future_get_bool (future));

   /* TODO: CDRIVER-662, should always be MONGOC_ERROR_BSON */
   assert (
      (error.domain == MONGOC_ERROR_COMMAND) ||
      (error.domain == MONGOC_ERROR_BSON &&
       error.code == MONGOC_ERROR_BSON_INVALID));

   ASSERT_STARTSWITH (error.message, err_msg);

   gle = mongoc_collection_get_last_error (collection);
   assert (gle);

   /* TODO: should contain inserted ids, CDRIVER-703 */
   ASSERT_MATCH (gle, gle_json_formatted);

   future_destroy (future);
   mongoc_collection_destroy(collection);
   mongoc_client_destroy(client);
   mock_server_destroy (server);
   bson_free (gle_json_formatted);
}


static void
_test_legacy_bulk_insert_oversized_middle (bool continue_on_err)
{
   enum { N_BSONS = 5 };
   
   bson_t *bsons[N_BSONS];

   /* first batch */
   bsons[0] = make_document (100);
   bsons[1] = make_document (100);

   /* second batch */
   bsons[2] = make_document (100);
   bsons[3] = make_document (300);  /* too big */

   /* final batch, only sent if continue_on_err */
   bsons[4] = make_document (100);

   _test_legacy_bulk_insert (
      (const bson_t **) bsons, N_BSONS, continue_on_err,
      "Document 3 is too large",
      "{'nInserted': %d,"
      " 'nMatched': 0,"
      " 'nRemoved': 0,"
      " 'nUpserted': 0,"
      " 'writeErrors': [{'index': 3}]}",
      continue_on_err ? 4 : 3);

   destroy_all (bsons, N_BSONS);
}

static void
test_legacy_bulk_insert_oversized_middle (void)
{
   _test_legacy_bulk_insert_oversized_middle (false);
}


static void
test_legacy_bulk_insert_oversized_continue_middle (void)
{
   _test_legacy_bulk_insert_oversized_middle (true);
}


static void
_test_legacy_bulk_insert_oversized_first (bool continue_on_err)
{
   enum { N_BSONS = 2 };

   bson_t *bsons[N_BSONS];

   bsons[0] = make_document (300);   /* too big */ 
   bsons[1] = make_document (100);

   _test_legacy_bulk_insert (
      (const bson_t **) bsons, N_BSONS, continue_on_err,
      "Document 0 is too large",
      "{'nInserted': %d,"
      " 'nMatched': 0,"
      " 'nRemoved': 0,"
      " 'nUpserted': 0,"
      " 'writeErrors': [{'index': 0}]}",
      continue_on_err ? 1 : 0);

   destroy_all (bsons, N_BSONS);
}


static void
test_legacy_bulk_insert_oversized_first (void)
{
   _test_legacy_bulk_insert_oversized_first (false);
}


static void
test_legacy_bulk_insert_oversized_first_continue (void)
{
   _test_legacy_bulk_insert_oversized_first (true);
}


static void
_test_legacy_bulk_insert_oversized_last (bool continue_on_err)
{
   enum { N_BSONS = 2 };

   bson_t *bsons[N_BSONS];

   bsons[0] = make_document (100);
   bsons[1] = make_document (300);  /* too big */

   _test_legacy_bulk_insert (
      (const bson_t **) bsons, N_BSONS, continue_on_err,
      "Document 1 is too large",
      "{'nInserted': 1,"
      " 'nMatched': 0,"
      " 'nRemoved': 0,"
      " 'nUpserted': 0,"
      " 'writeErrors': [{'index': 1}]}");

   destroy_all (bsons, N_BSONS);
}


static void
test_legacy_bulk_insert_oversized_last (void)
{
   _test_legacy_bulk_insert_oversized_last (false);
}



static void
test_legacy_bulk_insert_oversized_last_continue (void)
{
   _test_legacy_bulk_insert_oversized_last (true);
}


static void
test_save (void)
{
   mongoc_collection_t *collection;
   mongoc_database_t *database;
   mongoc_client_t *client;
   bson_context_t *context;
   bson_error_t error;
   bson_oid_t oid;
   unsigned i;
   bson_t b;

   client = test_framework_client_new ();
   ASSERT (client);

   database = get_test_database (client);
   ASSERT (database);

   collection = get_test_collection (client, "test_save");
   ASSERT (collection);

   mongoc_collection_drop (collection, &error);

   context = bson_context_new(BSON_CONTEXT_NONE);
   ASSERT (context);

   for (i = 0; i < 10; i++) {
      bson_init(&b);
      bson_oid_init(&oid, context);
      bson_append_oid(&b, "_id", 3, &oid);
      bson_append_utf8(&b, "hello", 5, "/world", 5);
      ASSERT_OR_PRINT (mongoc_collection_save(collection, &b, NULL, &error),
                       error);
      bson_destroy(&b);
   }

   bson_destroy (&b);

   ASSERT_OR_PRINT (mongoc_collection_drop (collection, &error), error);

   mongoc_collection_destroy(collection);
   mongoc_database_destroy(database);
   bson_context_destroy(context);
   mongoc_client_destroy(client);
}


static void
test_regex (void)
{
   mongoc_collection_t *collection;
   mongoc_database_t *database;
   mongoc_write_concern_t *wr;
   mongoc_client_t *client;
   bson_error_t error;
   int64_t count;
   bson_t q = BSON_INITIALIZER;
   bson_t *doc;

   client = test_framework_client_new ();
   ASSERT (client);

   database = get_test_database (client);
   ASSERT (database);

   collection = get_test_collection (client, "test_regex");
   ASSERT (collection);

   wr = mongoc_write_concern_new ();
   mongoc_write_concern_set_journal (wr, true);

   doc = BCON_NEW ("hello", "/world");
   ASSERT_OR_PRINT (mongoc_collection_insert (collection, MONGOC_INSERT_NONE,
                                              doc, wr, &error), error);

   BSON_APPEND_REGEX (&q, "hello", "^/wo", "i");

   count = mongoc_collection_count (collection,
                                    MONGOC_QUERY_NONE,
                                    &q,
                                    0,
                                    0,
                                    NULL,
                                    &error);

   ASSERT (count > 0);
   ASSERT_OR_PRINT (mongoc_collection_drop (collection, &error), error);

   mongoc_write_concern_destroy (wr);
   bson_destroy (&q);
   bson_destroy (doc);
   mongoc_collection_destroy (collection);
   mongoc_database_destroy(database);
   mongoc_client_destroy (client);
}


#if defined (BSON_EXPERIMENTAL_FEATURES) && defined (MONGOC_EXPERIMENTAL_FEATURES)
static void
test_decimal128 (void *ctx)
{
   mongoc_collection_t *collection;
   mongoc_database_t *database;
   mongoc_write_concern_t *wr;
   mongoc_client_t *client;
   bson_error_t error = { 0 };
   int64_t count;
   bson_t query = BSON_INITIALIZER;
   bson_t *doc;
   const bson_t *dec;
   bson_iter_t dec_iter;
   mongoc_cursor_t *cursor;
   bool r;
   bson_decimal128_t decimal128;
   bson_decimal128_t read_decimal;

   bson_decimal128_from_string ("-123456789.101112E-120", &decimal128);
   client = test_framework_client_new ();
   ASSERT (client);

   database = get_test_database (client);
   ASSERT (database);

   collection = get_test_collection (client, "test_decimal128");
   ASSERT(collection);

   wr = mongoc_write_concern_new ();
   mongoc_write_concern_set_journal (wr, true);

   doc = BCON_NEW ("the_decimal", BCON_DECIMAL128 (&decimal128));
   r = mongoc_collection_insert (collection, MONGOC_INSERT_NONE, doc, wr,
                                 &error);
   if (!r) {
      MONGOC_WARNING ("test_decimal128: %s\n", error.message);
   }
   ASSERT (r);

   count = mongoc_collection_count (collection, MONGOC_QUERY_NONE,
                                    &query,
                                    0,
                                    0,
                                    NULL,
                                    &error);
   ASSERT (count > 0);

   cursor = mongoc_collection_find (collection, MONGOC_QUERY_NONE,
                                    0, 0, 0, &query, NULL, NULL);
   ASSERT (mongoc_cursor_next (cursor, &dec));

   ASSERT (bson_iter_init (&dec_iter, dec));

   ASSERT (bson_iter_find (&dec_iter, "the_decimal"));
   ASSERT (BSON_ITER_HOLDS_DECIMAL128 (&dec_iter));
   bson_iter_decimal128 (&dec_iter, &read_decimal);

   ASSERT(read_decimal.high == decimal128.high && read_decimal.low == decimal128.low);

   bson_destroy (&query);
   mongoc_cursor_destroy (cursor);
   mongoc_collection_destroy (collection);
   mongoc_database_destroy (database);
   mongoc_client_destroy (client);
}
#endif


static void
test_update (void)
{
   mongoc_collection_t *collection;
   mongoc_database_t *database;
   mongoc_client_t *client;
   bson_context_t *context;
   bson_error_t error;
   bool r;
   bson_oid_t oid;
   unsigned i;
   bson_t b;
   bson_t q;
   bson_t u;
   bson_t set;

   client = test_framework_client_new ();
   ASSERT (client);

   database = get_test_database (client);
   ASSERT (database);

   collection = get_test_collection (client, "test_update");
   ASSERT (collection);

   context = bson_context_new(BSON_CONTEXT_NONE);
   ASSERT (context);

   for (i = 0; i < 10; i++) {
      bson_init(&b);
      bson_oid_init(&oid, context);
      bson_append_oid(&b, "_id", 3, &oid);
      bson_append_utf8(&b, "utf8", 4, "utf8 string", 11);
      bson_append_int32(&b, "int32", 5, 1234);
      bson_append_int64(&b, "int64", 5, 12345678);
      bson_append_bool(&b, "bool", 4, 1);

      ASSERT_OR_PRINT (mongoc_collection_insert(collection, MONGOC_INSERT_NONE,
                                                &b, NULL, &error), error);

      bson_init(&q);
      bson_append_oid(&q, "_id", 3, &oid);

      bson_init(&u);
      bson_append_document_begin(&u, "$set", 4, &set);
      bson_append_utf8(&set, "utf8", 4, "updated", 7);
      bson_append_document_end(&u, &set);

      ASSERT_OR_PRINT (mongoc_collection_update(collection, MONGOC_UPDATE_NONE,
                                                &q, &u, NULL, &error), error);

      bson_destroy(&b);
      bson_destroy(&q);
      bson_destroy(&u);
   }

   bson_init(&q);
   bson_init(&u);
   BSON_APPEND_INT32 (&u, "abcd", 1);
   BSON_APPEND_INT32 (&u, "$hi", 1);
   r = mongoc_collection_update(collection, MONGOC_UPDATE_NONE, &q, &u, NULL, &error);
   ASSERT (!r);
   ASSERT (error.domain == MONGOC_ERROR_BSON);
   ASSERT (error.code == MONGOC_ERROR_BSON_INVALID);
   bson_destroy(&q);
   bson_destroy(&u);

   bson_init(&q);
   bson_init(&u);
   BSON_APPEND_INT32 (&u, "a.b.c.d", 1);
   r = mongoc_collection_update(collection, MONGOC_UPDATE_NONE, &q, &u, NULL, &error);
   ASSERT (!r);
   ASSERT (error.domain == MONGOC_ERROR_BSON);
   ASSERT (error.code == MONGOC_ERROR_BSON_INVALID);
   bson_destroy(&q);
   bson_destroy(&u);

   ASSERT_OR_PRINT (mongoc_collection_drop (collection, &error), error);

   mongoc_collection_destroy(collection);
   mongoc_database_destroy(database);
   bson_context_destroy(context);
   mongoc_client_destroy(client);
}


static void
test_remove (void)
{
   mongoc_collection_t *collection;
   mongoc_database_t *database;
   mongoc_client_t *client;
   bson_context_t *context;
   bson_error_t error;
   bool r;
   bson_oid_t oid;
   bson_t b;
   int i;

   client = test_framework_client_new ();
   ASSERT (client);

   database = get_test_database (client);
   ASSERT (database);

   collection = get_test_collection (client, "test_remove");
   ASSERT (collection);

   context = bson_context_new(BSON_CONTEXT_NONE);
   ASSERT (context);

   for (i = 0; i < 100; i++) {
      bson_init(&b);
      bson_oid_init(&oid, context);
      bson_append_oid(&b, "_id", 3, &oid);
      bson_append_utf8(&b, "hello", 5, "world", 5);
      r = mongoc_collection_insert(collection, MONGOC_INSERT_NONE, &b, NULL,
                                   &error);
      if (!r) {
         MONGOC_WARNING("%s\n", error.message);
      }
      ASSERT (r);
      bson_destroy(&b);

      bson_init(&b);
      bson_append_oid(&b, "_id", 3, &oid);
      r = mongoc_collection_remove(collection, MONGOC_REMOVE_NONE, &b, NULL,
                                   &error);
      if (!r) {
         MONGOC_WARNING("%s\n", error.message);
      }
      ASSERT (r);
      bson_destroy(&b);
   }

   ASSERT_OR_PRINT (mongoc_collection_drop (collection, &error), error);

   mongoc_collection_destroy(collection);
   mongoc_database_destroy(database);
   bson_context_destroy(context);
   mongoc_client_destroy(client);
}


static void
test_insert_w0 (void)
{
   mongoc_client_t *client;
   mongoc_collection_t *collection;
   mongoc_write_concern_t *wc;
   bson_error_t error;
   bool r;

   client = test_framework_client_new ();
   collection = get_test_collection (client, "test_insert_w0");
   wc = mongoc_write_concern_new ();
   mongoc_write_concern_set_w (wc, 0);
   r = mongoc_collection_insert (collection, MONGOC_INSERT_NONE, tmp_bson ("{}"),
                                 wc, &error);
   ASSERT_OR_PRINT (r, error);
   ASSERT (bson_empty (mongoc_collection_get_last_error (collection)));

   mongoc_write_concern_destroy (wc);
   mongoc_collection_destroy (collection);
   mongoc_client_destroy (client);
}


static void
test_update_w0 (void)
{
   mongoc_client_t *client;
   mongoc_collection_t *collection;
   mongoc_write_concern_t *wc;
   bson_error_t error;

   bool r;
   client = test_framework_client_new ();
   collection = get_test_collection (client, "test_update_w0");
   wc = mongoc_write_concern_new ();
   mongoc_write_concern_set_w (wc, 0);
   r = mongoc_collection_update (collection, MONGOC_UPDATE_NONE, tmp_bson ("{}"),
                                 tmp_bson ("{'$set': {'x': 1}}"), wc, &error);
   ASSERT_OR_PRINT (r, error);
   ASSERT (bson_empty (mongoc_collection_get_last_error (collection)));

   mongoc_write_concern_destroy (wc);
   mongoc_collection_destroy (collection);
   mongoc_client_destroy (client);
}


static void
test_remove_w0 (void)
{
   mongoc_client_t *client;
   mongoc_collection_t *collection;
   mongoc_write_concern_t *wc;
   bson_error_t error;
   bool r;

   client = test_framework_client_new ();
   collection = get_test_collection (client, "test_remove_w0");
   wc = mongoc_write_concern_new ();
   mongoc_write_concern_set_w (wc, 0);
   r = mongoc_collection_remove (collection, MONGOC_REMOVE_NONE,
                                 tmp_bson ("{}"), wc, &error);
   ASSERT_OR_PRINT (r, error);
   ASSERT (bson_empty (mongoc_collection_get_last_error (collection)));

   mongoc_write_concern_destroy (wc);
   mongoc_collection_destroy (collection);
   mongoc_client_destroy (client);
}


static void
test_index (void)
{
   mongoc_collection_t *collection;
   mongoc_database_t *database;
   mongoc_client_t *client;
   mongoc_index_opt_t opt;
   bson_error_t error;
   bson_t keys;

   mongoc_index_opt_init(&opt);

   client = test_framework_client_new ();
   ASSERT (client);

   database = get_test_database (client);
   ASSERT (database);

   collection = get_test_collection (client, "test_index");
   ASSERT (collection);

   bson_init(&keys);
   bson_append_int32(&keys, "hello", -1, 1);
   ASSERT_OR_PRINT (mongoc_collection_create_index(collection, &keys,
                                                   &opt, &error), error);

   ASSERT_OR_PRINT (mongoc_collection_create_index(collection, &keys,
                                                   &opt, &error), error);

   ASSERT_OR_PRINT (mongoc_collection_drop_index(collection, "hello_1", &error),
                    error);

   bson_destroy(&keys);

   ASSERT_OR_PRINT (mongoc_collection_drop (collection, &error), error);

   mongoc_collection_destroy(collection);
   mongoc_database_destroy(database);
   mongoc_client_destroy(client);
}

static void
test_index_2 ()
{
   mongoc_collection_t *collection;
   mongoc_database_t *database;
   mongoc_client_t *client;
   mongoc_index_opt_t opt;
   bson_error_t error;
   bson_t keys;
   bson_t reply;
   bool result;

   mongoc_index_opt_init (&opt);

   client = test_framework_client_new ();
   ASSERT (client);

   database = get_test_database (client);
   ASSERT (database);

   collection = get_test_collection (client, "test_index");
   ASSERT (collection);

   bson_init (&keys);
   bson_append_int32 (&keys, "hello", -1, 1);
   ASSERT_OR_PRINT (mongoc_collection_create_index_2 (collection, &keys,
                                                      &opt, &reply, &error),
                    error);

   /* Be sure the reply is valid */
   ASSERT (bson_validate (&reply, 0, NULL));

   if (!test_framework_max_wire_version_at_least (2)) {
      /* On very old versions of the server, create_index_2 will give an
         empty reply even if the call succeeds */
      ASSERT (bson_empty (&reply));
   } else {
      ASSERT (!bson_empty (&reply));
   }
   bson_destroy (&reply);

   /* Make sure it doesn't crash with a NULL reply */
   ASSERT_OR_PRINT (mongoc_collection_create_index_2 (collection, &keys,
                                                      &opt, NULL, &error),
                    error);
   ASSERT_OR_PRINT (mongoc_collection_drop_index (collection, "hello_1",
                                                  &error),
                    error);

   /* Now attempt to create an invalid index which the server will reject */
   bson_reinit (&keys);

   /* Try to create an index like {abc: "hallo thar"} (won't work,
      should really be something like {abc: 1})

      This fails both on legacy and modern versions of the server
   */
   BSON_APPEND_UTF8 (&keys, "abc", "hallo thar");
   result = mongoc_collection_create_index_2 (collection, &keys,
                                              &opt, &reply, &error);

   ASSERT (!result);
   ASSERT (strlen (error.message) > 0);
   memset (&error, 0, sizeof (error));

   /* Try again but with reply NULL. Shouldn't crash */
   result = mongoc_collection_create_index_2 (collection, &keys,
                                              &opt, NULL, &error);
   ASSERT (!result);
   ASSERT (strlen (error.message) > 0);

   bson_destroy (&keys);

   ASSERT_OR_PRINT (mongoc_collection_drop (collection, &error), error);

   mongoc_collection_destroy (collection);
   mongoc_database_destroy (database);
   mongoc_client_destroy (client);
   bson_destroy (&reply);
}

static void
test_index_compound (void)
{
   mongoc_collection_t *collection;
   mongoc_database_t *database;
   mongoc_client_t *client;
   mongoc_index_opt_t opt;
   bson_error_t error;
   bson_t keys;

   mongoc_index_opt_init(&opt);

   client = test_framework_client_new ();
   ASSERT (client);

   database = get_test_database (client);
   ASSERT (database);

   collection = get_test_collection (client, "test_index_compound");
   ASSERT (collection);

   bson_init(&keys);
   bson_append_int32(&keys, "hello", -1, 1);
   bson_append_int32(&keys, "world", -1, -1);
   ASSERT_OR_PRINT (mongoc_collection_create_index(collection, &keys,
                                                   &opt, &error), error);

   ASSERT_OR_PRINT (mongoc_collection_create_index(collection, &keys,
                                                   &opt, &error), error);

   ASSERT_OR_PRINT (mongoc_collection_drop_index(collection, "hello_1_world_-1",
                                                 &error), error);

   bson_destroy(&keys);

   ASSERT_OR_PRINT (mongoc_collection_drop (collection, &error), error);

   mongoc_collection_destroy(collection);
   mongoc_database_destroy(database);
   mongoc_client_destroy(client);
}

static void
test_index_geo (void)
{
   mongoc_server_description_t *description;
   mongoc_collection_t *collection;
   mongoc_database_t *database;
   mongoc_client_t *client;
   mongoc_index_opt_t opt;
   mongoc_index_opt_geo_t geo_opt;
   bson_error_t error;
   bool r;
   bson_t keys;
   uint32_t id;

   mongoc_index_opt_init(&opt);
   mongoc_index_opt_geo_init(&geo_opt);

   client = test_framework_client_new ();
   ASSERT (client);

   database = get_test_database (client);
   ASSERT (database);

   collection = get_test_collection (client, "test_geo_index");
   ASSERT (collection);

   /* Create a basic 2d index */
   bson_init(&keys);
   BSON_APPEND_UTF8(&keys, "location", "2d");
   ASSERT_OR_PRINT (mongoc_collection_create_index(collection, &keys,
                                                   &opt, &error), error);

   ASSERT_OR_PRINT (mongoc_collection_drop_index(collection,
                                                 "location_2d", &error), error);

   /* Create a 2d index with bells and whistles */
   bson_init(&keys);
   BSON_APPEND_UTF8(&keys, "location", "2d");

   geo_opt.twod_location_min = -123;
   geo_opt.twod_location_max = +123;
   geo_opt.twod_bits_precision = 30;
   opt.geo_options = &geo_opt;

   /* TODO this hack is needed for single-threaded tests */
   id = client->topology->description.servers->items[0].id;
   description = mongoc_topology_server_by_id(client->topology, id, &error);
   ASSERT_OR_PRINT (description, error);

   if (description->max_wire_version > 0) {
      ASSERT_OR_PRINT (mongoc_collection_create_index(collection, &keys,
                                                      &opt, &error), error);

      ASSERT_OR_PRINT (mongoc_collection_drop_index(collection, "location_2d",
                                                    &error), error);
   }

   /* Create a Haystack index */
   bson_init(&keys);
   BSON_APPEND_UTF8(&keys, "location", "geoHaystack");
   BSON_APPEND_INT32(&keys, "category", 1);

   mongoc_index_opt_geo_init(&geo_opt);
   geo_opt.haystack_bucket_size = 5;

   opt.geo_options = &geo_opt;

   if (description->max_wire_version > 0) {
      ASSERT_OR_PRINT (mongoc_collection_create_index(collection, &keys,
                                                      &opt, &error), error);

      r = mongoc_collection_drop_index(collection,
                                       "location_geoHaystack_category_1",
                                       &error);
      ASSERT_OR_PRINT (r, error);
   }

   mongoc_server_description_destroy(description);
   mongoc_collection_destroy(collection);
   mongoc_database_destroy(database);
   mongoc_client_destroy(client);
}

static char *
storage_engine (mongoc_client_t *client)
{
   bson_iter_t iter;
   bson_error_t error;
   bson_t cmd = BSON_INITIALIZER;
   bson_t reply;

   /* NOTE: this default will change eventually */
   char *engine = bson_strdup("mmapv1");

   BSON_APPEND_INT32 (&cmd, "getCmdLineOpts", 1);
   ASSERT_OR_PRINT (mongoc_client_command_simple(client, "admin",
                                                 &cmd, NULL, &reply, &error),
                    error);

   if (bson_iter_init_find (&iter, &reply, "parsed.storage.engine")) {
      engine = bson_strdup(bson_iter_utf8(&iter, NULL));
   }

   bson_destroy (&reply);
   bson_destroy (&cmd);

   return engine;
}

static void
test_index_storage (void)
{
   mongoc_collection_t *collection = NULL;
   mongoc_database_t *database = NULL;
   mongoc_client_t *client = NULL;
   mongoc_index_opt_t opt;
   mongoc_index_opt_wt_t wt_opt;
   bson_error_t error;
   bson_t keys;
   char *engine = NULL;

   client = test_framework_client_new ();
   ASSERT (client);

   /* Skip unless we are on WT */
   engine = storage_engine(client);
   if (strcmp("wiredTiger", engine) != 0) {
      goto cleanup;
   }

   mongoc_index_opt_init (&opt);
   mongoc_index_opt_wt_init (&wt_opt);

   database = get_test_database (client);
   ASSERT (database);

   collection = get_test_collection (client, "test_storage_index");
   ASSERT (collection);

   /* Create a simple index */
   bson_init (&keys);
   bson_append_int32 (&keys, "hello", -1, 1);

   /* Add storage option to the index */
   wt_opt.base.type = MONGOC_INDEX_STORAGE_OPT_WIREDTIGER;
   wt_opt.config_str = "block_compressor=zlib";

   opt.storage_options = (mongoc_index_opt_storage_t *)&wt_opt;

   ASSERT_OR_PRINT (mongoc_collection_create_index (collection, &keys,
                                                    &opt, &error), error);

 cleanup:
   if (engine) bson_free (engine);
   if (collection) mongoc_collection_destroy (collection);
   if (database) mongoc_database_destroy (database);
   if (client) mongoc_client_destroy (client);
}

static void
test_count (void)
{
   mongoc_collection_t *collection;
   mongoc_client_t *client;
   bson_error_t error;
   int64_t count;
   bson_t b;

   client = test_framework_client_new ();
   ASSERT (client);

   collection = mongoc_client_get_collection(client, "test", "test");
   ASSERT (collection);

   bson_init(&b);
   count = mongoc_collection_count(collection, MONGOC_QUERY_NONE, &b,
                                   0, 0, NULL, &error);
   bson_destroy(&b);

   if (count == -1) {
      MONGOC_WARNING("%s\n", error.message);
   }
   ASSERT (count != -1);

   mongoc_collection_destroy(collection);
   mongoc_client_destroy(client);
}


static void
test_count_read_pref (void)
{
   mock_server_t *server;
   mongoc_collection_t *collection;
   mongoc_client_t *client;
   mongoc_read_prefs_t *prefs;
   future_t *future;
   request_t *request;
   bson_error_t error;

   server = mock_mongos_new (0);
   mock_server_run (server);
   client = mongoc_client_new_from_uri (mock_server_get_uri (server));
   collection = mongoc_client_get_collection (client, "db", "collection");
   prefs = mongoc_read_prefs_new (MONGOC_READ_SECONDARY);

   mongoc_collection_set_read_prefs (collection, prefs);
   future = future_collection_count (collection, MONGOC_QUERY_NONE,
                                     NULL, 0, 0, NULL, &error);
   request = mock_server_receives_command (
      server, "db", MONGOC_QUERY_SLAVE_OK,
      "{'$query': {'count': 'collection'},"
      " '$readPreference': {'mode': 'secondary'}}");

   mock_server_replies_simple (request, "{'ok': 1, 'n': 1}");
   ASSERT_OR_PRINT (1 == future_get_int64_t (future), error);

   request_destroy (request);
   future_destroy (future);
   mongoc_read_prefs_destroy (prefs);
   mongoc_collection_destroy (collection);
   mongoc_client_destroy (client);
}


static void
test_count_read_concern (void)
{
   mongoc_collection_t *collection;
   mongoc_client_t *client;
   mongoc_read_concern_t *rc;
   mock_server_t *server;
   request_t *request;
   bson_error_t error;
   future_t *future;
   int64_t count;
   bson_t b;

   /* wire protocol version 4 */
   server = mock_server_with_autoismaster (WIRE_VERSION_READ_CONCERN);
   mock_server_run (server);
   client = mongoc_client_new_from_uri (mock_server_get_uri (server));
   ASSERT (client);

   collection = mongoc_client_get_collection (client, "test", "test");
   ASSERT (collection);

   bson_init(&b);
   future = future_collection_count (collection, MONGOC_QUERY_NONE, &b,
                                     0, 0, NULL, &error);
   bson_destroy(&b);
   request = mock_server_receives_command (
      server, "test", MONGOC_QUERY_SLAVE_OK,
      "{ 'count' : 'test', 'query' : {  } }");

   mock_server_replies_simple (request, "{ 'n' : 42, 'ok' : 1 } ");
   count = future_get_int64_t (future);
   ASSERT_OR_PRINT (count == 42, error);
   request_destroy (request);
   future_destroy (future);

   /* readConcern: { level: majority } */
   rc = mongoc_read_concern_new ();
   mongoc_read_concern_set_level (rc, MONGOC_READ_CONCERN_LEVEL_MAJORITY);
   mongoc_collection_set_read_concern (collection, rc);

   bson_init(&b);
   future = future_collection_count (collection, MONGOC_QUERY_NONE, &b,
                                     0, 0, NULL, &error);
   bson_destroy(&b);
   request = mock_server_receives_command (
      server, "test", MONGOC_QUERY_SLAVE_OK,
      "{ 'count' : 'test', 'query' : {  }, 'readConcern': {'level': 'majority'}}");

   mock_server_replies_simple (request, "{ 'n' : 43, 'ok' : 1 } ");
   count = future_get_int64_t (future);
   ASSERT_OR_PRINT (count == 43, error);
   mongoc_read_concern_destroy (rc);
   request_destroy (request);
   future_destroy (future);

   /* readConcern: { level: local } */
   rc = mongoc_read_concern_new ();
   mongoc_read_concern_set_level (rc, MONGOC_READ_CONCERN_LEVEL_LOCAL);
   mongoc_collection_set_read_concern (collection, rc);

   bson_init(&b);
   future = future_collection_count (collection, MONGOC_QUERY_NONE, &b,
                                     0, 0, NULL, &error);
   bson_destroy(&b);
   request = mock_server_receives_command (
      server, "test", MONGOC_QUERY_SLAVE_OK,
      "{ 'count' : 'test', 'query' : {  }, 'readConcern': {'level': 'local'}}");

   mock_server_replies_simple (request, "{ 'n' : 44, 'ok' : 1 } ");
   count = future_get_int64_t (future);
   ASSERT_OR_PRINT (count == 44, error);
   mongoc_read_concern_destroy (rc);
   request_destroy (request);
   future_destroy (future);

   /* readConcern: { level: futureCompatible } */
   rc = mongoc_read_concern_new ();
   mongoc_read_concern_set_level (rc, "futureCompatible");
   mongoc_collection_set_read_concern (collection, rc);

   bson_init(&b);
   future = future_collection_count (collection, MONGOC_QUERY_NONE, &b,
                                     0, 0, NULL, &error);
   bson_destroy(&b);
   request = mock_server_receives_command (
      server, "test", MONGOC_QUERY_SLAVE_OK,
      "{ 'count' : 'test', 'query' : {  }, 'readConcern': {'level': 'futureCompatible'}}");

   mock_server_replies_simple (request, "{ 'n' : 45, 'ok' : 1 } ");
   count = future_get_int64_t (future);
   ASSERT_OR_PRINT (count == 45, error);
   mongoc_read_concern_destroy (rc);
   request_destroy (request);
   future_destroy (future);

   /* Setting readConcern to NULL should not send readConcern */
   rc = mongoc_read_concern_new ();
   mongoc_read_concern_set_level (rc, NULL);
   mongoc_collection_set_read_concern (collection, rc);

   bson_init(&b);
   future = future_collection_count (collection, MONGOC_QUERY_NONE, &b,
                                     0, 0, NULL, &error);
   bson_destroy(&b);
   request = mock_server_receives_command (
      server, "test", MONGOC_QUERY_SLAVE_OK,
      "{ 'count' : 'test', 'query' : {  }, 'readConcern': { '$exists': false }}");

   mock_server_replies_simple (request, "{ 'n' : 46, 'ok' : 1 } ");
   count = future_get_int64_t (future);
   ASSERT_OR_PRINT (count == 46, error);
   mongoc_read_concern_destroy (rc);
   request_destroy (request);
   future_destroy (future);

   /* Fresh read_concern should not send readConcern */
   rc = mongoc_read_concern_new ();
   mongoc_collection_set_read_concern (collection, rc);

   bson_init(&b);
   future = future_collection_count (collection, MONGOC_QUERY_NONE, &b,
                                     0, 0, NULL, &error);
   bson_destroy(&b);
   request = mock_server_receives_command (
      server, "test", MONGOC_QUERY_SLAVE_OK,
      "{ 'count' : 'test', 'query' : {  }, 'readConcern': { '$exists': false }}");

   mock_server_replies_simple (request, "{ 'n' : 47, 'ok' : 1 } ");
   count = future_get_int64_t (future);
   ASSERT_OR_PRINT (count == 47, error);

   mongoc_read_concern_destroy (rc);
   request_destroy (request);
   future_destroy (future);
   mongoc_collection_destroy (collection);
   mongoc_client_destroy (client);
   mock_server_destroy (server);
}


static void
_test_count_read_concern_live (bool supports_read_concern)
{
   mongoc_collection_t *collection;
   mongoc_client_t *client;
   mongoc_read_concern_t *rc;
   bson_error_t error;
   int64_t count;
   bson_t b;


   client = test_framework_client_new ();
   ASSERT (client);

   collection = mongoc_client_get_collection (client, "test", "test");
   ASSERT (collection);

   mongoc_collection_drop (collection, &error);

   bson_init(&b);
   count = mongoc_collection_count (collection, MONGOC_QUERY_NONE, &b,
                                    0, 0, NULL, &error);
   bson_destroy(&b);
   ASSERT_OR_PRINT (count == 0, error);

   /* Setting readConcern to NULL should not send readConcern */
   rc = mongoc_read_concern_new ();
   mongoc_read_concern_set_level (rc, NULL);
   mongoc_collection_set_read_concern (collection, rc);

   bson_init(&b);
   count = mongoc_collection_count (collection, MONGOC_QUERY_NONE, &b,
                                    0, 0, NULL, &error);
   bson_destroy(&b);
   ASSERT_OR_PRINT (count == 0, error);
   mongoc_read_concern_destroy (rc);

   /* readConcern: { level: local } should raise error pre 3.2 */
   rc = mongoc_read_concern_new ();
   mongoc_read_concern_set_level (rc, MONGOC_READ_CONCERN_LEVEL_LOCAL);
   mongoc_collection_set_read_concern (collection, rc);

   bson_init(&b);
   count = mongoc_collection_count (collection, MONGOC_QUERY_NONE, &b,
                                    0, 0, NULL, &error);
   bson_destroy(&b);
   if (supports_read_concern) {
      ASSERT_OR_PRINT (count == 0, error);
   } else {
      ASSERT_ERROR_CONTAINS(error, MONGOC_ERROR_COMMAND,
            MONGOC_ERROR_PROTOCOL_BAD_WIRE_VERSION,
            "The selected server does not support readConcern") 
   }
   mongoc_read_concern_destroy (rc);

   /* readConcern: { level: majority } should raise error pre 3.2 */
   rc = mongoc_read_concern_new ();
   mongoc_read_concern_set_level (rc, MONGOC_READ_CONCERN_LEVEL_MAJORITY);
   mongoc_collection_set_read_concern (collection, rc);

   bson_init(&b);
   count = mongoc_collection_count (collection, MONGOC_QUERY_NONE, &b,
                                    0, 0, NULL, &error);
   bson_destroy(&b);
   if (supports_read_concern) {
      ASSERT_OR_PRINT (count == 0, error);
   } else {
      ASSERT_ERROR_CONTAINS(error, MONGOC_ERROR_COMMAND,
            MONGOC_ERROR_PROTOCOL_BAD_WIRE_VERSION,
            "The selected server does not support readConcern") 
   }
   mongoc_read_concern_destroy (rc);

   mongoc_collection_destroy (collection);
   mongoc_client_destroy (client);
}

int
skip_unless_server_has_decimal128 (void)
{
   if (!TestSuite_CheckLive ()) {
      return 0;
   }
   if (test_framework_get_server_version () >= test_framework_str_to_version("3.3.5")) {
      return 1;
   }
   return 0;
}

int
mongod_supports_majority_read_concern (void)
{
   return test_framework_getenv_bool ("MONGOC_ENABLE_MAJORITY_READ_CONCERN");
}

static void
test_count_read_concern_live (void *context)
{
   if (test_framework_max_wire_version_at_least (WIRE_VERSION_READ_CONCERN)) {
      _test_count_read_concern_live (true);
   } else {
      _test_count_read_concern_live (false);
   }
}


static void
test_count_with_opts (void)
{
   mock_server_t *server;
   mongoc_collection_t *collection;
   mongoc_client_t *client;
   future_t *future;
   request_t *request;
   bson_error_t error;

   /* use a mongos since we don't send SLAVE_OK to mongos by default */
   server = mock_mongos_new (0);
   mock_server_run (server);
   client = mongoc_client_new_from_uri (mock_server_get_uri (server));
   collection = mongoc_client_get_collection (client, "db", "collection");

   future = future_collection_count_with_opts (
      collection, MONGOC_QUERY_SLAVE_OK, NULL, 0, 0, tmp_bson ("{'opt': 1}"),
      NULL, &error);

   request = mock_server_receives_command (
      server, "db", MONGOC_QUERY_SLAVE_OK, "{'count': 'collection', 'opt': 1}");

   mock_server_replies_simple (request, "{'ok': 1, 'n': 1}");
   ASSERT_OR_PRINT (1 == future_get_int64_t (future), error);

   request_destroy (request);
   future_destroy (future);
   mongoc_collection_destroy (collection);
   mongoc_client_destroy (client);
}


static void
test_drop (void)
{
   mongoc_collection_t *collection;
   mongoc_database_t *database;
   mongoc_client_t *client;
   bson_error_t error;
   bson_t *doc;

   client = test_framework_client_new ();
   ASSERT (client);

   database = get_test_database (client);
   ASSERT (database);

   collection = get_test_collection (client, "test_drop");
   ASSERT (collection);

   doc = BCON_NEW("hello", "world");
   ASSERT_OR_PRINT (mongoc_collection_insert(collection,  MONGOC_INSERT_NONE,
                                             doc, NULL, &error), error);
   bson_destroy (doc);

   ASSERT_OR_PRINT (mongoc_collection_drop(collection, &error), error);
   ASSERT (!mongoc_collection_drop(collection, &error));

   mongoc_collection_destroy(collection);
   mongoc_database_destroy(database);
   mongoc_client_destroy(client);
}


static void
test_aggregate_bypass (void *context)
{
   mongoc_collection_t *data_collection;
   mongoc_collection_t *out_collection;
   mongoc_bulk_operation_t *bulk;
   mongoc_database_t *database;
   mongoc_client_t *client;
   mongoc_cursor_t *cursor;
   bson_error_t error;
   const bson_t *doc;
   bson_t *pipeline;
   bson_t *options;
   char *collname;
   char *dbname;
   bson_t reply;
   bool r;
   int i;
   char *json;

   client = test_framework_client_new ();
   assert (client);

   dbname = gen_collection_name ("dbtest");
   collname = gen_collection_name ("data");
   database = mongoc_client_get_database (client, dbname);
   data_collection = mongoc_database_get_collection (database, collname);
   bson_free (collname);

   collname = gen_collection_name ("bypass");
   options = tmp_bson ("{'validator': {'number': {'$gte': 5}}, 'validationAction': 'error'}");
   out_collection = mongoc_database_create_collection (database, collname, options, &error);
   ASSERT_OR_PRINT (out_collection, error);

   bson_free (dbname);
   bson_free (collname);

   /* Generate some example data */
   bulk = mongoc_collection_create_bulk_operation(data_collection, true, NULL);
   for (i = 0; i < 3; i++) {
      bson_t *document;
      json = bson_strdup_printf ("{'number': 3, 'high': %d }", i);
      document = tmp_bson (json);

      mongoc_bulk_operation_insert (bulk, document);

      bson_free (json);
   }

   r = (bool) mongoc_bulk_operation_execute (bulk, &reply, &error);
   ASSERT_OR_PRINT(r, error);
   mongoc_bulk_operation_destroy (bulk);

   json = bson_strdup_printf ("[{'$out': '%s'}]", out_collection->collection);
   pipeline = tmp_bson (json);

   cursor = mongoc_collection_aggregate(data_collection, MONGOC_QUERY_NONE, pipeline, NULL, NULL);
   ASSERT (cursor);
   r = mongoc_cursor_next (cursor, &doc);
   ASSERT (!r);
   ASSERT (mongoc_cursor_error (cursor, &error));
   ASSERT_STARTSWITH (error.message, "insert for $out failed");
   mongoc_cursor_destroy (cursor);

   options = tmp_bson("{'bypassDocumentValidation': true}");
   cursor = mongoc_collection_aggregate(data_collection, MONGOC_QUERY_NONE, pipeline, options, NULL);
   ASSERT (cursor);
   ASSERT (!mongoc_cursor_error (cursor, &error));

   ASSERT_OR_PRINT (mongoc_collection_drop (data_collection, &error), error);
   ASSERT_OR_PRINT (mongoc_collection_drop (out_collection, &error), error);

   mongoc_cursor_destroy (cursor);
   mongoc_collection_destroy (data_collection);
   mongoc_collection_destroy (out_collection);
   mongoc_database_destroy (database);
   mongoc_client_destroy (client);
   bson_free (json);
}


static void
test_aggregate (void)
{
   mongoc_collection_t *collection;
   mongoc_database_t *database;
   mongoc_client_t *client;
   mongoc_cursor_t *cursor;
   const bson_t *doc;
   bson_error_t error;
   bool did_alternate = false;
   bool r;
   bson_t opts;
   bson_t *pipeline;
   bson_t *broken_pipeline;
   bson_t *b;
   bson_iter_t iter;
   int i, j;

   client = test_framework_client_new ();
   ASSERT (client);

   database = get_test_database (client);
   ASSERT (database);

   collection = get_test_collection (client, "test_aggregate");
   ASSERT (collection);

   pipeline = BCON_NEW ("pipeline", "[", "{", "$match", "{", "hello", BCON_UTF8 ("world"), "}", "}", "]");
   broken_pipeline = BCON_NEW ("pipeline", "[", "{", "$asdf", "{", "foo", BCON_UTF8 ("bar"), "}", "}", "]");
   b = BCON_NEW ("hello", BCON_UTF8 ("world"));

   /* empty collection */
   cursor = mongoc_collection_aggregate (collection, MONGOC_QUERY_NONE, pipeline, NULL, NULL);
   ASSERT (cursor);

   ASSERT (!mongoc_cursor_next (cursor, &doc));
   ASSERT_OR_PRINT (!mongoc_cursor_error (cursor, &error), error);
   mongoc_cursor_destroy (cursor);

   /* empty collection */
   cursor = mongoc_collection_aggregate (collection, MONGOC_QUERY_NONE, pipeline, NULL, NULL);
   ASSERT (cursor);

   r = mongoc_cursor_next (cursor, &doc);
   ASSERT (!r);
   ASSERT_OR_PRINT (!mongoc_cursor_error (cursor, &error), error);
   mongoc_cursor_destroy (cursor);

   for (i = 0; i < 2; i++) {
      ASSERT_OR_PRINT (mongoc_collection_insert(
         collection,
         MONGOC_INSERT_NONE, b, NULL, &error), error);
   }

again:
   cursor = mongoc_collection_aggregate (collection, MONGOC_QUERY_NONE, broken_pipeline, NULL, NULL);
   ASSERT (cursor);

   r = mongoc_cursor_next (cursor, &doc);
   ASSERT (!r);
   ASSERT (mongoc_cursor_error (cursor, &error));
   ASSERT (error.code == 16436);
   mongoc_cursor_destroy (cursor);

   for (i = 0; i < 2; i++) {
      if (i % 2 == 0) {
         cursor = mongoc_collection_aggregate(collection, MONGOC_QUERY_NONE, pipeline, NULL, NULL);
         ASSERT (cursor);
      } else {
         bson_init (&opts);

         /* servers < 2.6 error is passed allowDiskUse */
         if (test_framework_max_wire_version_at_least (2)) {
            BSON_APPEND_BOOL (&opts, "allowDiskUse", true);
         }

         /* this is ok, the driver silently omits batchSize if server < 2.6 */
         BSON_APPEND_INT32 (&opts, "batchSize", 10);
         cursor = mongoc_collection_aggregate(collection, MONGOC_QUERY_NONE, pipeline, &opts, NULL);
         ASSERT (cursor);

         bson_destroy (&opts);
      }

      for (j = 0; j < 2; j++) {
         r = mongoc_cursor_next(cursor, &doc);
         if (mongoc_cursor_error(cursor, &error)) {
            fprintf (stderr, "[%d.%d] %s",
                     error.domain, error.code, error.message);

            abort ();
         }

         ASSERT (r);
         ASSERT (doc);

         ASSERT (bson_iter_init_find (&iter, doc, "hello") &&
                 BSON_ITER_HOLDS_UTF8 (&iter));
      }

      r = mongoc_cursor_next(cursor, &doc);
      if (mongoc_cursor_error(cursor, &error)) {
         fprintf (stderr, "%s", error.message);
         abort ();
      }

      ASSERT (!r);
      ASSERT (!doc);

      mongoc_cursor_destroy(cursor);
   }

   if (!did_alternate) {
      did_alternate = true;
      bson_destroy (pipeline);
      pipeline = BCON_NEW ("0", "{", "$match", "{", "hello", BCON_UTF8 ("world"), "}", "}");
      goto again;
   }

   ASSERT_OR_PRINT (mongoc_collection_drop(collection, &error), error);

   mongoc_collection_destroy(collection);
   mongoc_database_destroy(database);
   mongoc_client_destroy(client);
   bson_destroy(b);
   bson_destroy(pipeline);
   bson_destroy (broken_pipeline);
}


static void
test_aggregate_large (void)
{
   mongoc_client_t *client;
   mongoc_collection_t *collection;
   mongoc_bulk_operation_t *bulk;
   bson_iter_t iter;
   int32_t i;
   uint32_t server_id;
   mongoc_cursor_t *cursor;
   bson_t *inserted_doc;
   bson_error_t error;
   bson_t *pipeline;
   const bson_t *doc;

   client = test_framework_client_new ();
   ASSERT (client);

   collection = get_test_collection (client, "test_aggregate_large");
   ASSERT (collection);

   bulk = mongoc_collection_create_bulk_operation (collection, true, NULL);

   /* ensure a few batches */
   inserted_doc = tmp_bson ("{'_id': 0}");

   for (i = 0; i < 2000; i++) {
      bson_iter_init_find (&iter, inserted_doc, "_id");
      bson_iter_overwrite_int32 (&iter, i);
      mongoc_bulk_operation_insert (bulk, inserted_doc);
   }

   server_id = mongoc_bulk_operation_execute (bulk, NULL, &error);
   ASSERT_OR_PRINT (server_id > 0, error);

   pipeline = tmp_bson ("[{'$sort': {'_id': 1}}]");

   cursor = mongoc_collection_aggregate (collection, MONGOC_QUERY_NONE,
                                         pipeline, NULL, NULL);
   ASSERT (cursor);

   i = 0;
   while (mongoc_cursor_next (cursor, &doc)) {
      ASSERT (bson_iter_init_find (&iter, doc, "_id"));
      ASSERT_CMPINT (i, ==, bson_iter_int32 (&iter));
      i++;
   }

   ASSERT_OR_PRINT (!mongoc_cursor_error (cursor, &error), error);
   ASSERT_CMPINT (i, ==, 2000);

   mongoc_bulk_operation_destroy (bulk);
   mongoc_cursor_destroy (cursor);
   mongoc_collection_destroy (collection);
   mongoc_client_destroy (client);
}


typedef struct {
    bool with_batch_size;
    bool with_options;
} test_aggregate_context_t;


static const char *
options_json (test_aggregate_context_t *c)
{
   if (c->with_batch_size && c->with_options) {
      return "{'foo': 1, 'batchSize': 11}";
   } else if (c->with_batch_size) {
      return "{'batchSize': 11}";
   } else if (c->with_options) {
      return "{'foo': 1}";
   } else {
      return "{}";
   }
}


static void
test_aggregate_legacy (void *data)
{
   test_aggregate_context_t *context = (test_aggregate_context_t *) data;
   mock_server_t *server;
   mongoc_client_t *client;
   mongoc_collection_t *collection;
   future_t *future;
   request_t *request;
   mongoc_cursor_t *cursor;
   const bson_t *doc;

   /* wire protocol version 0 */
   server = mock_server_with_autoismaster (0);
   mock_server_run (server);
   client = mongoc_client_new_from_uri (mock_server_get_uri (server));
   collection = mongoc_client_get_collection (client, "db", "collection");

   cursor = mongoc_collection_aggregate (
      collection,
      MONGOC_QUERY_NONE,
      tmp_bson ("[{'a': 1}]"),
      tmp_bson (options_json (context)),
      NULL);

   future = future_cursor_next (cursor, &doc);

   /* no "cursor" argument */
   request = mock_server_receives_command (
      server, "db", MONGOC_QUERY_SLAVE_OK,
      "{'aggregate': 'collection',"
      " 'pipeline': [{'a': 1}]},"
      " 'cursor': {'$exists': false} %s",
      context->with_options ? ", 'foo': 1" : "");

   mock_server_replies_simple (request, "{'ok': 1, 'result': [{'_id': 123}]}");
   assert (future_get_bool (future));
   ASSERT_MATCH (doc, "{'_id': 123}");
   request_destroy (request);
   future_destroy (future);

   /* cursor is completed */
   assert (!mongoc_cursor_next (cursor, &doc));

   mongoc_cursor_destroy (cursor);
   mongoc_collection_destroy (collection);
   mongoc_client_destroy (client);
   mock_server_destroy (server);
}


static void
test_aggregate_modern (void *data)
{
   test_aggregate_context_t *context = (test_aggregate_context_t *) data;
   mock_server_t *server;
   mongoc_client_t *client;
   mongoc_collection_t *collection;
   future_t *future;
   request_t *request;
   mongoc_cursor_t *cursor;
   const bson_t *doc;

   /* wire protocol version 1 */
   server = mock_server_with_autoismaster (1);
   mock_server_run (server);
   client = mongoc_client_new_from_uri (mock_server_get_uri (server));
   collection = mongoc_client_get_collection (client, "db", "collection");

   cursor = mongoc_collection_aggregate (
      collection,
      MONGOC_QUERY_NONE,
      tmp_bson ("[{'a': 1}]"),
      tmp_bson (options_json (context)),
      NULL);

   ASSERT (cursor);
   future = future_cursor_next (cursor, &doc);

   /* "cursor" argument always sent if wire version >= 1 */
   request = mock_server_receives_command (
      server, "db", MONGOC_QUERY_SLAVE_OK,
      "{'aggregate': 'collection',"
      " 'pipeline': [{'a': 1}],"
      " 'cursor': %s %s}",
      context->with_batch_size ? "{'batchSize': 11}" : "{'$empty': true}",
      context->with_options ? ", 'foo': 1" : "");

   mock_server_replies_simple (request,
                               "{'ok': 1,"
                               " 'cursor': {"
                               "    'id': 0,"
                               "    'ns': 'db.collection',"
                               "    'firstBatch': [{'_id': 123}]"
                               "}}");

   ASSERT (future_get_bool (future));
   ASSERT_MATCH (doc, "{'_id': 123}");

   /* cursor is completed */
   assert (!mongoc_cursor_next (cursor, &doc));

   mongoc_cursor_destroy (cursor);
   request_destroy (request);
   future_destroy (future);
   mongoc_collection_destroy (collection);
   mongoc_client_destroy (client);
   mock_server_destroy (server);
}


static void
test_validate (void *ctx)
{
   mongoc_collection_t *collection;
   mongoc_client_t *client;
   bson_iter_t iter;
   bson_error_t error;
   bson_t doc = BSON_INITIALIZER;
   bson_t opts = BSON_INITIALIZER;
   bson_t reply;
   bool r;
   const uint32_t expected_err_domain = MONGOC_ERROR_BSON;
   const uint32_t expected_err_code = MONGOC_ERROR_BSON_INVALID;

   client = test_framework_client_new ();
   ASSERT (client);

   collection = get_test_collection (client, "test_validate");
   ASSERT (collection);

   ASSERT_OR_PRINT (mongoc_collection_insert(collection, MONGOC_INSERT_NONE,
                                             &doc, NULL, &error), error);

   BSON_APPEND_BOOL (&opts, "full", true);

   ASSERT_OR_PRINT (mongoc_collection_validate (collection, &opts,
                                                &reply, &error), error);

   assert (bson_iter_init_find (&iter, &reply, "valid"));

   bson_destroy (&reply);

   /* Make sure we don't segfault when reply is NULL */
   ASSERT_OR_PRINT (mongoc_collection_validate (collection, &opts,
                                                NULL, &error), error);

   bson_reinit (&opts);
   BSON_APPEND_UTF8 (&opts, "full", "bad_value");

   /* invalidate reply */
   reply.len = 0;
   assert (!bson_validate (&reply, BSON_VALIDATE_NONE, NULL));

   r = mongoc_collection_validate (collection, &opts, &reply, &error);
   assert (!r);
   assert (error.domain == expected_err_domain);
   assert (error.code == expected_err_code);

   /* check that reply has been initialized */
   assert (bson_validate (&reply, 0, NULL));

   /* Make sure we don't segfault when reply is NULL */
   memset (&error, 0, sizeof (error));
   r = mongoc_collection_validate (collection, &opts, NULL, &error);
   assert (!r);
   assert (error.domain == expected_err_domain);
   assert (error.code == expected_err_code);

   ASSERT_OR_PRINT (mongoc_collection_drop (collection, &error), error);

   mongoc_collection_destroy (collection);
   mongoc_client_destroy (client);
   bson_destroy (&doc);
   bson_destroy (&opts);
}


static void
test_rename (void)
{
   mongoc_client_t *client;
   mongoc_database_t *database;
   mongoc_collection_t *collection;
   bson_error_t error;
   char *dbname;
   bson_t doc = BSON_INITIALIZER;
   char **name;
   char **names;
   bool found;

   client = test_framework_client_new ();
   ASSERT (client);

   dbname = gen_collection_name ("dbtest");
   database = mongoc_client_get_database (client, dbname);
   collection = mongoc_database_get_collection (database, "test_rename");

   ASSERT_OR_PRINT (mongoc_collection_insert (
      collection, MONGOC_INSERT_NONE, &doc, NULL, &error), error);

   ASSERT_OR_PRINT (mongoc_collection_rename (
      collection, dbname, "test_rename.2", false, &error), error);

   names = mongoc_database_get_collection_names (database, &error);
   ASSERT_OR_PRINT (names, error);
   found = false;
   for (name = names; *name; ++name) {
      if (!strcmp (*name, "test_rename.2")) {
         found = true;
      }

      bson_free (*name);
   }

   ASSERT (found);
   ASSERT_CMPSTR (mongoc_collection_get_name (collection), "test_rename.2");
   ASSERT_OR_PRINT (mongoc_collection_drop (collection, &error), error);
   ASSERT_OR_PRINT (mongoc_database_drop (database, &error), error);

   bson_free (names);
   mongoc_collection_destroy (collection);
   mongoc_database_destroy (database);
   mongoc_client_destroy (client);
   bson_free (dbname);
   bson_destroy (&doc);
}


static void
test_stats (void)
{
   mongoc_collection_t *collection;
   mongoc_client_t *client;
   bson_error_t error;
   bson_iter_t iter;
   bson_t stats;
   bson_t doc = BSON_INITIALIZER;

   client = test_framework_client_new ();
   ASSERT (client);

   collection = get_test_collection (client, "test_stats");
   ASSERT (collection);

   ASSERT_OR_PRINT (mongoc_collection_insert (
      collection, MONGOC_INSERT_NONE, &doc, NULL, &error), error);

   ASSERT_OR_PRINT (mongoc_collection_stats (
      collection, NULL, &stats, &error), error);

   assert (bson_iter_init_find (&iter, &stats, "ns"));

   assert (bson_iter_init_find (&iter, &stats, "count"));
   assert (bson_iter_as_int64 (&iter) >= 1);

   bson_destroy (&stats);

   ASSERT_OR_PRINT (mongoc_collection_drop (collection, &error), error);

   mongoc_collection_destroy (collection);
   mongoc_client_destroy (client);
   bson_destroy (&doc);
}


static void
test_stats_read_pref (void)
{
   mock_server_t *server;
   mongoc_collection_t *collection;
   mongoc_client_t *client;
   mongoc_read_prefs_t *prefs;
   future_t *future;
   request_t *request;
   bson_error_t error;
   bson_t stats;

   server = mock_mongos_new (0);
   mock_server_run (server);
   client = mongoc_client_new_from_uri (mock_server_get_uri (server));
   collection = mongoc_client_get_collection (client, "db", "collection");
   prefs = mongoc_read_prefs_new (MONGOC_READ_SECONDARY);
   mongoc_collection_set_read_prefs (collection, prefs);
   future = future_collection_stats (collection, NULL, &stats, &error);
   request = mock_server_receives_command (
      server, "db", MONGOC_QUERY_SLAVE_OK,
      "{'$query': {'collStats': 'collection'},"
      " '$readPreference': {'mode': 'secondary'}}");

   mock_server_replies_ok_and_destroys (request);
   ASSERT_OR_PRINT (future_get_bool (future), error);

   future_destroy (future);
   bson_destroy (&stats);
   mongoc_read_prefs_destroy (prefs);
   mongoc_collection_destroy (collection);
   mongoc_client_destroy (client);
}


static void
test_find_and_modify_write_concern (int wire_version)
{
   mongoc_collection_t *collection;
   mongoc_client_t *client;
   mock_server_t *server;
   request_t *request;
   future_t *future;
   bson_error_t error;
   bson_t *update;
   bson_t doc = BSON_INITIALIZER;
   bson_t reply;
   mongoc_write_concern_t *write_concern;

   server = mock_server_new ();
   mock_server_run (server);

   client = mongoc_client_new_from_uri (mock_server_get_uri (server));
   ASSERT (client);

   collection = mongoc_client_get_collection (client, "test", "test_find_and_modify");

   auto_ismaster (server,
                  wire_version,          /* max_wire_version */
                  48000000,   /* max_message_size */
                  16777216,   /* max_bson_size */
                  1000);      /* max_write_batch_size */

   BSON_APPEND_INT32 (&doc, "superduper", 77889);

   update = BCON_NEW ("$set", "{",
                         "superduper", BCON_INT32 (1234),
                      "}");

   write_concern = mongoc_write_concern_new ();
   mongoc_write_concern_set_w (write_concern, 42);
   mongoc_collection_set_write_concern (collection, write_concern);
   future = future_collection_find_and_modify (collection,
                                               &doc,
                                               NULL,
                                               update,
                                               NULL,
                                               false,
                                               false,
                                               true,
                                               &reply,
                                               &error);

   if (wire_version >= 4) {
      request = mock_server_receives_command (server, "test", MONGOC_QUERY_NONE,
       "{ 'findAndModify' : 'test_find_and_modify', "
         "'query' : { 'superduper' : 77889 },"
         "'update' : { '$set' : { 'superduper' : 1234 } },"
         "'new' : true,"
         "'writeConcern' : { 'w' : 42 } }");
   } else {
      request = mock_server_receives_command (server, "test", MONGOC_QUERY_NONE,
       "{ 'findAndModify' : 'test_find_and_modify', "
         "'query' : { 'superduper' : 77889 },"
         "'update' : { '$set' : { 'superduper' : 1234 } },"
         "'new' : true }");
   }

   mock_server_replies_simple (request, "{ 'value' : null, 'ok' : 1 }");
   ASSERT_OR_PRINT (future_get_bool (future), error);

   future_destroy (future);

   bson_destroy (&reply);
   bson_destroy (update);

   mongoc_write_concern_destroy (write_concern);
   mongoc_collection_destroy (collection);
   mongoc_client_destroy (client);
   bson_destroy (&doc);
}

static void
test_find_and_modify_write_concern_wire_32 (void)
{
   test_find_and_modify_write_concern (4);
}

static void
test_find_and_modify_write_concern_wire_pre_32 (void)
{
   test_find_and_modify_write_concern (2);
}

static void
test_find_and_modify (void)
{
   mongoc_collection_t *collection;
   mongoc_client_t *client;
   bson_error_t error;
   bson_iter_t iter;
   bson_iter_t citer;
   bson_t *update;
   bson_t doc = BSON_INITIALIZER;
   bson_t reply;

   client = test_framework_client_new ();
   ASSERT (client);

   collection = get_test_collection (client, "test_find_and_modify");
   ASSERT (collection);

   BSON_APPEND_INT32 (&doc, "superduper", 77889);

   ASSERT_OR_PRINT (mongoc_collection_insert (
      collection, MONGOC_INSERT_NONE, &doc, NULL, &error), error);

   update = BCON_NEW ("$set", "{",
                         "superduper", BCON_INT32 (1234),
                      "}");

   ASSERT_OR_PRINT (mongoc_collection_find_and_modify (collection,
                                                       &doc,
                                                       NULL,
                                                       update,
                                                       NULL,
                                                       false,
                                                       false,
                                                       true,
                                                       &reply,
                                                       &error), error);

   assert (bson_iter_init_find (&iter, &reply, "value"));
   assert (BSON_ITER_HOLDS_DOCUMENT (&iter));
   assert (bson_iter_recurse (&iter, &citer));
   assert (bson_iter_find (&citer, "superduper"));
   assert (BSON_ITER_HOLDS_INT32 (&citer));
   assert (bson_iter_int32 (&citer) == 1234);

   assert (bson_iter_init_find (&iter, &reply, "lastErrorObject"));
   assert (BSON_ITER_HOLDS_DOCUMENT (&iter));
   assert (bson_iter_recurse (&iter, &citer));
   assert (bson_iter_find (&citer, "updatedExisting"));
   assert (BSON_ITER_HOLDS_BOOL (&citer));
   assert (bson_iter_bool (&citer));

   bson_destroy (&reply);
   bson_destroy (update);

   ASSERT_OR_PRINT (mongoc_collection_drop (collection, &error), error);

   mongoc_collection_destroy (collection);
   mongoc_client_destroy (client);
   bson_destroy (&doc);
}


static void
test_large_return (void *ctx)
{
   mongoc_collection_t *collection;
   mongoc_client_t *client;
   mongoc_cursor_t *cursor;
   bson_error_t error;
   const bson_t *doc = NULL;
   bson_oid_t oid;
   bson_t insert_doc = BSON_INITIALIZER;
   bson_t query = BSON_INITIALIZER;
   size_t len;
   char *str;
   bool r;

   client = test_framework_client_new ();
   ASSERT (client);

   collection = get_test_collection (client, "test_large_return");
   ASSERT (collection);

   len = 1024 * 1024 * 4;
   str = (char *)bson_malloc (len);
   memset (str, (int)' ', len);
   str [len - 1] = '\0';

   bson_oid_init (&oid, NULL);
   BSON_APPEND_OID (&insert_doc, "_id", &oid);
   BSON_APPEND_UTF8 (&insert_doc, "big", str);

   ASSERT_OR_PRINT (mongoc_collection_insert (
      collection, MONGOC_INSERT_NONE, &insert_doc, NULL, &error), error);

   bson_destroy (&insert_doc);

   BSON_APPEND_OID (&query, "_id", &oid);

   cursor = mongoc_collection_find (collection, MONGOC_QUERY_NONE, 0, 0, 0, &query, NULL, NULL);
   assert (cursor);
   bson_destroy (&query);

   ASSERT_OR_PRINT (mongoc_cursor_next (cursor, &doc), error);
   assert (doc);

   r = mongoc_cursor_next (cursor, &doc);
   assert (!r);

   mongoc_cursor_destroy (cursor);

   ASSERT_OR_PRINT (mongoc_collection_drop (collection, &error), error);

   mongoc_collection_destroy (collection);
   mongoc_client_destroy (client);
   bson_free (str);
}


static void
test_many_return (void)
{
   enum { N_BSONS = 5000 };

   mongoc_collection_t *collection;
   mongoc_client_t *client;
   mongoc_cursor_t *cursor;
   bson_error_t error;
   const bson_t *doc = NULL;
   bson_oid_t oid;
   bson_t query = BSON_INITIALIZER;
   bson_t *docs[N_BSONS];
   bool r;
   int i;

   client = test_framework_client_new ();
   ASSERT (client);

   collection = get_test_collection (client, "test_many_return");
   ASSERT (collection);

   for (i = 0; i < N_BSONS; i++) {
      docs [i] = bson_new ();
      bson_oid_init (&oid, NULL);
      BSON_APPEND_OID (docs [i], "_id", &oid);
   }

BEGIN_IGNORE_DEPRECATIONS;

   ASSERT_OR_PRINT (mongoc_collection_insert_bulk (
                       collection, MONGOC_INSERT_NONE, (const bson_t **)docs,
                       (uint32_t) N_BSONS, NULL, &error), error);

END_IGNORE_DEPRECATIONS;

   cursor = mongoc_collection_find (collection, MONGOC_QUERY_NONE, 0, 0, 6000,
                                    &query, NULL, NULL);
   assert (cursor);
   assert (mongoc_cursor_is_alive (cursor));
   bson_destroy (&query);

   i = 0;

   while (mongoc_cursor_next (cursor, &doc)) {
      assert (doc);
      i++;
      assert (mongoc_cursor_is_alive (cursor));
   }

   assert (i == N_BSONS);

   assert (!mongoc_cursor_error (cursor, &error));
   r = mongoc_cursor_next (cursor, &doc);
   assert (!r);
   assert (!mongoc_cursor_is_alive (cursor));
   /* mongoc_cursor_next after done is considered an error */
   assert (mongoc_cursor_error (cursor, &error));
   ASSERT_ERROR_CONTAINS (error,
                          MONGOC_ERROR_CURSOR,
                          MONGOC_ERROR_CURSOR_INVALID_CURSOR,
                          "Cannot advance a completed or failed cursor")

   mongoc_cursor_destroy (cursor);

   ASSERT_OR_PRINT (mongoc_collection_drop (collection, &error), error);

   destroy_all (docs, N_BSONS);
   mongoc_collection_destroy (collection);
   mongoc_client_destroy (client);
}


/* use a mock server to test the "limit" parameter */
static void
test_find_limit (void)
{
   mock_server_t *server;
   mongoc_client_t *client;
   mongoc_collection_t *collection;
   mongoc_cursor_t *cursor;
   future_t *future;
   request_t *request;
   const bson_t *doc;

   server = mock_server_with_autoismaster (0);
   mock_server_run (server);

   client = mongoc_client_new_from_uri (mock_server_get_uri (server));
   collection = mongoc_client_get_collection (client, "test", "test");
   cursor = mongoc_collection_find (collection,
                                    MONGOC_QUERY_NONE,
                                    0 /* skip */,
                                    2 /* limit */,
                                    0 /* batch_size */,
                                    tmp_bson ("{}"),
                                    NULL,
                                    NULL);

   future = future_cursor_next (cursor, &doc);
   request = mock_server_receives_query (server,
                                         "test.test",
                                         MONGOC_QUERY_SLAVE_OK,
                                         0 /* skip */,
                                         2 /* n_return */,
                                         "{}",
                                         NULL);

   mock_server_replies_simple (request, "{}");
   assert (future_get_bool (future));

   future_destroy (future);
   request_destroy (request);
   mongoc_cursor_destroy (cursor);
   mongoc_collection_destroy(collection);
   mongoc_client_destroy(client);
   mock_server_destroy (server);
}


/* use a mock server to test the "batch_size" parameter */
static void
test_find_batch_size (void)
{
   mock_server_t *server;
   mongoc_client_t *client;
   mongoc_collection_t *collection;
   mongoc_cursor_t *cursor;
   future_t *future;
   request_t *request;
   const bson_t *doc;

   server = mock_server_with_autoismaster (0);
   mock_server_run (server);

   client = mongoc_client_new_from_uri (mock_server_get_uri (server));
   collection = mongoc_client_get_collection (client, "test", "test");
   cursor = mongoc_collection_find (collection,
                                    MONGOC_QUERY_NONE,
                                    0 /* skip */,
                                    0 /* limit */,
                                    2 /* batch_size */,
                                    tmp_bson ("{}"),
                                    NULL,
                                    NULL);

   future = future_cursor_next (cursor, &doc);
   request = mock_server_receives_query (server,
                                         "test.test",
                                         MONGOC_QUERY_SLAVE_OK,
                                         0 /* skip */,
                                         2 /* n_return */,
                                         "{}",
                                         NULL);

   mock_server_replies_simple (request, "{}");
   assert (future_get_bool (future));

   future_destroy (future);
   request_destroy (request);
   mongoc_cursor_destroy (cursor);
   mongoc_collection_destroy(collection);
   mongoc_client_destroy(client);
   mock_server_destroy (server);
}


static void
test_command_fq (void *context)
{
   mongoc_client_t *client;
   mongoc_cursor_t *cursor;
   const bson_t *doc = NULL;
   bson_iter_t iter;
   bson_t *cmd;
   bool r;

   client = test_framework_client_new ();
   ASSERT (client);

   cmd = tmp_bson ("{ 'dbstats': 1}");

   cursor = mongoc_client_command (client, "sometest.$cmd", MONGOC_QUERY_SLAVE_OK,
                                 0, -1, 0, cmd, NULL, NULL);
   r = mongoc_cursor_next (cursor, &doc);
   assert (r);

   if (bson_iter_init_find (&iter, doc, "db") &&
       BSON_ITER_HOLDS_UTF8 (&iter)) {
      ASSERT_CMPSTR (bson_iter_utf8 (&iter, NULL), "sometest");
   } else {
      fprintf(stderr, "dbstats didn't return 'db' key?");
      abort();
   }


   r = mongoc_cursor_next (cursor, &doc);
   assert (!r);

   mongoc_cursor_destroy (cursor);
   mongoc_client_destroy (client);
}

static void
test_get_index_info (void)
{
   mongoc_collection_t *collection;
   mongoc_client_t *client;
   mongoc_index_opt_t opt1;
   mongoc_index_opt_t opt2;
   bson_error_t error = { 0 };
   mongoc_cursor_t *cursor;
   const bson_t *indexinfo;
   bson_t indexkey1;
   bson_t indexkey2;
   bson_t dummy = BSON_INITIALIZER;
   bson_iter_t idx_spec_iter;
   bson_iter_t idx_spec_iter_copy;
   bool r;
   const char *cur_idx_name;
   char *idx1_name = NULL;
   char *idx2_name = NULL;
   const char *id_idx_name = "_id_";
   int num_idxs = 0;

   client = test_framework_client_new ();
   ASSERT (client);

   collection = get_test_collection (client, "test_get_index_info");
   ASSERT (collection);

   /*
    * Try it on a collection that doesn't exist.
    */
   cursor = mongoc_collection_find_indexes (collection, &error);

   ASSERT (cursor);
   ASSERT (!error.domain);
   ASSERT (!error.code);

   ASSERT (!mongoc_cursor_next( cursor, &indexinfo ));

   mongoc_cursor_destroy (cursor);

   /* insert a dummy document so that the collection actually exists */
   r = mongoc_collection_insert (collection, MONGOC_INSERT_NONE, &dummy, NULL,
                                 &error);
   ASSERT (r);

   /* Try it on a collection with no secondary indexes.
    * We should just get back the index on _id.
    */
   cursor = mongoc_collection_find_indexes (collection, &error);
   ASSERT (cursor);
   ASSERT (!error.domain);
   ASSERT (!error.code);

   while (mongoc_cursor_next (cursor, &indexinfo)) {
      if (bson_iter_init (&idx_spec_iter, indexinfo) &&
          bson_iter_find (&idx_spec_iter, "name") &&
          BSON_ITER_HOLDS_UTF8 (&idx_spec_iter) &&
          (cur_idx_name = bson_iter_utf8 (&idx_spec_iter, NULL))) {
         assert (0 == strcmp (cur_idx_name, id_idx_name));
         ++num_idxs;
      } else {
         assert (false);
      }
   }

   assert (1 == num_idxs);

   mongoc_cursor_destroy (cursor);

   num_idxs = 0;
   indexinfo = NULL;

   bson_init (&indexkey1);
   BSON_APPEND_INT32 (&indexkey1, "raspberry", 1);
   idx1_name = mongoc_collection_keys_to_index_string (&indexkey1);
   mongoc_index_opt_init (&opt1);
   opt1.background = true;
   ASSERT_OR_PRINT (mongoc_collection_create_index (
      collection, &indexkey1, &opt1, &error), error);

   bson_init (&indexkey2);
   BSON_APPEND_INT32 (&indexkey2, "snozzberry", 1);
   idx2_name = mongoc_collection_keys_to_index_string (&indexkey2);
   mongoc_index_opt_init (&opt2);
   opt2.unique = true;
   ASSERT_OR_PRINT (mongoc_collection_create_index (
      collection, &indexkey2, &opt2, &error), error);

   /*
    * Now we try again after creating two indexes.
    */
   cursor = mongoc_collection_find_indexes (collection, &error);
   ASSERT (cursor);
   ASSERT (!error.domain);
   ASSERT (!error.code);

   while (mongoc_cursor_next (cursor, &indexinfo)) {
      if (bson_iter_init (&idx_spec_iter, indexinfo) &&
          bson_iter_find (&idx_spec_iter, "name") &&
          BSON_ITER_HOLDS_UTF8 (&idx_spec_iter) &&
          (cur_idx_name = bson_iter_utf8 (&idx_spec_iter, NULL))) {
         if (0 == strcmp (cur_idx_name, idx1_name)) {
            /* need to use the copy of the iter since idx_spec_iter may have gone
             * past the key we want */
            ASSERT (bson_iter_init_find (&idx_spec_iter_copy, indexinfo, "background"));
            ASSERT (BSON_ITER_HOLDS_BOOL (&idx_spec_iter_copy));
            ASSERT (bson_iter_bool (&idx_spec_iter_copy));
         } else if (0 == strcmp (cur_idx_name, idx2_name)) {
            ASSERT (bson_iter_init_find (&idx_spec_iter_copy, indexinfo, "unique"));
            ASSERT (BSON_ITER_HOLDS_BOOL (&idx_spec_iter_copy));
            ASSERT (bson_iter_bool (&idx_spec_iter_copy));
         } else {
            ASSERT ((0 == strcmp (cur_idx_name, id_idx_name)));
         }

         ++num_idxs;
      } else {
         assert (false);
      }
   }

   assert (3 == num_idxs);

   mongoc_cursor_destroy (cursor);

   bson_free (idx1_name);
   bson_free (idx2_name);

   mongoc_collection_destroy (collection);
   mongoc_client_destroy (client);
}


static void
test_aggregate_install (TestSuite *suite) {
   static test_aggregate_context_t test_aggregate_contexts[2][2][2];

   int wire_version, with_batch_size, with_options;
   char *legacy_or_modern;
   TestFuncWC func;
   char *name;
   test_aggregate_context_t *context;

   for (wire_version = 0; wire_version < 2; wire_version++) {
      for (with_batch_size = 0; with_batch_size < 2; with_batch_size++) {
         for (with_options = 0; with_options < 2; with_options++) {
            legacy_or_modern = wire_version ? "legacy" : "modern";
            func = wire_version ? test_aggregate_legacy : test_aggregate_modern;

            context = &test_aggregate_contexts
               [wire_version][with_batch_size][with_options];

            context->with_batch_size = (bool) with_batch_size;
            context->with_options = (bool) with_options;

            name = bson_strdup_printf (
               "/Collection/aggregate/%s/%s/%s",
               legacy_or_modern,
               context->with_batch_size ? "batch_size" : "no_batch_size",
               context->with_options ? "with_options" : "no_options");

            TestSuite_AddWC (suite, name, func, NULL, (void *) context);
            bson_free (name);
         }
      }
   }
}


static void
test_find_read_concern (void)
{
   mock_server_t *server;
   mongoc_client_t *client;
   mongoc_read_concern_t *rc;
   mongoc_collection_t *collection;
   mongoc_cursor_t *cursor;
   future_t *future;
   request_t *request;
   const bson_t *doc;

   server = mock_server_with_autoismaster (WIRE_VERSION_READ_CONCERN);
   mock_server_run (server);

   client = mongoc_client_new_from_uri (mock_server_get_uri (server));
   collection = mongoc_client_get_collection (client, "test", "test");

   /* No read_concern set */
   cursor = mongoc_collection_find (collection,
                                    MONGOC_QUERY_SLAVE_OK,
                                    0 /* skip */,
                                    0 /* limit */,
                                    0 /* batch_size */,
                                    tmp_bson ("{}"),
                                    NULL,
                                    NULL);

   future = future_cursor_next (cursor, &doc);
   request = mock_server_receives_command (server, "test", MONGOC_QUERY_SLAVE_OK,
                                           "{'find' : 'test', 'filter' : {  } }");
   mock_server_replies_simple (request, "{'ok': 1,"
         " 'cursor': {"
         "    'id': 0,"
         "    'ns': 'test.test',"
         "    'firstBatch': [{'_id': 123}]}}");
   ASSERT (future_get_bool (future));
   future_destroy (future);
   request_destroy (request);
   mongoc_cursor_destroy (cursor);

   /* readConcernLevel = local */
   rc = mongoc_read_concern_new ();
   mongoc_read_concern_set_level (rc, MONGOC_READ_CONCERN_LEVEL_LOCAL);
   mongoc_collection_set_read_concern (collection, rc);
   cursor = mongoc_collection_find (collection,
                                    MONGOC_QUERY_SLAVE_OK,
                                    0 /* skip */,
                                    0 /* limit */,
                                    0 /* batch_size */,
                                    tmp_bson ("{}"),
                                    NULL,
                                    NULL);

   future = future_cursor_next (cursor, &doc);
   request = mock_server_receives_command (server, "test", MONGOC_QUERY_SLAVE_OK,
         "{"
         "  'find' : 'test',"
         "  'filter' : {  },"
         "  'readConcern': {"
         "    'level': 'local'"
         "   }"
         "}");
   mock_server_replies_simple (request, "{'ok': 1,"
         " 'cursor': {"
         "    'id': 0,"
         "    'ns': 'test.test',"
         "    'firstBatch': [{'_id': 123}]}}");
   ASSERT (future_get_bool (future));
   future_destroy (future);
   request_destroy (request);
   mongoc_cursor_destroy (cursor);
   mongoc_read_concern_destroy (rc);

   /* readConcernLevel = random */
   rc = mongoc_read_concern_new ();
   mongoc_read_concern_set_level (rc, "random");
   mongoc_collection_set_read_concern (collection, rc);
   cursor = mongoc_collection_find (collection,
                                    MONGOC_QUERY_SLAVE_OK,
                                    0 /* skip */,
                                    0 /* limit */,
                                    0 /* batch_size */,
                                    tmp_bson ("{}"),
                                    NULL,
                                    NULL);

   future = future_cursor_next (cursor, &doc);
   request = mock_server_receives_command (server, "test", MONGOC_QUERY_SLAVE_OK,
         "{"
         "  'find' : 'test',"
         "  'filter' : {  },"
         "  'readConcern': {"
         "    'level': 'random'"
         "   }"
         "}");
   mock_server_replies_simple (request, "{'ok': 1,"
         " 'cursor': {"
         "    'id': 0,"
         "    'ns': 'test.test',"
         "    'firstBatch': [{'_id': 123}]}}");
   ASSERT (future_get_bool (future));
   future_destroy (future);
   request_destroy (request);
   mongoc_cursor_destroy (cursor);
   mongoc_read_concern_destroy (rc);

   /* empty readConcernLevel doesn't send anything */
   rc = mongoc_read_concern_new ();
   mongoc_collection_set_read_concern (collection, rc);
   cursor = mongoc_collection_find (collection,
                                    MONGOC_QUERY_SLAVE_OK,
                                    0 /* skip */,
                                    0 /* limit */,
                                    0 /* batch_size */,
                                    tmp_bson ("{}"),
                                    NULL,
                                    NULL);

   future = future_cursor_next (cursor, &doc);
   request = mock_server_receives_command (server, "test", MONGOC_QUERY_SLAVE_OK,
         "{"
         "  'find' : 'test',"
         "  'filter' : {  },"
         "  'readConcern': { '$exists': false }"
         "}");
   mock_server_replies_simple (request, "{'ok': 1,"
         " 'cursor': {"
         "    'id': 0,"
         "    'ns': 'test.test',"
         "    'firstBatch': [{'_id': 123}]}}");
   ASSERT (future_get_bool (future));
   future_destroy (future);
   request_destroy (request);
   mongoc_cursor_destroy (cursor);
   mongoc_read_concern_destroy (rc);

   /* readConcernLevel = NULL doesn't send anything */
   rc = mongoc_read_concern_new ();
   mongoc_read_concern_set_level (rc, NULL);
   mongoc_collection_set_read_concern (collection, rc);
   cursor = mongoc_collection_find (collection,
                                    MONGOC_QUERY_SLAVE_OK,
                                    0 /* skip */,
                                    0 /* limit */,
                                    0 /* batch_size */,
                                    tmp_bson ("{}"),
                                    NULL,
                                    NULL);

   future = future_cursor_next (cursor, &doc);
   request = mock_server_receives_command (server, "test", MONGOC_QUERY_SLAVE_OK,
         "{"
         "  'find' : 'test',"
         "  'filter' : {  },"
         "  'readConcern': { '$exists': false }"
         "}");
   mock_server_replies_simple (request, "{'ok': 1,"
         " 'cursor': {"
         "    'id': 0,"
         "    'ns': 'test.test',"
         "    'firstBatch': [{'_id': 123}]}}");
   ASSERT (future_get_bool (future));

   future_destroy (future);
   request_destroy (request);
   mongoc_cursor_destroy (cursor);
   mongoc_read_concern_destroy (rc);
   mongoc_collection_destroy(collection);
   mongoc_client_destroy(client);
   mock_server_destroy (server);
}


static void
test_aggregate_read_concern (void)
{
   mock_server_t *server;
   mongoc_client_t *client;
   mongoc_collection_t *collection;
   mongoc_read_concern_t *rc;
   future_t *future;
   request_t *request;
   mongoc_cursor_t *cursor;
   const bson_t *doc;

   server = mock_server_with_autoismaster (WIRE_VERSION_READ_CONCERN);
   mock_server_run (server);
   client = mongoc_client_new_from_uri (mock_server_get_uri (server));
   collection = mongoc_client_get_collection (client, "db", "collection");

   /* No readConcern */
   cursor = mongoc_collection_aggregate (
      collection,
      MONGOC_QUERY_NONE,
      tmp_bson ("[{'a': 1}]"),
      NULL,
      NULL);

   ASSERT (cursor);
   future = future_cursor_next (cursor, &doc);

   request = mock_server_receives_command (
      server, "db", MONGOC_QUERY_SLAVE_OK,
      "{"
      "  'aggregate' : 'collection',"
      "  'pipeline' : [{"
      "      'a' : 1"
      "  }],"
      "  'cursor' : {  },"
      "  'readConcern': { '$exists': false }"
      "}"
   );

   mock_server_replies_simple (request,
                               "{'ok': 1,"
                               " 'cursor': {"
                               "    'id': 0,"
                               "    'ns': 'db.collection',"
                               "    'firstBatch': [{'_id': 123}]"
                               "}}");

   ASSERT (future_get_bool (future));
   ASSERT_MATCH (doc, "{'_id': 123}");

   /* cursor is completed */
   assert (!mongoc_cursor_next (cursor, &doc));
   mongoc_cursor_destroy (cursor);
   request_destroy (request);
   future_destroy (future);

   /* readConcern: majority */
   rc = mongoc_read_concern_new ();
   mongoc_read_concern_set_level (rc, MONGOC_READ_CONCERN_LEVEL_MAJORITY);
   mongoc_collection_set_read_concern (collection, rc);
   cursor = mongoc_collection_aggregate (
      collection,
      MONGOC_QUERY_NONE,
      tmp_bson ("[{'a': 1}]"),
      NULL,
      NULL);

   ASSERT (cursor);
   future = future_cursor_next (cursor, &doc);

   request = mock_server_receives_command (
      server, "db", MONGOC_QUERY_SLAVE_OK,
      "{"
      "  'aggregate' : 'collection',"
      "  'pipeline' : [{"
      "      'a' : 1"
      "  }],"
      "  'cursor' : {  },"
      "  'readConcern': { 'level': 'majority'}"
      "}"
   );

   mock_server_replies_simple (request,
                               "{'ok': 1,"
                               " 'cursor': {"
                               "    'id': 0,"
                               "    'ns': 'db.collection',"
                               "    'firstBatch': [{'_id': 123}]"
                               "}}");

   ASSERT (future_get_bool (future));
   ASSERT_MATCH (doc, "{'_id': 123}");

   /* cursor is completed */
   assert (!mongoc_cursor_next (cursor, &doc));
   mongoc_cursor_destroy (cursor);
   request_destroy (request);
   future_destroy (future);

   mongoc_read_concern_destroy (rc);
   mongoc_collection_destroy (collection);
   mongoc_client_destroy (client);
   mock_server_destroy (server);
}



void
test_collection_install (TestSuite *suite)
{
   test_aggregate_install (suite);

<<<<<<< HEAD
   TestSuite_AddFull (suite, "/Collection/aggregate_w_write_concern",
                      test_aggregate_w_write_concern, NULL, NULL,
                      test_framework_skip_if_max_version_version_less_than_2);
   TestSuite_AddLive (suite, "/Collection/read_prefs_is_valid",
=======
#ifdef FIXME_CDRIVER_1415
   TestSuite_AddLive (suite, "/Collection/aggregate/write_concern",
                      test_aggregate_w_write_concern);
#endif
   TestSuite_AddLive (suite, "/Collection/read_prefs_is_valid", 
>>>>>>> 461a7fb9
                      test_read_prefs_is_valid);
   TestSuite_AddLive (suite, "/Collection/insert_bulk", test_insert_bulk);
   TestSuite_AddLive (suite,
                  "/Collection/insert_bulk_empty",
                  test_insert_bulk_empty);
   TestSuite_Add (suite,
                  "/Collection/bulk_insert/legacy/large",
                  test_legacy_bulk_insert_large);
   TestSuite_Add (suite,
                  "/Collection/bulk_insert/legacy/oversized_middle",
                  test_legacy_bulk_insert_oversized_middle);
   TestSuite_Add (suite,
                  "/Collection/bulk_insert/legacy/oversized_middle_continue",
                  test_legacy_bulk_insert_oversized_continue_middle);
   TestSuite_Add (suite,
                  "/Collection/bulk_insert/legacy/oversized_first",
                  test_legacy_bulk_insert_oversized_first);
   TestSuite_Add (suite,
                  "/Collection/bulk_insert/legacy/oversized_first_continue",
                  test_legacy_bulk_insert_oversized_first_continue);
   TestSuite_Add (suite,
                  "/Collection/bulk_insert/legacy/oversized_last",
                  test_legacy_bulk_insert_oversized_last);
   TestSuite_Add (suite,
                  "/Collection/bulk_insert/legacy/oversized_last_continue",
                  test_legacy_bulk_insert_oversized_last_continue);

   TestSuite_AddLive (suite, "/Collection/copy", test_copy);
   TestSuite_AddLive (suite, "/Collection/insert", test_insert);
   TestSuite_Add (suite, "/Collection/insert/oversize", test_legacy_insert_oversize_mongos);
   TestSuite_Add (suite, "/Collection/insert/keys", test_insert_command_keys);
   TestSuite_AddLive (suite, "/Collection/save", test_save);
   TestSuite_AddLive (suite, "/Collection/insert/w0", test_insert_w0);
   TestSuite_AddLive (suite, "/Collection/update/w0", test_update_w0);
   TestSuite_AddLive (suite, "/Collection/remove/w0", test_remove_w0);
   TestSuite_AddLive (suite, "/Collection/index", test_index);
   TestSuite_AddLive (suite, "/Collection/index_2", test_index_2);
   TestSuite_AddLive (suite, "/Collection/index_compound", test_index_compound);
   TestSuite_AddLive (suite, "/Collection/index_geo", test_index_geo);
   TestSuite_AddLive (suite, "/Collection/index_storage", test_index_storage);
   TestSuite_AddLive (suite, "/Collection/regex", test_regex);
#if defined (BSON_EXPERIMENTAL_FEATURES) && defined (MONGOC_EXPERIMENTAL_FEATURES)
   TestSuite_AddFull (suite, "/Collection/decimal128", test_decimal128, NULL, NULL, skip_unless_server_has_decimal128);
#endif
   TestSuite_AddLive (suite, "/Collection/update", test_update);
   TestSuite_AddLive (suite, "/Collection/remove", test_remove);
   TestSuite_AddLive (suite, "/Collection/count", test_count);
   TestSuite_Add (suite, "/Collection/count_with_opts", test_count_with_opts);
   TestSuite_Add (suite, "/Collection/count/read_pref", test_count_read_pref);
   TestSuite_Add (suite, "/Collection/count/read_concern", test_count_read_concern);
   TestSuite_AddFull (suite, "/Collection/count/read_concern_live", test_count_read_concern_live, NULL, NULL, mongod_supports_majority_read_concern);
   TestSuite_AddLive (suite, "/Collection/drop", test_drop);
   TestSuite_AddLive (suite, "/Collection/aggregate", test_aggregate);
   TestSuite_AddLive (suite, "/Collection/aggregate/large", test_aggregate_large);
   TestSuite_Add (suite, "/Collection/aggregate/read_concern", test_aggregate_read_concern);
   TestSuite_AddFull (suite, "/Collection/aggregate/bypass_document_validation", test_aggregate_bypass, NULL, NULL, test_framework_skip_if_max_version_version_less_than_4);
   TestSuite_AddFull (suite, "/Collection/validate", test_validate, NULL, NULL, test_framework_skip_if_slow);
   TestSuite_AddLive (suite, "/Collection/rename", test_rename);
   TestSuite_AddLive (suite, "/Collection/stats", test_stats);
   TestSuite_Add (suite, "/Collection/stats/read_pref", test_stats_read_pref);
   TestSuite_Add (suite, "/Collection/find_read_concern", test_find_read_concern);
   TestSuite_AddLive  (suite, "/Collection/find_and_modify", test_find_and_modify);
   TestSuite_Add (suite, "/Collection/find_and_modify/write_concern",
                  test_find_and_modify_write_concern_wire_32);
   TestSuite_Add (suite, "/Collection/find_and_modify/write_concern_pre_32",
                  test_find_and_modify_write_concern_wire_pre_32);
   TestSuite_AddFull (suite, "/Collection/large_return", test_large_return, NULL, NULL, test_framework_skip_if_slow);
   TestSuite_AddLive (suite, "/Collection/many_return", test_many_return);
   TestSuite_Add (suite, "/Collection/limit", test_find_limit);
   TestSuite_Add (suite, "/Collection/batch_size", test_find_batch_size);
   TestSuite_AddFull (suite, "/Collection/command_fully_qualified", test_command_fq, NULL, NULL, test_framework_skip_if_mongos);
   TestSuite_AddLive (suite, "/Collection/get_index_info", test_get_index_info);
}<|MERGE_RESOLUTION|>--- conflicted
+++ resolved
@@ -3499,18 +3499,10 @@
 {
    test_aggregate_install (suite);
 
-<<<<<<< HEAD
-   TestSuite_AddFull (suite, "/Collection/aggregate_w_write_concern",
+   TestSuite_AddFull (suite, "/Collection/aggregate/write_concern",
                       test_aggregate_w_write_concern, NULL, NULL,
                       test_framework_skip_if_max_version_version_less_than_2);
    TestSuite_AddLive (suite, "/Collection/read_prefs_is_valid",
-=======
-#ifdef FIXME_CDRIVER_1415
-   TestSuite_AddLive (suite, "/Collection/aggregate/write_concern",
-                      test_aggregate_w_write_concern);
-#endif
-   TestSuite_AddLive (suite, "/Collection/read_prefs_is_valid", 
->>>>>>> 461a7fb9
                       test_read_prefs_is_valid);
    TestSuite_AddLive (suite, "/Collection/insert_bulk", test_insert_bulk);
    TestSuite_AddLive (suite,
