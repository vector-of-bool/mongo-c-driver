# -*- mode: python; -*-

import copy
import datetime
import imp
import os
import platform as py_platform
import re
import shlex
import shutil
import stat
import sys
import textwrap
import types
import urllib
import urllib2

import buildscripts.utils
import buildscripts.docs
import buildscripts.lint
import buildscripts.clang_format

EnsureSConsVersion( 1, 1, 0 )

def versiontuple(v):
    return tuple(map(int, (v.split("."))))

# --- platform identification ---
#
# This needs to precede the options section so that we can only offer some options on certain
# platforms.

platform = os.sys.platform
nix = False
linux = False
darwin = False
windows = False
freebsd = False
openbsd = False
solaris = False

if "darwin" == platform:
    darwin = True
    platform = "osx" # prettier than darwin
elif platform.startswith("linux"):
    linux = True
    platform = "linux"
elif "sunos5" == platform:
    solaris = True
elif platform.startswith( "freebsd" ):
    freebsd = True
elif platform.startswith( "openbsd" ):
    openbsd = True
elif "win32" == platform:
    windows = True
else:
    print( "No special config for [" + platform + "] which probably means it won't work" )

nix = not windows

# --- options ----
use_clang = False

options = {}

def add_option( name, help, nargs, contributesToVariantDir,
                dest=None, default = None, type="string", choices=None, metavar=None, const=None ):

    if dest is None:
        dest = name

    if type == 'choice' and not metavar:
        metavar = '[' + '|'.join(choices) + ']'

    AddOption( "--" + name , 
               dest=dest,
               type=type,
               nargs=nargs,
               action="store",
               choices=choices,
               default=default,
               metavar=metavar,
               const=const,
               help=help )

    options[name] = { "help" : help ,
                      "nargs" : nargs ,
                      "contributesToVariantDir" : contributesToVariantDir ,
                      "dest" : dest,
                      "default": default }

def get_option( name ):
    return GetOption( name )

def has_option( name ):
    x = get_option( name )
    if x is None:
        return False

    if x == False:
        return False

    if x == "":
        return False

    return True

def get_variant_dir():

    build_dir = get_option('build-dir').rstrip('/')

    if has_option('variant-dir'):
        return (build_dir + '/' + get_option('variant-dir')).rstrip('/')

    substitute = lambda x: re.sub( "[:,\\\\/]" , "_" , x )

    a = []

    for name in options:
        o = options[name]
        if not has_option( o["dest"] ):
            continue
        if not o["contributesToVariantDir"]:
            continue
        if get_option(o["dest"]) == o["default"]:
            continue

        if o["nargs"] == 0:
            a.append( name )
        else:
            x = substitute( get_option( name ) )
            a.append( name + "_" + x )

    extras = []
    if has_option("extra-variant-dirs"):
        extras = [substitute(x) for x in get_option( 'extra-variant-dirs' ).split( ',' )]

    if has_option("add-branch-to-variant-dir"):
        extras += ["branch_" + substitute( buildscripts.utils.getGitBranch() )]

    if has_option('cache'):
        s = "cached"
        s += "/".join(extras) + "/"
    else:
        s = "${PYSYSPLATFORM}/"
        a += extras

        if len(a) > 0:
            a.sort()
            s += "/".join( a ) + "/"
        else:
            s += "normal/"

    return (build_dir + '/' + s).rstrip('/')

# build output
add_option( "mute" , "do not display commandlines for compiling and linking, to reduce screen noise", 0, False )

# installation/packaging
add_option( "prefix" , "installation prefix" , 1 , False, default='$BUILD_DIR/install' )
add_option( "extra-variant-dirs", "extra variant dir components, separated by commas", 1, False)
add_option( "add-branch-to-variant-dir", "add current git branch to the variant dir", 0, False )
add_option( "build-dir", "build output directory", 1, False, default='#build')
add_option( "variant-dir", "override variant subdirectory", 1, False )

add_option( "sharedclient", "build a libmongoclient.so/.dll" , 0 , False )

# linking options
add_option( "release" , "release build" , 0 , True )
add_option( "lto", "enable link time optimizations (experimental, except with MSVC)" , 0 , True )
add_option( "dynamic-windows", "dynamically link on Windows", 0, True)
add_option( "dynamic-boost", "dynamically link boost libraries on Windows", "?", True,
            type="choice", choices=["on", "off", "auto"], default="auto", const="on" )
add_option( "disable-declspec-thread", "don't use __declspec(thread) on Windows", 0, True)

# base compile flags
add_option( "64" , "whether to force 64 bit" , 0 , True , "force64" )
add_option( "32" , "whether to force 32 bit" , 0 , True , "force32" )

add_option( "endian" , "endianness of target platform" , 1 , False , "endian",
            type="choice", choices=["big", "little", "auto"], default="auto" )

add_option( "cxx", "compiler to use" , 1 , True )
add_option( "cc", "compiler to use for c" , 1 , True )
add_option( "cc-use-shell-environment", "use $CC from shell for C compiler" , 0 , False )
add_option( "cxx-use-shell-environment", "use $CXX from shell for C++ compiler" , 0 , False )
add_option( "c++11", "enable c++11 support (experimental)", "?", True,
            type="choice", choices=["on", "off", "auto"], const="on", default="off" )

add_option( "cpppath", "Include path if you have headers in a nonstandard directory" , 1 , False )
add_option( "libpath", "Library path if you have libraries in a nonstandard directory" , 1 , False )

add_option( "extrapath", "comma separated list of add'l paths  (--extrapath /opt/foo/,/foo) static linking" , 1 , False )
add_option( "extralib", "comma separated list of libraries  (--extralib js_static,readline" , 1 , False )

add_option("runtime-library-search-path",
           "comma separated list of dirs to append to PATH to find dynamic libs at runtime",
           1, False)

add_option( "ssl" , "Enable SSL" , 0 , True )

# library choices
add_option( "libc++", "use libc++ (experimental, requires clang)", 0, True )

# new style debug and optimize flags
add_option( "dbg", "Enable runtime debugging checks", "?", True, "dbg",
            type="choice", choices=["on", "off"], const="on" )

add_option( "opt", "Enable compile-time optimization", "?", True, "opt",
            type="choice", choices=["on", "off"], const="on" )

add_option( "sanitize", "enable selected sanitizers", 1, True, metavar="san1,san2,...sanN" )
add_option( "llvm-symbolizer", "name of (or path to) the LLVM symbolizer", 1, False, default="llvm-symbolizer" )

add_option( "gcov" , "compile with flags for gcov" , 0 , True )

add_option("use-sasl-client", "Support SASL authentication in the client library", 0, False)

add_option('build-fast-and-loose', "NEVER for production builds", 0, False)

add_option( "boost-lib-search-suffixes",
            "Comma delimited sequence of boost library suffixes to search",
            1, False )

add_option('disable-warnings-as-errors', "Don't add -Werror to compiler command line", 0, False)

add_option('propagate-shell-environment',
           "Pass shell environment to sub-processes (NEVER for production builds)",
           0, False)

add_option('gtest-filter', "Pass argument as filter to gtest", 1, False)

add_option('mongo-orchestration-preset',
           "Pass argument to mongo-orchestration as the configuration preset",
           1, False, default='basic.json' )

add_option('mongo-orchestration-host',
           "Host mongo-orchestration is running on",
           1, False, default='localhost' )

add_option('mongo-orchestration-port',
           "Host mongo-orchestration is running on",
           1, False, default='8889' )

add_option('variables-help',
           "Print the help text for SCons variables", 0, False)

if darwin:
    add_option("osx-version-min", "minimum OS X version to support", 1, True)

elif windows:
    win_version_min_choices = {
        'xpsp3'   : ('0501', '0300'),
        'ws03sp2' : ('0502', '0200'),
        'vista'   : ('0600', '0000'),
        'ws08r2'  : ('0601', '0000'),
        'win7'    : ('0601', '0000'),
        'win8'    : ('0602', '0000'),
    }

    add_option("win-version-min", "minimum Windows version to support", 1, True,
               type = 'choice', default = None,
               choices = win_version_min_choices.keys())

    # Someday get rid of --32 and --64 for windows and use these with a --msvc-target-arch flag
    # that mirrors msvc-host-arch.
    msvc_arch_choices = ['x86', 'i386', 'amd64', 'emt64', 'x86_64', 'ia64']

    add_option("msvc-host-arch", "host architecture for ms toolchain", 1, True,
               type="choice", choices=msvc_arch_choices)

    add_option("msvc-script",
               "msvc toolchain setup script, pass no argument to suppress script execution",
               1, True)

    add_option("msvc-version", "select msvc version", 1, True)

add_option('cache',
           "Use an object cache rather than a per-build variant directory (experimental)",
           0, False)

add_option('cache-dir',
           "Specify the directory to use for caching objects if --cache is in use",
           1, False, default="$BUILD_DIR/scons/cache")

variable_parse_mode_choices=['auto', 'posix', 'other']
add_option('variable-parse-mode',
           "Select which parsing mode is used to interpret command line variables",
           1, False,
           type='choice', default=variable_parse_mode_choices[0],
           choices=variable_parse_mode_choices)

# Setup the command-line variables
def variable_shlex_converter(val):
    parse_mode = get_option('variable-parse-mode')
    if parse_mode == 'auto':
        parse_mode = 'other' if windows else 'posix'
    return shlex.split(val, posix=(parse_mode == 'posix'))

env_vars = Variables()

env_vars.Add('ARFLAGS',
    help='Sets flags for the archiver',
    converter=variable_shlex_converter)

env_vars.Add('CCFLAGS',
    help='Sets flags for the C and C++ compiler',
    converter=variable_shlex_converter)

env_vars.Add('CFLAGS',
    help='Sets flags for the C compiler',
    converter=variable_shlex_converter)

env_vars.Add('CPPDEFINES',
    help='Sets pre-processor definitions for C and C++',
    converter=variable_shlex_converter)

env_vars.Add('CPPPATH',
    help='Adds paths to the preprocessor search path',
    converter=variable_shlex_converter)

env_vars.Add('CXXFLAGS',
    help='Sets flags for the C++ compiler',
    converter=variable_shlex_converter)

env_vars.Add('LIBPATH',
    help='Adds paths to the linker search path',
    converter=variable_shlex_converter)

env_vars.Add('LIBS',
    help='Adds extra libraries to link against',
    converter=variable_shlex_converter)

env_vars.Add('LINKFLAGS',
    help='Sets flags for the linker',
    converter=variable_shlex_converter)

env_vars.Add('RPATH',
    help='Set the RPATH for dynamic libraries and executables',
    converter=variable_shlex_converter)

env_vars.Add('SHCCFLAGS',
    help='Sets flags for the C and C++ compiler when building shared libraries',
    converter=variable_shlex_converter)

env_vars.Add('SHCFLAGS',
    help='Sets flags for the C compiler when building shared libraries',
    converter=variable_shlex_converter)

env_vars.Add('SHCXXFLAGS',
    help='Sets flags for the C++ compiler when building shared libraries',
    converter=variable_shlex_converter)

env_vars.Add('SHLINKFLAGS',
    help='Sets flags for the linker when building shared libraries',
    converter=variable_shlex_converter)

# don't run configure if user calls --help
if GetOption('help'):
    Return()

# --- environment setup ---

# If the user isn't using the # to indicate top-of-tree or $ to expand a variable, forbid
# relative paths. Relative paths don't really work as expected, because they end up relative to
# the top level SConstruct, not the invokers CWD. We could in theory fix this with
# GetLaunchDir, but that seems a step too far.
buildDir = get_option('build-dir').rstrip('/')
if buildDir[0] not in ['$', '#']:
    if not os.path.isabs(buildDir):
        print("Do not use relative paths with --build-dir")
        Exit(1)

cacheDir = get_option('cache-dir').rstrip('/')
if cacheDir[0] not in ['$', '#']:
    if not os.path.isabs(cacheDir):
        print("Do not use relative paths with --cache-dir")
        Exit(1)

installDir = get_option('prefix').rstrip('/')
if installDir[0] not in ['$', '#']:
    if not os.path.isabs(installDir):
        print("Do not use relative paths with --prefix")
        Exit(1)

sconsDataDir = Dir(buildDir).Dir('scons')
SConsignFile(str(sconsDataDir.File('sconsign')))

def printLocalInfo():
    import sys, SCons
    print( "scons version: " + SCons.__version__ )
    print( "python version: " + " ".join( [ `i` for i in sys.version_info ] ) )

printLocalInfo()

boostLibs = [ "regex", "thread" , "system" ]

linux64  = False
force32 = has_option( "force32" ) 
force64 = has_option( "force64" )
if not force64 and not force32 and os.getcwd().endswith( "mongo-64" ):
    force64 = True
    print( "*** assuming you want a 64-bit build b/c of directory *** " )
msarch = None
if force32:
    msarch = "x86"
elif force64:
    msarch = "amd64"

releaseBuild = has_option("release")

# validate debug and optimization options
dbg_opt_mapping = {
    # --dbg, --opt   :   dbg    opt
    ( None,  None  ) : ( False, True ),
    ( None,  "on"  ) : ( False, True ),
    ( None,  "off" ) : ( False, False ),
    ( "on",  None  ) : ( True,  False ),  # special case interaction
    ( "on",  "on"  ) : ( True,  True ),
    ( "on",  "off" ) : ( True,  False ),
    ( "off", None  ) : ( False, True ),
    ( "off", "on"  ) : ( False, True ),
    ( "off", "off" ) : ( False, False ),
}
debugBuild, optBuild = dbg_opt_mapping[(get_option('dbg'), get_option('opt'))]

if releaseBuild and (debugBuild or not optBuild):
    print("Error: A --release build may not have debugging, and must have optimization")
    Exit(1)

<<<<<<< HEAD
mongoclientVersion = "1.1.0-rc0-pre"
=======
mongoclientVersion = "1.0.7-rc0-pre"
>>>>>>> e19a93eb
# We don't keep the -pre in the user testable version identifiers, because
# nobody should be conditioning on the pre-release status.
mongoclientVersionComponents = re.split(r'\.|-rc', mongoclientVersion.partition('-pre')[0])
if len(mongoclientVersionComponents) not in (3,4):
    print("Error: client version most be of the form w.x.y[-rcz][-string]")
    Exit(1)

# The Scons 'default' tool enables a lot of tools that we don't actually need to enable.
# On platforms like Solaris, it actually does the wrong thing by enabling the sunstudio
# toolchain first. As such it is simpler and more efficient to manually load the precise
# set of tools we need for each platform.
# If we aren't on a platform where we know the minimal set of tools, we fallback to loading
# the 'default' tool.
def decide_platform_tools():
    if windows:
        # we only support MS toolchain on windows
        return ['msvc', 'mslink', 'mslib']
    elif linux:
        return ['gcc', 'g++', 'gnulink', 'ar']
    elif solaris:
        return ['gcc', 'g++', 'gnulink', 'ar']
    elif darwin:
        return ['gcc', 'g++', 'applelink', 'ar']
    else:
        return ["default"]

tools = decide_platform_tools() + ["unittest", "integration_test", "textfile"]

# We defer building the env until we have determined whether we want certain values. Some values
# in the env actually have semantics for 'None' that differ from being absent, so it is better
# to build it up via a dict, and then construct the Environment in one shot with kwargs.
envDict = dict(BUILD_DIR=buildDir,
               VARIANT_DIR=get_variant_dir(),
               EXTRAPATH=get_option("extrapath"),
               PYTHON=File(buildscripts.utils.find_python()),
               tools=tools,
               PYSYSPLATFORM=os.sys.platform,
               CONFIGUREDIR=sconsDataDir.Dir('sconf_temp'),
               CONFIGURELOG=sconsDataDir.File('config.log'),
               MONGOCLIENT_VERSION=mongoclientVersion,
               MONGOCLIENT_VERSION_MAJOR=mongoclientVersionComponents[0],
               MONGOCLIENT_VERSION_MINOR=mongoclientVersionComponents[1],
               MONGOCLIENT_VERSION_PATCH=mongoclientVersionComponents[2],
               INSTALL_DIR=installDir,
               )

if windows:
    if msarch:
        envDict['TARGET_ARCH'] = msarch

    # We can't set this to None without disturbing the autodetection,
    # so only set it conditionally.
    if has_option('msvc-host-arch'):
        envDict['HOST_ARCH'] = get_option('msvc-host-arch')

    msvc_version = get_option('msvc-version')
    msvc_script = get_option('msvc-script')

    if msvc_version:
        if msvc_script:
            print("Passing --msvc-version with --msvc-script is not meaningful")
            Exit(1)
        envDict['MSVC_VERSION'] = msvc_version

    # The python None value is meaningful to MSVC_USE_SCRIPT; we want to interpret
    # --msvc-script= with no argument as meaning 'None', so check explicitly against None so
    # that '' is not interpreted as false.
    if msvc_script is not None:
        if has_option('msvc-host-arch'):
            print("Passing --msvc-host-arch with --msvc-script is not meaningful")
            Exit(1)
        if msarch:
            print("Passing --32 or --64 with --msvc-script is not meaningful")
            Exit(1)
        if msvc_script == "":
            msvc_script = None
        envDict['MSVC_USE_SCRIPT'] = msvc_script

env = Environment(variables=env_vars, **envDict)
del envDict

if has_option('variables-help'):
    print env_vars.GenerateHelpText(env)
    Exit(0)

unknown_vars = env_vars.UnknownVariables()
if unknown_vars:
    print "Unknown variables specified: {0}".format(", ".join(unknown_vars.keys()))
    Exit(1)


# Add any scons options that conflict with scons variables here.
# The first item in each tuple is the option name and the second
# is the variable name
variable_conflicts = [
    ('libpath', 'LIBPATH'),
    ('cpppath', 'CPPPATH'),
    ('extrapath', 'CPPPATH'),
    ('extrapath', 'LIBPATH'),
    ('extralib', 'LIBS')
]

for (opt_name, var_name) in variable_conflicts:
    if has_option(opt_name) and var_name in env:
        print("Both option \"--{0}\" and variable {1} were specified".
            format(opt_name, var_name))
        Exit(1)

if has_option("cache"):
    EnsureSConsVersion( 2, 3, 0 )
    if has_option("release"):
        print("Using the experimental --cache option is not permitted for --release builds")
        Exit(1)
    if has_option("gcov"):
        print("Mixing --cache and --gcov doesn't work correctly yet. See SERVER-11084")
        Exit(1)
    env.CacheDir(str(env.Dir(cacheDir)))

if has_option("propagate-shell-environment"):
    env['ENV'] = dict(os.environ);

if has_option('runtime-library-search-path'):
    libs = get_option('runtime-library-search-path').split(',')
    envVar = None
    if windows:
        envVar = 'PATH'
    elif darwin:
        envVar = 'DYLD_LIBRARY_PATH'
    else:
        envVar = 'LD_LIBRARY_PATH'
    for lib in libs:
        env.AppendENVPath(envVar, env.Dir(lib), delete_existing=0)

# Ignore fast-and-loose option if the scons cache is enabled (see SERVER-19088)
if has_option('build-fast-and-loose') and not has_option('cache'):
    # See http://www.scons.org/wiki/GoFastButton for details
    env.Decider('MD5-timestamp')
    env.SetOption('max_drift', 1)
    env.SourceCode('.', None)

if has_option('mute'):
    env.Append( CCCOMSTR = "Compiling $TARGET" )
    env.Append( CXXCOMSTR = env["CCCOMSTR"] )
    env.Append( SHCCCOMSTR = "Compiling $TARGET" )
    env.Append( SHCXXCOMSTR = env["SHCCCOMSTR"] )
    env.Append( LINKCOMSTR = "Linking $TARGET" )
    env.Append( SHLINKCOMSTR = env["LINKCOMSTR"] )
    env.Append( ARCOMSTR = "Generating library $TARGET" )

endian = get_option( "endian" )

if endian == "auto":
    endian = sys.byteorder

if endian == "little":
    env["MONGO_BYTE_ORDER"] = "1234"
elif endian == "big":
    env["MONGO_BYTE_ORDER"] = "4321"

if env['PYSYSPLATFORM'] == 'linux3':
    env['PYSYSPLATFORM'] = 'linux2'
if 'freebsd' in env['PYSYSPLATFORM']:
    env['PYSYSPLATFORM'] = 'freebsd'

if os.sys.platform == 'win32':
    env['OS_FAMILY'] = 'win'
else:
    env['OS_FAMILY'] = 'posix'

if has_option( "cc-use-shell-environment" ) and has_option( "cc" ):
    print("Cannot specify both --cc-use-shell-environment and --cc")
    Exit(1)
elif has_option( "cxx-use-shell-environment" ) and has_option( "cxx" ):
    print("Cannot specify both --cxx-use-shell-environment and --cxx")
    Exit(1)


if has_option( "gtest-filter" ):
    env["gtest_filter"] = get_option('gtest-filter')

if has_option( "cxx-use-shell-environment" ):
    env["CXX"] = os.getenv("CXX");
    env["CC"] = env["CXX"]
if has_option( "cc-use-shell-environment" ):
    env["CC"] = os.getenv("CC");

if has_option( "cxx" ):
    if not has_option( "cc" ):
        print "Must specify C compiler when specifying C++ compiler"
        exit(1)
    env["CXX"] = get_option( "cxx" )
if has_option( "cc" ):
    if not has_option( "cxx" ):
        print "Must specify C++ compiler when specifying C compiler"
        exit(1)
    env["CC"] = get_option( "cc" )

if has_option( "libpath" ):
    env["LIBPATH"] = [get_option( "libpath" )]

if has_option( "cpppath" ):
    env["CPPPATH"] = [get_option( "cpppath" )]

env.Prepend(
    CPPDEFINES=[
        "MONGO_EXPOSE_MACROS" ,
    ],
    CPPPATH=[
        '$VARIANT_DIR',
        '$VARIANT_DIR/mongo'
    ]
)

extraLibPlaces = []

env['EXTRACPPPATH'] = []
env['EXTRALIBPATH'] = []

def addExtraLibs( s ):
    for x in s.split(","):
        env.Append( EXTRACPPPATH=[ x + "/include" ] )
        env.Append( EXTRALIBPATH=[ x + "/lib" ] )
        extraLibPlaces.append( x + "/lib" )

if has_option( "extrapath" ):
    addExtraLibs( GetOption( "extrapath" ) )

if has_option( "extralib" ):
    for x in GetOption( "extralib" ).split( "," ):
        env.Append( LIBS=[ x ] )

# ---- other build setup -----

if "uname" in dir(os):
    processor = os.uname()[4]
else:
    processor = "i386"

if force32:
    processor = "i386"
if force64:
    processor = "x86_64"

env['PROCESSOR_ARCHITECTURE'] = processor

nixLibPrefix = "lib"

if darwin:
    pass
elif linux:

    env.Append( LIBS=['m'] )

    if os.uname()[4] == "x86_64" and not force32:
        linux64 = True
        nixLibPrefix = "lib64"
        env.Append( EXTRALIBPATH=["/usr/lib64" , "/lib64" ] )
        env.Append( LIBS=["pthread"] )

        force64 = False

    if force32:
        env.Append( EXTRALIBPATH=["/usr/lib32"] )

elif solaris:
     env.Append( CPPDEFINES=[ "__sunos__" ] )
     env.Append( LIBS=["socket","resolv"] )

elif freebsd:
    env.Append( LIBS=[ "kvm" ] )
    env.Append( EXTRACPPPATH=[ "/usr/local/include" ] )
    env.Append( EXTRALIBPATH=[ "/usr/local/lib" ] )
    env.Append( CPPDEFINES=[ "__freebsd__" ] )
    env.Append( CCFLAGS=[ "-fno-omit-frame-pointer" ] )

elif openbsd:
    env.Append( EXTRACPPPATH=[ "/usr/local/include" ] )
    env.Append( EXTRALIBPATH=[ "/usr/local/lib" ] )
    env.Append( CPPDEFINES=[ "__openbsd__" ] )

elif windows:
    dynamicCRT = has_option("dynamic-windows")

    # Unless otherwise specified, link boost in the same manner as the CRT.
    dynamicBoost = get_option("dynamic-boost")
    if dynamicBoost == "auto":
        dynamicBoost = "on" if dynamicCRT else "off"
    if dynamicBoost == "on":
        env.Append( CPPDEFINES=[ "BOOST_ALL_DYN_LINK" ] )

    if has_option("sharedclient") and not dynamicCRT:
        print("The shared client must be built with the dynamic runtime library")
        Exit(1)

    # If tools configuration fails to set up 'cl' in the path, fall back to importing the whole
    # shell environment and hope for the best. This will work, for instance, if you have loaded
    # an SDK shell.
    for pathdir in env['ENV']['PATH'].split(os.pathsep):
        if os.path.exists(os.path.join(pathdir, 'cl.exe')):
            break
    else:
        print("NOTE: Tool configuration did not find 'cl' compiler, falling back to os environment")
        env['ENV'] = dict(os.environ)

    env.Append( CPPDEFINES=[ "_UNICODE" ] )
    env.Append( CPPDEFINES=[ "UNICODE" ] )
    env.Append( CPPDEFINES=[ "NOMINMAX" ] )

    # /EHsc exception handling style for visual studio
    # /W3 warning level
    env.Append(CCFLAGS=["/EHsc","/W3"])

    # some warnings we don't like:
    env.Append(CCFLAGS=[

        # 'conversion' conversion from 'type1' to 'type2', possible loss of data
        #     An integer type is converted to a smaller integer type.
        "/wd4244",

        # 'identifier' : class 'type' needs to have dll-interface to be used by clients of class 'type2'
        #     Typically some STL type isn't dllexport adorned, and we can't do anything about that
        "/wd4251",

        # 'var' : conversion from 'size_t' to 'type', possible loss of data When compiling with
        # /Wp64, or when compiling on a 64-bit operating system, type is 32 bits but size_t is
        # 64 bits when compiling for 64-bit targets. To fix this warning, use size_t instead of
        # a type
        "/wd4267",

        # non - DLL-interface classkey 'identifier' used as base for DLL-interface classkey 'identifier'
        #    Typically some base like noncopyable isn't dllexport adorned; nothing we can do
        "/wd4275",

        # C++ exception specification ignored except to indicate a function is not
        # __declspec(nothrow A function is declared using exception specification, which Visual
        # C++ accepts but does not implement
        "/wd4290",

        # 'this' : used in base member initializer list
        #    The this pointer is valid only within nonstatic member functions. It cannot be
        #    used in the initializer list for a base class.
        "/wd4355",

        # 'type' : forcing value to bool 'true' or 'false' (performance warning)
        #    This warning is generated when a value that is not bool is assigned or coerced
        #    into type bool.
        "/wd4800",

        # unknown pragma -- added so that we can specify unknown pragmas for other compilers
        "/wd4068",

        # On extremely old versions of MSVC (pre 2k5), default constructing an array member in a
        # constructor's initialization list would not zero the array members "in some cases".
        # since we don't target MSVC versions that old, this warning is safe to ignore.
        "/wd4351",
    ])

    if not has_option("disable-warnings-as-errors"):
        env.Append(
            CCFLAGS=["/WX"],
            LINKFLAGS=["/WX"],
        )

    env.Append( CPPDEFINES=[
        "_CONSOLE",
        "_CRT_NONSTDC_NO_WARNINGS",
        "_CRT_SECURE_NO_WARNINGS",
        "_CRT_SECURE_NO_DEPRECATE",
        "_SCL_SECURE_NO_WARNINGS",
        "_SCL_SECURE_NO_DEPRECATE",
    ] )

    # this would be for pre-compiled headers, could play with it later  
    #env.Append( CCFLAGS=['/Yu"pch.h"'] )

    # docs say don't use /FD from command line (minimal rebuild)
    # /Gy function level linking (implicit when using /Z7)
    # /Z7 debug info goes into each individual .obj file -- no .pdb created 
    env.Append( CCFLAGS= ["/Z7", "/errorReport:none"] )

    # /DEBUG will tell the linker to create a .pdb file
    # which WinDbg and Visual Studio will use to resolve
    # symbols if you want to debug a release-mode image.
    # Note that this means we can't do parallel links in the build.
    #
    # Please also note that this has nothing to do with _DEBUG or optimization.
    env.Append( LINKFLAGS=["/DEBUG"] )

    # /MD:  use the multithreaded, DLL version of the run-time library (MSVCRT.lib/MSVCR###.DLL)
    # /MT:  use the multithreaded, static version of the run-time library (LIBCMT.lib)
    # /MDd: Defines _DEBUG, _MT, _DLL, and uses MSVCRTD.lib/MSVCRD###.DLL
    # /MTd: Defines _DEBUG, _MT, and causes your application to use the
    #       debug multithread version of the run-time library (LIBCMTD.lib)

    winRuntimeLibMap = {
          #dyn   #dbg
        ( False, False ) : "/MT",
        ( False, True  ) : "/MTd",
        ( True,  False ) : "/MD",
        ( True,  True  ) : "/MDd",
    }

    env.Append(CCFLAGS=[winRuntimeLibMap[(dynamicCRT, debugBuild)]])

    # With VS 2012 and later we need to specify 5.01 as the target console
    # so that our 32-bit builds run on Windows XP
    # See https://software.intel.com/en-us/articles/linking-applications-using-visual-studio-2012-to-run-on-windows-xp
    #
    if msarch == "x86":
        env.Append( LINKFLAGS=["/SUBSYSTEM:CONSOLE,5.01"])

    if optBuild:
        # /O2:  optimize for speed (as opposed to size)
        # /Oy-: disable frame pointer optimization (overrides /O2, only affects 32-bit)
        # /INCREMENTAL: NO - disable incremental link - avoid the level of indirection for function
        # calls
        env.Append( CCFLAGS=["/O2", "/Oy-"] )
        env.Append( LINKFLAGS=["/INCREMENTAL:NO"])
    else:
        env.Append( CCFLAGS=["/Od"] )

    if debugBuild and not optBuild:
        # /RTC1: - Enable Stack Frame Run-Time Error Checking; Reports when a variable is used
        # without having been initialized (implies /Od: no optimizations)
        env.Append( CCFLAGS=["/RTC1"] )

    env.Append(LIBS=[ 'ws2_32.lib', 'DbgHelp.lib' ])

if nix:

    # -Winvalid-pch Warn if a precompiled header (see Precompiled Headers) is found in the search path but can't be used.
    env.Append( CCFLAGS=["-fPIC",
                         "-ggdb",
                         "-pthread",
                         "-Wall",
                         "-Wsign-compare",
                         "-Wno-unknown-pragmas",
                         "-Winvalid-pch"] )
    # env.Append( " -Wconversion" ) TODO: this doesn't really work yet
    if linux or darwin:
        env.Append( CCFLAGS=["-pipe"] )
        if not has_option("disable-warnings-as-errors"):
            env.Append( CCFLAGS=["-Werror"] )

    env.Append( CPPDEFINES=["_FILE_OFFSET_BITS=64"] )
    env.Append( CXXFLAGS=["-Wnon-virtual-dtor", "-Woverloaded-virtual"] )
    env.Append( LINKFLAGS=["-fPIC"] )

    # SERVER-9761: Ensure early detection of missing symbols in dependent libraries at program
    # startup.
    #
    # TODO: Is it necessary to add to both linkflags and shlinkflags, or are LINKFLAGS
    # propagated to SHLINKFLAGS?
    if darwin:
        env.Append( LINKFLAGS=["-Wl,-bind_at_load"] )
        env.Append( SHLINKFLAGS=["-Wl,-bind_at_load"] )
    else:
        env.Append( LINKFLAGS=["-Wl,-z,now"] )
        env.Append( SHLINKFLAGS=["-Wl,-z,now"] )

    if not darwin:
        env.Append( LINKFLAGS=["-rdynamic"] )

    env.Append( LIBS=[] )

    # Allow colorized output
    env['ENV']['TERM'] = os.environ.get('TERM', None)

    if linux and has_option( "gcov" ):
        env.Append( CXXFLAGS=" -fprofile-arcs -ftest-coverage " )
        env.Append( LINKFLAGS=" -fprofile-arcs -ftest-coverage " )

    if optBuild:
        env.Append( CCFLAGS=["-O3"] )
    else:
        env.Append( CCFLAGS=["-O0"] )

    if debugBuild:
        if not optBuild:
            env.Append( CCFLAGS=["-fstack-protector"] )
            env.Append( LINKFLAGS=["-fstack-protector"] )
            env.Append( SHLINKFLAGS=["-fstack-protector"] )

    if force64:
        env.Append( CCFLAGS="-m64" )
        env.Append( LINKFLAGS="-m64" )

    if force32:
        env.Append( CCFLAGS="-m32" )
        env.Append( LINKFLAGS="-m32" )

if debugBuild:
    env.Append( CPPDEFINES=["MONGO_DEBUG_BUILD"] );

if has_option( "ssl" ):
    env["MONGO_SSL"] = True
    if windows:
        env.Append( LIBS=["libeay32"] )
        env.Append( LIBS=["ssleay32"] )
    else:
        env.Append( LIBS=["ssl"] )
        env.Append( LIBS=["crypto"] )
else:
    env["MONGO_SSL"] = False

try:
    umask = os.umask(022)
except OSError:
    pass

env.Prepend(CPPPATH=['$VARIANT_DIR/third_party/gtest-1.7.0/include'])

boostSuffixList = ["-mt", ""]
if get_option("boost-lib-search-suffixes") is not None:
    boostSuffixList = get_option("boost-lib-search-suffixes")
    if boostSuffixList == "":
        boostSuffixList = []
    else:
        boostSuffixList = boostSuffixList.split(',')

env.Append( CPPPATH=['$EXTRACPPPATH'],
            LIBPATH=['$EXTRALIBPATH'] )

# --- check system ---

def doConfigure(myenv):

    # Check that the compilers work.
    #
    # TODO: Currently, we have some flags already injected. Eventually, this should test the
    # bare compilers, and we should re-check at the very end that TryCompile and TryLink still
    # work with the flags we have selected.
    conf = Configure(myenv, help=False)

    if 'CheckCXX' in dir( conf ):
        if not conf.CheckCXX():
            print("C++ compiler %s does not work" % (conf.env["CXX"]))
            Exit(1)

    # Only do C checks if CC != CXX
    check_c = (myenv["CC"] != myenv["CXX"])

    if check_c and 'CheckCC' in dir( conf ):
        if not conf.CheckCC():
            print("C compiler %s does not work" % (conf.env["CC"]))
            Exit(1)
    myenv = conf.Finish()

    # Identify the toolchain in use. We currently support the following:
    # TODO: Goes in the env?
    toolchain_gcc = "GCC"
    toolchain_clang = "clang"
    toolchain_msvc = "MSVC"

    def CheckForToolchain(context, toolchain, lang_name, compiler_var, source_suffix):
        test_bodies = {
            toolchain_gcc : (
                # Clang also defines __GNUC__
                """
                #if !defined(__GNUC__) || defined(__clang__)
                #error
                #endif
                """),
            toolchain_clang : (
                """
                #if !defined(__clang__)
                #error
                #endif
                """),
            toolchain_msvc : (
                """
                #if !defined(_MSC_VER)
                #error
                #endif
                """),
        }
        print_tuple = (lang_name, context.env[compiler_var], toolchain)
        context.Message('Checking if %s compiler "%s" is %s... ' % print_tuple)
        # Strip indentation from the test body to ensure that the newline at the end of the
        # endif is the last character in the file (rather than a line of spaces with no
        # newline), and that all of the preprocessor directives start at column zero. Both of
        # these issues can trip up older toolchains.
        test_body = textwrap.dedent(test_bodies[toolchain])
        result = context.TryCompile(test_body, source_suffix)
        context.Result(result)
        return result

    conf = Configure(myenv, help=False, custom_tests = {
        'CheckForToolchain' : CheckForToolchain,
    })

    toolchain = None
    have_toolchain = lambda: toolchain != None
    using_msvc = lambda: toolchain == toolchain_msvc
    using_gcc = lambda: toolchain == toolchain_gcc
    using_clang = lambda: toolchain == toolchain_clang

    if windows:
        toolchain_search_sequence = [toolchain_msvc]
    else:
        toolchain_search_sequence = [toolchain_gcc, toolchain_clang]

    for candidate_toolchain in toolchain_search_sequence:
        if conf.CheckForToolchain(candidate_toolchain, "C++", "CXX", ".cpp"):
            toolchain = candidate_toolchain
            break

    if not have_toolchain():
        print("Couldn't identify the toolchain")
        Exit(1)

    if check_c and not conf.CheckForToolchain(toolchain, "C", "CC", ".c"):
        print("C toolchain doesn't match identified C++ toolchain")
        Exit(1)

    myenv = conf.Finish()

    global use_clang
    use_clang = using_clang()

    if using_gcc():
        myenv.Append(LINKFLAGS=["-pthread"])

    # Figure out what our minimum windows version is. If the user has specified, then use
    # that. Otherwise, if they have explicitly selected between 32 bit or 64 bit, choose XP or
    # Vista respectively. Finally, if they haven't done either of these, try invoking the
    # compiler to figure out whether we are doing a 32 or 64 bit build and select as
    # appropriate.
    if windows:
        win_version_min = None
        default_32_bit_min = 'xpsp3'
        default_64_bit_min = 'ws03sp2'
        if has_option('win-version-min'):
            win_version_min = get_option('win-version-min')
        else:
            if force32:
                win_version_min = default_32_bit_min
            elif force64:
                win_version_min = default_64_bit_min
            else:
                def CheckFor64Bit(context):
                    win64_test_body = textwrap.dedent(
                        """
                        #if !defined(_WIN64)
                        #error
                        #endif
                        """
                    )
                    context.Message('Checking if toolchain is in 64-bit mode... ')
                    result = context.TryCompile(win64_test_body, ".c")
                    context.Result(result)
                    return result

                conf = Configure(myenv, help=False, custom_tests = {
                    'CheckFor64Bit' : CheckFor64Bit
                })
                if conf.CheckFor64Bit():
                    win_version_min = default_64_bit_min
                else:
                    win_version_min = default_32_bit_min
                conf.Finish();

        env['WIN_VERSION_MIN'] = win_version_min
        win_version_min = win_version_min_choices[win_version_min]
        env.Append( CPPDEFINES=[("_WIN32_WINNT", "0x" + win_version_min[0])] )
        env.Append( CPPDEFINES=[("NTDDI_VERSION", "0x" + win_version_min[0] + win_version_min[1])] )

    def AddFlagIfSupported(env, tool, extension, flag, **mutation):
        def CheckFlagTest(context, tool, extension, flag):
            test_body = ""
            context.Message('Checking if %s compiler supports %s... ' % (tool, flag))
            ret = context.TryCompile(test_body, extension)
            context.Result(ret)
            return ret

        if using_msvc():
            print("AddFlagIfSupported is not currently supported with MSVC")
            Exit(1)

        test_mutation = mutation
        if using_gcc():
            test_mutation = copy.deepcopy(mutation)
            # GCC helpfully doesn't issue a diagnostic on unknown flags of the form -Wno-xxx
            # unless other diagnostics are triggered. That makes it tough to check for support
            # for -Wno-xxx. To work around, if we see that we are testing for a flag of the
            # form -Wno-xxx (but not -Wno-error=xxx), we also add -Wxxx to the flags. GCC does
            # warn on unknown -Wxxx style flags, so this lets us probe for availablity of
            # -Wno-xxx.
            for kw in test_mutation.keys():
                test_flags = test_mutation[kw]
                for test_flag in test_flags:
                    if test_flag.startswith("-Wno-") and not test_flag.startswith("-Wno-error="):
                        test_flags.append(re.sub("^-Wno-", "-W", test_flag))

        cloned = env.Clone()
        cloned.Append(**test_mutation)

        # For GCC, we don't need anything since bad flags are already errors, but
        # adding -Werror won't hurt. For clang, bad flags are only warnings, so we need -Werror
        # to make them real errors.
        cloned.Append(CCFLAGS=['-Werror'])
        conf = Configure(cloned, help=False, custom_tests = {
                'CheckFlag' : lambda(ctx) : CheckFlagTest(ctx, tool, extension, flag)
        })
        available = conf.CheckFlag()
        conf.Finish()
        if available:
            env.Append(**mutation)
        return available

    def AddToCFLAGSIfSupported(env, flag):
        return AddFlagIfSupported(env, 'C', '.c', flag, CFLAGS=[flag])

    def AddToCCFLAGSIfSupported(env, flag):
        return AddFlagIfSupported(env, 'C', '.c', flag, CCFLAGS=[flag])

    def AddToCXXFLAGSIfSupported(env, flag):
        return AddFlagIfSupported(env, 'C++', '.cpp', flag, CXXFLAGS=[flag])

    if using_gcc() or using_clang():
        # This warning was added in g++-4.8.
        AddToCCFLAGSIfSupported(myenv, '-Wno-unused-local-typedefs')

        # Clang likes to warn about unused functions, which seems a tad aggressive and breaks
        # -Werror, which we want to be able to use.
        AddToCCFLAGSIfSupported(myenv, '-Wno-unused-function')

        # TODO: Note that the following two flags are added to CCFLAGS even though they are
        # really C++ specific. We need to do this because SCons passes CXXFLAGS *before*
        # CCFLAGS, but CCFLAGS contains -Wall, which re-enables the warnings we are trying to
        # suppress. In the future, we should move all warning flags to CCWARNFLAGS and
        # CXXWARNFLAGS and add these to CCOM and CXXCOM as appropriate.
        #
        # Clang likes to warn about unused private fields, but some of our third_party
        # libraries have such things.
        AddToCCFLAGSIfSupported(myenv, '-Wno-unused-private-field')

        # Prevents warning about using deprecated features (such as auto_ptr in c++11)
        # Using -Wno-error=deprecated-declarations does not seem to work on some compilers,
        # including at least g++-4.6.
        AddToCCFLAGSIfSupported(myenv, "-Wno-deprecated-declarations")

        # As of clang-3.4, this warning appears in v8, and gets escalated to an error.
        AddToCCFLAGSIfSupported(myenv, "-Wno-tautological-constant-out-of-range-compare")

        # New in clang-3.4, trips up things mostly in third_party, but in a few places in the
        # primary mongo sources as well.
        AddToCCFLAGSIfSupported(myenv, "-Wno-unused-const-variable")

        # This has been suppressed in gcc 4.8, due to false positives, but not in clang.  So
        # we explicitly disable it here.
        AddToCCFLAGSIfSupported(myenv, "-Wno-missing-braces")

    # Check if we need to disable null-conversion warnings
    if using_clang():
        def CheckNullConversion(context):

            test_body = """
            #include <boost/shared_ptr.hpp>
            struct TestType { int value; bool boolValue; };
            bool foo() {
                boost::shared_ptr<TestType> sp(new TestType);
                return NULL != sp;
            }
            """

            context.Message('Checking if implicit boost::shared_ptr null conversion is supported... ')
            ret = context.TryCompile(textwrap.dedent(test_body), ".cpp")
            context.Result(ret)
            return ret

        conf = Configure(myenv, help=False, custom_tests = {
            'CheckNullConversion' : CheckNullConversion,
        })
        if conf.CheckNullConversion() == False:
            env.Append( CCFLAGS="-Wno-null-conversion" )
        conf.Finish()

    # This needs to happen before we check for libc++, since it affects whether libc++ is available.
    if darwin and has_option('osx-version-min'):
        min_version = get_option('osx-version-min')
        min_version_flag = '-mmacosx-version-min=%s' % (min_version)
        if not AddToCCFLAGSIfSupported(myenv, min_version_flag):
            print( "Can't set minimum OS X version with this compiler" )
            Exit(1)
        myenv.AppendUnique(LINKFLAGS=[min_version_flag])

    usingLibStdCxx = False
    if has_option('libc++'):
        if not using_clang():
            print( 'libc++ is currently only supported for clang')
            Exit(1)
        if darwin and has_option('osx-version-min') and versiontuple(min_version) < versiontuple('10.7'):
            print("Warning: You passed option 'libc++'. You probably want to also pass 'osx-version-min=10.7' or higher for libc++ support.")
        if AddToCXXFLAGSIfSupported(myenv, '-stdlib=libc++'):
            myenv.Append(LINKFLAGS=['-stdlib=libc++'])
        else:
            print( 'libc++ requested, but compiler does not support -stdlib=libc++' )
            Exit(1)
    else:
        def CheckLibStdCxx(context):
            test_body = """
            #include <vector>
            #if !defined(__GLIBCXX__)
            #error
            #endif
            """

            context.Message('Checking if we are using libstdc++... ')
            ret = context.TryCompile(textwrap.dedent(test_body), ".cpp")
            context.Result(ret)
            return ret

        conf = Configure(myenv, help=False, custom_tests = {
            'CheckLibStdCxx' : CheckLibStdCxx,
        })
        usingLibStdCxx = conf.CheckLibStdCxx()
        conf.Finish()

    # Check to see if we are trying to use an elderly libstdc++, which we arbitrarily define as
    # 4.6.0. This is primarly to help people using clang in C++11 mode on OS X but forgetting
    # to use --libc++. We also use it to decide if we trust the libstdc++ debug mode. We would,
    # ideally, check the __GLIBCXX__ version, but for various reasons this is not
    # workable. Instead, we switch on the fact that _GLIBCXX_BEGIN_NAMESPACE_VERSION wasn't
    # introduced until libstdc++ 4.6.0.

    haveGoodLibStdCxx = False
    if usingLibStdCxx:

        def CheckModernLibStdCxx(context):

            test_body = """
            #include <vector>
            #if !defined(_GLIBCXX_BEGIN_NAMESPACE_VERSION)
            #error libstdcxx older than 4.6.0
            #endif
            """

            context.Message('Checking for libstdc++ 4.6.0 or better... ')
            ret = context.TryCompile(textwrap.dedent(test_body), ".cpp")
            context.Result(ret)
            return ret

        conf = Configure(myenv, help=False, custom_tests = {
            'CheckModernLibStdCxx' : CheckModernLibStdCxx,
        })
        haveGoodLibStdCxx = conf.CheckModernLibStdCxx()
        conf.Finish()

    # Sort out whether we can and should use C++11:
    cxx11_mode = get_option("c++11")

    if using_msvc():
        if cxx11_mode == "off":
            print( 'WARNING: Cannot disable C++11 features when using MSVC' )
    else:

        # If we are using libstdc++, only allow C++11 mode with our line-in-the-sand good
        # libstdc++. As always, if in auto mode fall back to disabling if we don't have a good
        # libstdc++, otherwise fail the build because we can't honor the explicit request.
        if cxx11_mode != "off" and usingLibStdCxx:
            if not haveGoodLibStdCxx:
                if cxx11_mode == "auto":
                    cxx11_mode = "off"
                else:
                    print( 'Detected libstdc++ is too old to support C++11 mode' )
                    if darwin:
                        print( 'Try building with --libc++ and --osx-version-min=10.7 or higher' )
                    Exit(1)

        # We are going to be adding flags to the environment, but we don't want to persist
        # those changes unless we pass all the below checks. Make a copy of the environment
        # that we will modify, we will only "commit" the changes to the env if we pass all the
        # checks.
        cxx11Env = myenv.Clone()

        # For our other compilers (gcc and clang) we need to pass -std=c++0x or -std=c++11,
        # but we prefer the latter. Try that first, and fall back to c++0x if we don't
        # detect that --std=c++11 works. If we can't find a flag and C++11 was explicitly
        # requested, error out, otherwise turn off C++11 support in auto mode.
        if cxx11_mode != "off":
            if not AddToCXXFLAGSIfSupported(cxx11Env, '-std=c++11'):
                if not AddToCXXFLAGSIfSupported(cxx11Env, '-std=c++0x'):
                    if cxx11_mode == "auto":
                        cxx11_mode = "off"
                    else:
                        print( 'C++11 mode requested, but cannot find a flag to enable it' )
                        Exit(1)

        # We appear to have C++11, or at least a flag to enable it, which is now set in the
        # environment. If we are in auto mode, check if the compiler claims that it strictly
        # supports C++11, and disable C++11 if not. If the user has explicitly requested C++11,
        # we don't care about what the compiler claims to support, trust the user.
        if cxx11_mode == "auto":
            def CheckCxx11Official(context):
                test_body = """
                #if __cplusplus < 201103L
                #error
                #endif
                const int not_an_empty_file = 0;
                """

                context.Message('Checking if __cplusplus >= 201103L to auto-enable C++11... ')
                ret = context.TryCompile(textwrap.dedent(test_body), ".cpp")
                context.Result(ret)
                return ret

            conf = Configure(cxx11Env, help=False, custom_tests = {
                'CheckCxx11Official' : CheckCxx11Official,
            })

            if cxx11_mode == "auto" and not conf.CheckCxx11Official():
                cxx11_mode = "off"

            conf.Finish()

        # We require c99 mode for C files when C++11 is enabled, so perform the same dance
        # as above: if C++11 mode is not off, try the flag, if we are in auto mode and we fail
        # then turn off C++11, otherwise C++11 was explicitly requested and we should error out.
        if cxx11_mode != "off":
            if not AddToCFLAGSIfSupported(cxx11Env, '-std=c99'):
                if cxx11_mode == "auto":
                    cxx11_mode = "off"
                else:
                    print( "C++11 mode selected for C++ files, but can't enable C99 for C files" )
                    Exit(1)

        # If we got here and cxx11_mode hasn't become false, then its true, so swap in the
        # modified environment.
        if cxx11_mode != "off":
            cxx11_mode = "on"
            myenv = cxx11Env

    # Check if we are on a POSIX system by testing if _POSIX_VERSION is defined.
    def CheckPosixSystem(context):

        test_body = """
        // POSIX requires the existence of unistd.h, so if we can't include unistd.h, we
        // are definitely not a POSIX system.
        #include <unistd.h>
        #if !defined(_POSIX_VERSION)
        #error not a POSIX system
        #endif
        """

        context.Message('Checking if we are on a POSIX system... ')
        ret = context.TryCompile(textwrap.dedent(test_body), ".c")
        context.Result(ret)
        return ret

    conf = Configure(myenv, help=False, custom_tests = {
        'CheckPosixSystem' : CheckPosixSystem,
    })
    posix_system = conf.CheckPosixSystem()
    conf.Finish()

    # Check if we are on a system that support the POSIX clock_gettime function
    #  and the "monotonic" clock.
    posix_monotonic_clock = False
    if posix_system:
        def CheckPosixMonotonicClock(context):

            test_body = """
            #include <unistd.h>
            #if !(defined(_POSIX_TIMERS) && _POSIX_TIMERS > 0)
            #error POSIX clock_gettime not supported
            #elif !(defined(_POSIX_MONOTONIC_CLOCK) && _POSIX_MONOTONIC_CLOCK >= 0)
            #error POSIX monotonic clock not supported
            #endif
            """

            context.Message('Checking if the POSIX monotonic clock is supported... ')
            ret = context.TryCompile(textwrap.dedent(test_body), ".c")
            context.Result(ret)
            return ret

        conf = Configure(myenv, help=False, custom_tests = {
            'CheckPosixMonotonicClock' : CheckPosixMonotonicClock,
        })
        posix_monotonic_clock = conf.CheckPosixMonotonicClock()
        conf.Finish()

    if has_option('sanitize'):

        if not (using_clang() or using_gcc()):
            print( 'sanitize is only supported with clang or gcc')
            Exit(1)

        sanitizer_list = get_option('sanitize').split(',')

        using_lsan = 'leak' in sanitizer_list
        using_asan = 'address' in sanitizer_list or using_lsan

        # If the user asked for leak sanitizer turn on the detect_leaks
        # ASAN_OPTION. If they asked for address sanitizer as well, drop
        # 'leak', because -fsanitize=leak means no address.
        #
        # --sanitize=leak:           -fsanitize=leak, detect_leaks=1
        # --sanitize=address,leak:   -fsanitize=address, detect_leaks=1
        # --sanitize=address:        -fsanitize=address
        #
        if using_lsan:
            if using_asan:
                myenv['ENV']['ASAN_OPTIONS'] = "detect_leaks=1"
            myenv['ENV']['LSAN_OPTIONS'] = "suppressions=%s" % myenv.File("#etc/lsan.suppressions").abspath
            if 'address' in sanitizer_list:
                sanitizer_list.remove('leak')

        sanitizer_option = '-fsanitize=' + ','.join(sanitizer_list)

        if AddToCCFLAGSIfSupported(myenv, sanitizer_option):
            myenv.Append(LINKFLAGS=[sanitizer_option])
            myenv.Append(CCFLAGS=['-fno-omit-frame-pointer'])
        else:
            print( 'Failed to enable sanitizers with flag: ' + sanitizer_option )
            Exit(1)

        blackfiles_map = {
            "address" : myenv.File("#etc/asan.blacklist"),
            "leak" : myenv.File("#etc/asan.blacklist"),
            "thread" : myenv.File("#etc/tsan.blacklist"),
            "undefined" : myenv.File("#etc/ubsan.blacklist"),
        }

        blackfiles = set([v for (k, v) in blackfiles_map.iteritems() if k in sanitizer_list])
        blacklist_options=["-fsanitize-blacklist=%s" % blackfile for blackfile in blackfiles]

        for blacklist_option in blacklist_options:
            if AddToCCFLAGSIfSupported(myenv, blacklist_option):
                myenv.Append(LINKFLAGS=[blacklist_option])

        llvm_symbolizer = get_option('llvm-symbolizer')
        if os.path.isabs(llvm_symbolizer):
            if not myenv.File(llvm_symbolizer).exists():
                print("WARNING: Specified symbolizer '%s' not found" % llvm_symbolizer)
                llvm_symbolizer = None
        else:
            llvm_symbolizer = myenv.WhereIs(llvm_symbolizer)

        if llvm_symbolizer:
            myenv['ENV']['ASAN_SYMBOLIZER_PATH'] = llvm_symbolizer
            myenv['ENV']['LSAN_SYMBOLIZER_PATH'] = llvm_symbolizer
        elif using_lsan:
            print("Using the leak sanitizer requires a valid symbolizer")
            Exit(1)

    # When using msvc, check for VS 2013 Update 2+ so we can use new compiler flags
    if using_msvc():
        haveVS2013Update2OrLater = False
        def CheckVS2013Update2(context):
            test_body = """
            #if _MSC_VER < 1800 || (_MSC_VER == 1800 && _MSC_FULL_VER < 180030501)
            #error Old Version
            #endif
            int main(int argc, char* argv[]) {
            return 0;
            }
            """
            context.Message('Checking for VS 2013 Update 2 or Later... ')
            ret = context.TryCompile(textwrap.dedent(test_body), ".cpp")
            context.Result(ret)
            return ret
        conf = Configure(myenv, help=False, custom_tests = {
            'CheckVS2013Update2' : CheckVS2013Update2,
        })
        haveVS2013Update2OrLater = conf.CheckVS2013Update2()
        conf.Finish()

        if haveVS2013Update2OrLater and optBuild:
            # http://blogs.msdn.com/b/vcblog/archive/2013/09/11/introducing-gw-compiler-switch.aspx
            #
            myenv.Append( CCFLAGS=["/Gw", "/Gy"] )
            myenv.Append( LINKFLAGS=["/OPT:REF"])

            # http://blogs.msdn.com/b/vcblog/archive/2014/03/25/linker-enhancements-in-visual-studio-2013-update-2-ctp2.aspx
            #
            myenv.Append( CCFLAGS=["/Zc:inline"])

    # Apply any link time optimization settings as selected by the 'lto' option.
    if has_option('lto'):
        if using_msvc():
            # Note that this is actually more aggressive than LTO, it is whole program
            # optimization due to /GL. However, this is historically what we have done for
            # windows, so we are keeping it.
            #
            # /GL implies /LTCG, so no need to say it in CCFLAGS, but we do need /LTCG on the
            # link flags.
            myenv.Append(CCFLAGS=['/GL'])
            myenv.Append(LINKFLAGS=['/LTCG'])
            myenv.Append(ARFLAGS=['/LTCG'])
        elif using_gcc() or using_clang():
            # For GCC and clang, the flag is -flto, and we need to pass it both on the compile
            # and link lines.
            if AddToCCFLAGSIfSupported(myenv, '-flto'):
                myenv.Append(LINKFLAGS=['-flto'])

                def LinkHelloWorld(context, adornment = None):
                    test_body = """
                    #include <iostream>
                    int main() {
                        std::cout << "Hello, World!" << std::endl;
                        return 0;
                    }
                    """
                    message = "Trying to link with LTO"
                    if adornment:
                        message = message + " " + adornment
                    message = message + "..."
                    context.Message(message)
                    ret = context.TryLink(textwrap.dedent(test_body), ".cpp")
                    context.Result(ret)
                    return ret

                conf = Configure(myenv, help=False, custom_tests = {
                    'LinkHelloWorld' : LinkHelloWorld,
                })

                # Some systems (clang, on a system with the BFD linker by default) may need to
                # explicitly request the gold linker for LTO to work. If we can't LTO link a
                # simple program, see if -fuse=ld=gold helps.
                if not conf.LinkHelloWorld():
                    conf.env.Append(LINKFLAGS=["-fuse-ld=gold"])
                    if not conf.LinkHelloWorld("(with -fuse-ld=gold)"):
                        print("Error: Couldn't link with LTO")
                        Exit(1)

                myenv = conf.Finish()

            else:
                print( "Link time optimization requested, " +
                       "but selected compiler does not honor -flto" )
                Exit(1)
        else:
            printf("Don't know how to enable --lto on current toolchain")
            Exit(1)

    # When using msvc, check for support for __declspec(thread), unless we have been asked
    # explicitly not to use it. For other compilers, see if __thread works.
    if using_msvc():
        haveDeclSpecThread = False
        if not has_option("disable-declspec-thread"):
            def CheckDeclspecThread(context):
                test_body = """
                __declspec( thread ) int tsp_int;
                int main(int argc, char* argv[]) {
                    tsp_int = argc;
                    return 0;
                }
                """
                context.Message('Checking for __declspec(thread)... ')
                ret = context.TryLink(textwrap.dedent(test_body), ".cpp")
                context.Result(ret)
                return ret
            conf = Configure(myenv, help=False, custom_tests = {
                'CheckDeclspecThread' : CheckDeclspecThread,
            })
            haveDeclSpecThread = conf.CheckDeclspecThread()
            conf.Finish()
        if haveDeclSpecThread:
            myenv.Append(CPPDEFINES=['MONGO_HAVE___DECLSPEC_THREAD'])
    else:
        def CheckUUThread(context):
            test_body = """
            __thread int tsp_int;
            int main(int argc, char* argv[]) {
                tsp_int = argc;
                return 0;
            }
            """
            context.Message('Checking for __thread... ')
            ret = context.TryLink(textwrap.dedent(test_body), ".cpp")
            context.Result(ret)
            return ret
        conf = Configure(myenv, help=False, custom_tests = {
            'CheckUUThread' : CheckUUThread,
        })
        haveUUThread = conf.CheckUUThread()
        conf.Finish()
        if haveUUThread:
            myenv.Append(CPPDEFINES=['MONGO_HAVE___THREAD'])

    def CheckCXX11Atomics(context):
        test_body = """
        #include <atomic>
        int main(int argc, char **argv) {
            std::atomic<int> a(0);
            return a.fetch_add(1);
        }
        """
        context.Message('Checking for C++11 <atomic> support... ')
        ret = context.TryLink(textwrap.dedent(test_body), '.cpp')
        context.Result(ret)
        return ret;

    def CheckGCCAtomicBuiltins(context):
        test_body = """
        int main(int argc, char **argv) {
            int a = 0;
            int b = 0;
            int c = 0;

            __atomic_compare_exchange(&a, &b, &c, false, __ATOMIC_SEQ_CST, __ATOMIC_SEQ_CST);
            return 0;
        }
        """
        context.Message('Checking for gcc __atomic builtins... ')
        ret = context.TryLink(textwrap.dedent(test_body), '.cpp')
        context.Result(ret)
        return ret

    def CheckGCCSyncBuiltins(context):
        test_body = """
        int main(int argc, char **argv) {
            int a = 0;
            return __sync_fetch_and_add(&a, 1);
        }

        //
        // Figure out if we are using gcc older than 4.2 to target 32-bit x86. If so, error out
        // even if we were able to compile the __sync statement, due to
        // https://gcc.gnu.org/bugzilla/show_bug.cgi?id=40693
        //
        #if defined(__i386__)
        #if !defined(__clang__)
        #if defined(__GNUC__) && (__GNUC__ == 4) && (__GNUC_MINOR__ < 2)
        #error "Refusing to use __sync in 32-bit mode with gcc older than 4.2"
        #endif
        #endif
        #endif
        """

        context.Message('Checking for useable __sync builtins... ')
        ret = context.TryLink(textwrap.dedent(test_body), '.cpp')
        context.Result(ret)
        return ret

    # not all C++11-enabled gcc versions have type properties
    def CheckCXX11IsTriviallyCopyable(context):
        test_body = """
        #include <type_traits>
        int main(int argc, char **argv) {
            class Trivial {
                int trivial1;
                double trivial2;
                struct {
                    float trivial3;
                    short trivial4;
                } trivial_member;
            };

            class NotTrivial {
                int x, y;
                NotTrivial(const NotTrivial& o) : x(o.y), y(o.x) {}
            };

            static_assert(std::is_trivially_copyable<Trivial>::value,
                          "I should be trivially copyable");
            static_assert(!std::is_trivially_copyable<NotTrivial>::value,
                          "I should not be trivially copyable");
            return 0;
        }
        """
        context.Message('Checking for C++11 is_trivially_copyable support... ')
        ret = context.TryCompile(textwrap.dedent(test_body), '.cpp')
        context.Result(ret)
        return ret

    conf = Configure(myenv, help=False, custom_tests = {
        'CheckCXX11Atomics': CheckCXX11Atomics,
        'CheckGCCAtomicBuiltins': CheckGCCAtomicBuiltins,
        'CheckGCCSyncBuiltins': CheckGCCSyncBuiltins,
        'CheckCXX11IsTriviallyCopyable': CheckCXX11IsTriviallyCopyable,
    })

    # Figure out what atomics mode to use by way of the tests defined above.
    #
    # Non_windows: <atomic> > __atomic > __sync
    # Windows: <atomic> > Interlocked functions / intrinsics.
    #
    # If we are in C++11 mode, try to use <atomic>. This is unusual for us, as typically we
    # only use __cplusplus >= 201103L to decide if we want to enable a feature. We make a
    # special case for the atomics and use them on platforms that offer them even if they don't
    # advertise full conformance. For MSVC systems, if we don't have <atomic> then no more
    # checks are required. Otherwise, we are on a GCC/clang system, where we may have __atomic
    # or __sync, so try those in that order next.
    #
    # If we don't end up defining a MONGO_HAVE for the atomics, we will end up falling back to
    # the Microsoft Interlocked functions/intrinsics when using MSVC, or the gcc_intel
    # implementation of hand-rolled assembly if using gcc/clang.

    if (using_msvc() or (cxx11_mode == "on")) and conf.CheckCXX11Atomics():
        conf.env['MONGO_HAVE_CXX11_ATOMICS'] = True
    elif using_gcc() or using_clang():
        # Prefer the __atomic builtins. If we don't have those, try for __sync. Otherwise
        # atomic_intrinsics.h will try to fall back to the hand-rolled assembly implementations
        # in atomic_intrinsics_gcc_intel for x86 platforms.
        if conf.CheckGCCAtomicBuiltins():
            conf.env["MONGO_HAVE_GCC_ATOMIC_BUILTINS"] = True
        else:
            if conf.CheckGCCSyncBuiltins():
                conf.env["MONGO_HAVE_GCC_SYNC_BUILTINS"] = True

    if (cxx11_mode == "on") and conf.CheckCXX11IsTriviallyCopyable():
        conf.env['MONGO_HAVE_STD_IS_TRIVIALLY_COPYABLE'] = True

    myenv = conf.Finish()

    if using_msvc():
        # TODO: This is really only needed for MSVC 12, but we have no current way to know
        # which MSVC version we have. Presuming that this is harmless on other MSVC
        # implementations. Without this, gtest doesn't build. We need to apply universally, not
        # just while builing gtest.
        myenv.Append(CPPDEFINES=[('_VARIADIC_MAX', 10)])

    conf = Configure(myenv)

    if not conf.CheckCXXHeader( "boost/version.hpp" ):
        print( "Could not find boost headers in include search path" )
        Exit(1)

    if (not windows) and boostSuffixList:
        # We don't do this for windows because we rely on autolib.
        for b in boostLibs:
            boostCandidates = ["boost_" + b + suffix for suffix in boostSuffixList]
            if not conf.CheckLib(boostCandidates, language="C++"):
                print( "can't find boost")
                Exit(1)

    # We need xtime internally no matter what the local boost thread version may be since we
    # cannot require the existence of chrono. It is important that no uses of xtime become part
    # of the public interface of the library so that we do not impose this burden on our
    # consumers.
    conf.env.Append(CPPDEFINES=[("BOOST_THREAD_USES_DATETIME")])

    if conf.CheckHeader('unistd.h'):
        conf.env['MONGO_HAVE_HEADER_UNISTD_H'] = True

    if posix_system:
        conf.env.Append(CPPDEFINES=['MONGO_HAVE_HEADER_UNISTD_H'])
        conf.CheckLib('rt')

    if posix_monotonic_clock:
        conf.env.Append(CPPDEFINES=['MONGO_HAVE_POSIX_MONOTONIC_CLOCK'])

    if solaris:
        conf.CheckLib( "nsl" )

    conf.env['MONGO_SASL'] = bool(has_option("use-sasl-client"))

    if conf.env['MONGO_SASL'] and not conf.env['MONGO_SSL']:
        print("SASL support requires --ssl")
        Exit(1)

    if conf.env['MONGO_SASL'] and not conf.CheckLibWithHeader(
            "sasl2", 
            ["stddef.h","sasl/sasl.h"], 
            "C", 
            "sasl_version_info(0, 0, 0, 0, 0, 0);", 
            autoadd=True ):
        Exit(1)

    # requires ports devel/libexecinfo to be installed
    if freebsd or openbsd:
        if not conf.CheckLib("execinfo"):
            Exit(1)

    # check for presence of timegm(3) and polyfill if needed
    conf.env['MONGO_HAVE_TIMEGM'] = conf.CheckDeclaration(
        'timegm', includes="#include <time.h>", language='C')
    if conf.env['MONGO_HAVE_TIMEGM']:
        conf.env.Append(CPPDEFINES=['MONGO_HAVE_TIMEGM'])

    # check for presence of strnlen(3) and polyfill if needed
    if conf.CheckDeclaration('strnlen', includes="#include <string.h>", language='C'):
        conf.env['MONGO_HAVE_STRNLEN'] = True

    def CheckLinkSSL(context):
        test_body = """
        #include <openssl/err.h>
        #include <openssl/ssl.h>
        #include <stdlib.h>

        int main() {
            SSL_library_init();
            SSL_load_error_strings();
            ERR_load_crypto_strings();

            OpenSSL_add_all_algorithms();
            ERR_free_strings();
            return EXIT_SUCCESS;
        }
        """
        context.Message("Checking if OpenSSL is available...")
        ret = context.TryLink(textwrap.dedent(test_body), ".c")
        context.Result(ret)
        return ret
    conf.AddTest("CheckLinkSSL", CheckLinkSSL)

    if has_option("ssl"):
        if not conf.CheckLinkSSL():
            print "SSL is enabled, but is unavailable"
            Exit(1)

        if conf.CheckDeclaration(
            "FIPS_mode_set",
            includes="""
                #include <openssl/crypto.h>
                #include <openssl/evp.h>
            """):
            conf.env.Append(CPPDEFINES=['MONGO_HAVE_FIPS_MODE_SET'])

    return conf.Finish()

env = doConfigure( env )

env['PDB'] = '${TARGET.base}.pdb'

#  ---- Docs ----
def build_docs(env, target, source):
    buildscripts.docs.main()

env.Alias("docs", [], [build_docs])
env.AlwaysBuild("docs")

# --- lint ----

def doLint( env , target , source ):
    import buildscripts.clang_format
    if not buildscripts.clang_format.lint(None, []):
        raise Exception("clang-format lint errors")

    if not buildscripts.lint.run_lint( [ "src/mongo/" ] ):
        raise Exception( "lint errors" )

env.Alias( "lint" , [] , [ doLint ] )
env.AlwaysBuild( "lint" )

# --- an uninstall target ---
if len(COMMAND_LINE_TARGETS) > 0 and 'uninstall' in COMMAND_LINE_TARGETS:
    SetOption("clean", 1)
    # By inspection, changing COMMAND_LINE_TARGETS here doesn't do
    # what we want, but changing BUILD_TARGETS does.
    BUILD_TARGETS.remove("uninstall")
    BUILD_TARGETS.append("install")

# The following symbols are exported for use in subordinate SConscript files.
# Ideally, the SConscript files would be purely declarative.  They would only
# import build environment objects, and would contain few or no conditional
# statements or branches.
#
# Currently, however, the SConscript files do need some predicates for
# conditional decision making that hasn't been moved up to this SConstruct file,
# and they are exported here, as well.
Export("env")
Export("get_option")
Export("has_option")
Export("darwin windows solaris linux freebsd nix")
Export("debugBuild optBuild")
Export("use_clang")

env.SConscript('src/SConscript', variant_dir='$VARIANT_DIR', duplicate=False)

# --- Coverage ---
if has_option("gcov"):
    env['GCOV_BASE_DIR'] = env.Dir(".").abspath
    env['GCOV_BUILD_DIR'] = env.Dir("$VARIANT_DIR").abspath

    # Zero out all the counters -- depends on tests being built
    env.Alias(
        'zero_counters',
        ['unittests', 'clientTests', 'integration_tests'],
        ['lcov -z -b $GCOV_BASE_DIR -d $GCOV_BUILD_DIR']
    )
    env.AlwaysBuild('zero_counters')

    # Generates test coverage information -- depends on tests being run
    env.Command(
        target='$VARIANT_DIR/coverage.info',
        source=['zero_counters', 'test', 'smokeClient', 'integration'],
        action='lcov --no-external -c -b $GCOV_BASE_DIR -d $GCOV_BUILD_DIR -o $TARGET'
    )
    env.AlwaysBuild('coverage.info')

    # Strip third_party and build related coverage info
    stripCmd = env.Command(
        target=None,
        source='$VARIANT_DIR/coverage.info',
        action=[
            'lcov -r $SOURCE src/third_party/\* -o $SOURCE',
            'lcov -r $SOURCE build/\* -o $SOURCE',
            'lcov -r $SOURCE \*_test.cpp -o $SOURCE',
            'lcov -r $SOURCE src/mongo/client/examples/\* -o $SOURCE',
            'lcov -r $SOURCE src/mongo/dbtests/\* -o $SOURCE',
            'lcov -r $SOURCE src/mongo/unittest/\* -o $SOURCE',
            'lcov -r $SOURCE src/mongo/bson/bsondemo/\* -o $SOURCE',
        ],
    )
    env.AlwaysBuild(stripCmd)
    env.Alias('strip_coverage', stripCmd)

    # Generates the HTML output in "coverage" directory
    coverageCmd = env.Command(
        env.Dir('$BUILD_DIR/coverage'),
        'strip_coverage',
        [
            'rm -rf $BUILD_DIR/coverage',
            'genhtml --frames --legend -t "MongoDB C++ Driver Coverage" -o $TARGET $VARIANT_DIR/coverage.info'
        ]
    )
    env.AlwaysBuild(coverageCmd)
    env.Alias('coverage', coverageCmd)

env.Alias('all', ['driver', 'build-unit', 'build-integration', 'build-examples'])
env.Alias('test', ['unit', 'integration', 'examples'])

Default('driver')<|MERGE_RESOLUTION|>--- conflicted
+++ resolved
@@ -428,11 +428,7 @@
     print("Error: A --release build may not have debugging, and must have optimization")
     Exit(1)
 
-<<<<<<< HEAD
 mongoclientVersion = "1.1.0-rc0-pre"
-=======
-mongoclientVersion = "1.0.7-rc0-pre"
->>>>>>> e19a93eb
 # We don't keep the -pre in the user testable version identifiers, because
 # nobody should be conditioning on the pre-release status.
 mongoclientVersionComponents = re.split(r'\.|-rc', mongoclientVersion.partition('-pre')[0])
