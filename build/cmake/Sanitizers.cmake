include (CheckCSourceCompiles)
include (CMakePushCheckState)
include (MongoSettings)

mongo_setting (
   MONGO_SANITIZE "Semicolon/comma-separated list of sanitizers to apply when building"
   DEFAULT
      DEVEL EVAL [[
         if(NOT MSVC)
            set(DEFAULT "address,undefined")
         endif()
      ]])

# Replace commas with semicolons for the genex
string(REPLACE ";" "," _sanitize "${MONGO_SANITIZE}")

if (_sanitize)
    string (MAKE_C_IDENTIFIER "HAVE_SANITIZE_${_sanitize}" ident)
    string (TOUPPER "${ident}" varname)
    set (flag "-fsanitize=${_sanitize}")

    cmake_push_check_state ()
        set (CMAKE_REQUIRED_FLAGS "${flag}")
        set (CMAKE_REQUIRED_LIBRARIES "${flag}")
        check_c_source_compiles ([[
            #include <stdio.h>

            int main (void) {
                puts ("Hello, world!");
                return 0;
            }
        ]] "${varname}")
    cmake_pop_check_state ()

    if (NOT "${${varname}}")
        message (SEND_ERROR "Requested sanitizer option '${flag}' is not supported by the compiler+linker")
    else ()
<<<<<<< HEAD
        message (STATUS "Building with ${flag}")
        mongo_add_platform_compile_options ($<BUILD_INTERFACE:${flag}>)
        mongo_add_platform_link_options (${flag})
=======
        message (STATUS "Enabling sanitizers: ${flag}")
        mongo_platform_compile_options ($<BUILD_INTERFACE:${flag}>)
        mongo_platform_link_options (${flag})
>>>>>>> ffeb034e
    endif ()
endif ()<|MERGE_RESOLUTION|>--- conflicted
+++ resolved
@@ -35,14 +35,8 @@
     if (NOT "${${varname}}")
         message (SEND_ERROR "Requested sanitizer option '${flag}' is not supported by the compiler+linker")
     else ()
-<<<<<<< HEAD
-        message (STATUS "Building with ${flag}")
-        mongo_add_platform_compile_options ($<BUILD_INTERFACE:${flag}>)
-        mongo_add_platform_link_options (${flag})
-=======
         message (STATUS "Enabling sanitizers: ${flag}")
         mongo_platform_compile_options ($<BUILD_INTERFACE:${flag}>)
         mongo_platform_link_options (${flag})
->>>>>>> ffeb034e
     endif ()
 endif ()