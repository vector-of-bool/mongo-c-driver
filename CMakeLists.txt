cmake_minimum_required (VERSION 3.15)

project (mongo-c-driver C)

list (APPEND CMAKE_MODULE_PATH
      "${PROJECT_SOURCE_DIR}/build/cmake"
      "${PROJECT_SOURCE_DIR}/build/cmake/make_dist"
      )

include (MongoSettings)
<<<<<<< HEAD
include (MongoPlatform)
=======
include (GeneratePkgConfig)
>>>>>>> 3c7951b4

# Subcomponents:
mongo_bool_setting(ENABLE_MONGOC "Enable the build of libmongoc libraries (The MongoDB C database driver)")
mongo_bool_setting(
   USE_SYSTEM_LIBBSON [[Use an existing libbson library (via find_package()) instead of building one from source]]
   DEFAULT VALUE OFF
   ADVANCED
)

# Deprecated option "ENABLE_BSON" is gone, but old caches may rely on SYSTEM to
# disable the libbson build. Allow ENABLE_BSON=SYSTEM only if USE_SYSTEM_LIBBSON
# is also true, to allow both ENABLE_BSON=SYSTEM and USE_SYSTEM_LIBBSON=TRUE to
# simplify downstream build scripts
if(ENABLE_BSON STREQUAL "SYSTEM" AND NOT USE_SYSTEM_LIBBSON)
   # User set ENABLE_BSON=SYSTEM, so they intend for us to build against an external
   # libbson, but they didn't set USE_SYSTEM_LIBBSON=ON, so they are probably
   # unaware of this change. Rather than miscompile, stop what we're doing:
   message(FATAL_ERROR "ENABLE_BSON=SYSTEM is no longer supported. Use USE_SYSTEM_LIBBSON=ON for the same effect.")
endif()

# Static libraries:
mongo_setting(
   ENABLE_STATIC "Enable building and installing static library archive artifacts"
   OPTIONS ON OFF BUILD_ONLY
   DEFAULT VALUE "ON"
)
if(NOT WIN32)
   mongo_bool_setting(ENABLE_PIC "Enable position-independent code when building static libraries (Not applicable on Windows)")
elseif(DEFINED ENABLE_PIC)
   # We are on Windows, and ENABLE_PIC is defined.
   message(STATUS "ENABLE_PIC=“${ENABLE_PIC}” has no effect on Windows (All Windows code is position-independent)")
else()
   # We are on Windows, and ENABLE_PIC is not defined, which is normal
endif()

# Dev mode checks:
mongo_bool_setting(
   ENABLE_MAINTAINER_FLAGS "Enable stricter build-time checks"
   DEFAULT VALUE OFF
      DEVEL EVAL [[
         if(MSVC)
            set(DEFAULT OFF)
         else()
            set(DEFAULT ON)
         endif()
      ]])

# Toggle instrumentation:
mongo_bool_setting(ENABLE_TRACING "Enable runtime tracing output in the built libmongoc (Very noisy!)"
                   DEFAULT VALUE OFF)
mongo_bool_setting(ENABLE_COVERAGE "Build code with coverage instrumentation"
                   DEFAULT VALUE OFF DEVEL VALUE ON)
mongo_bool_setting(ENABLE_DEBUG_ASSERTIONS "Build library with runtime debug assertions enabled"
                   DEFAULT VALUE OFF DEVEL VALUE ON)
# for MONGO_SANITIZE:
include(Sanitizers)

# Toggle optional components:
mongo_bool_setting(ENABLE_TESTS "Build MongoDB C Driver tests")
mongo_bool_setting(ENABLE_EXAMPLES "Build MongoDB C Driver examples")
mongo_bool_setting(ENABLE_MAN_PAGES "Build the manual pages" DEFAULT VALUE OFF)
mongo_bool_setting(ENABLE_HTML_DOCS "Build the HTML documentation" DEFAULT VALUE OFF)
mongo_bool_setting(ENABLE_UNINSTALL "Generate an 'uninstall' script and an 'uninstall' build target")
mongo_bool_setting(ENABLE_SRV "Enable support for mongodb+srv URIs.")

# Optional features that are ENABLED when necessary dependencies are found:
mongo_setting(ENABLE_SNAPPY "Enable Snappy compression support"
              OPTIONS ON OFF AUTO
              DEFAULT VALUE AUTO)
mongo_setting(ENABLE_ZSTD "Enable zstd compression support"
              OPTIONS ON OFF AUTO
              DEFAULT VALUE AUTO)
mongo_setting(ENABLE_ZLIB "Enable zlib compression support"
              OPTIONS BUNDLED SYSTEM OFF
              DEFAULT VALUE BUNDLED)
mongo_setting(
   ENABLE_SSL [[Enable TLS connection and SCRAM authentication.]]
   OPTIONS WINDOWS DARWIN OPENSSL LIBRESSL OFF AUTO
   DEFAULT VALUE AUTO
   VALIDATE CODE [[
      if(ENABLE_SSL STREQUAL "DARWIN" AND NOT APPLE)
         message(WARNING "ENABLE_SSL=DARWIN is only supported on Apple platforms")
      elseif(ENABLE_SSL STREQUAL "WINDOWS" AND NOT WIN32)
         message(WARNING "ENABLE_SSL=WINDOWS is only supported on Windows platforms")
      endif()
   ]]
)
mongo_bool_setting(
   ENABLE_SHM_COUNTERS "Enable memory performance counters"
   DEFAULT EVAL [[
      set(DEFAULT OFF)
      if(CMAKE_HOST_SYSTEM_NAME STREQUAL "Linux" OR (APPLE AND CMAKE_SYSTEM_PROCESSOR MATCHES "arm64"))
         set(DEFAULT ON)
      endif()
   ]]
   VALIDATE CODE [[
      if(ENABLE_SHM_COUNTERS
         AND NOT CMAKE_HOST_SYSTEM_NAME STREQUAL "Linux"
         AND NOT (APPLE AND CMAKE_SYSTEM_PROCESSOR MATCHES "arm64"))
         message(WARNING "ENABLE_SHM_COUNTERS=ON is only supported on Linux or ARM Darwin")
      endif()
   ]]
)

mongo_setting(
   ENABLE_SASL "Enable SASL authentication (Kerberos)"
   OPTIONS CYRUS SSPI OFF AUTO
   DEFAULT VALUE AUTO
   VALIDATE CODE [[
      if(ENABLE_SASL STREQUAL "SSPI" AND NOT WIN32)
         message(WARNING "ENABLE_SASL=SSPI is only supported on Windows platforms")
      endif()
   ]]
)

mongo_setting(ENABLE_ICU "Enable ICU support, needed for non-ASCII usernames and passwords"
              OPTIONS ON OFF AUTO
              DEFAULT VALUE AUTO)
mongo_setting(ENABLE_CLIENT_SIDE_ENCRYPTION "Enable In-Use Encryption support. Requires additional support libraries."
              OPTIONS ON OFF AUTO
              DEFAULT VALUE AUTO)
mongo_setting(ENABLE_MONGODB_AWS_AUTH "Enable support for the MONGODB-AWS authentication mechanism"
              OPTIONS ON OFF AUTO
              DEFAULT VALUE AUTO
              VALIDATE CODE [[
                  if(NOT ENABLE_MONGODB_AWS_AUTH STREQUAL "ON")
                     return()
                  endif()
                  if(MSVC AND MSVC_VERSION LESS 1900)
                     message(FATAL_ERROR "Visual Studio 2015 or newer is required for ENABLE_MONGODB_AWS_AUTH=ON")
                  elseif(ENABLE_SSL STREQUAL "OFF")
                     message(FATAL_ERROR "ENABLE_MONGODB_AWS_AUTH=ON requires that ENABLE_SSL not be 'OFF'")
                  endif()
              ]])

# Optional features that are DISABLED by default:
mongo_bool_setting(ENABLE_RDTSCP "Enable fast performance counters using the Intel RDTSCP instruction"
                   DEFAULT VALUE OFF)
mongo_bool_setting(ENABLE_APPLE_FRAMEWORK "Build libraries as Apple Frameworks on Darwin platforms"
                   DEFAULT VALUE OFF)
mongo_bool_setting(
   ENABLE_CRYPTO_SYSTEM_PROFILE "Use system crypto profile"
   DEFAULT VALUE OFF
   VALIDATE CODE [[
      if(ENABLE_CRYPTO_SYSTEM_PROFILE AND NOT ENABLE_SSL STREQUAL "OPENSSL")
         message(WARNING "ENABLE_CRYPTO_SYSTEM_PROFILE=TRUE is only applicable when ENABLE_SSL=OPENSSL")
      endif()
   ]]
)

# Deprecated options:
mongo_bool_setting(
   ENABLE_AUTOMATIC_INIT_AND_CLEANUP
      "[Deprecated] Enable automatic initialization of the C driver library"
   DEFAULT EVAL [[
         set(DEFAULT OFF)
         if(CMAKE_C_COMPILER_ID STREQUAL "GNU")
            message(VERBOSE "For backwards compatibility, when using GCC the default of "
                            "ENABLE_AUTOMATIC_INIT_AND_CLEANUP is ON")
            set(DEFAULT ON)
         endif()
      ]]
      DEVEL VALUE OFF
   VALIDATE CODE [[
      if(ENABLE_AUTOMATIC_INIT_AND_CLEANUP)
         if(NOT CMAKE_C_COMPILER_ID STREQUAL "GNU")
            message(WARNING "ENABLE_AUTOMATIC_INIT_AND_CLEANUP is only supported on GCC.")
         endif()
         message(DEPRECATION
                  "Enabling ENABLE_AUTOMATIC_INIT_AND_CLEANUP is deprecated and "
                  "may be removed in a future release")
      endif()
   ]]
)
mongo_bool_setting(
   ENABLE_EXTRA_ALIGNMENT
      "[Deprecated] Enable extra alignment on libbson types"
   DEFAULT VALUE ON
      DEVEL VALUE OFF
   VALIDATE CODE [[
      if(ENABLE_EXTRA_ALIGNMENT AND MONGO_SANITIZE MATCHES "undefined")
         message(WARNING "ENABLE_EXTRA_ALIGNMENT=“${ENABLE_EXTRA_ALIGNMENT}” will create conflicts with UndefinedBehaviorSanitizer")
      endif()
   ]]
)

if(ENABLE_COVERAGE)
   mongo_platform_link_options(--coverage)
   mongo_platform_compile_options($<BUILD_INTERFACE:--coverage>)
endif()

# Optionally enable C++ to do some C++-specific tests
include (CheckLanguage)
check_language (CXX)
if (CMAKE_CXX_COMPILER)
   enable_language (CXX)
   if (NOT CMAKE_CXX_STANDARD)
      # Default to C++11 for purposes of testing.
      set (CMAKE_CXX_STANDARD 11)
   endif ()
else ()
   message (STATUS "No CXX support")
endif ()

if (NOT CMAKE_BUILD_TYPE AND NOT CMAKE_CONFIGURATION_TYPES)
   set (CMAKE_BUILD_TYPE "RelWithDebInfo")
   message (
      STATUS "No CMAKE_BUILD_TYPE selected, defaulting to ${CMAKE_BUILD_TYPE}"
   )
endif ()

include (InstallRequiredSystemLibraries)
include (GNUInstallDirs)
include (CMakeDependentOption)

include(MongoC-Warnings)

# Enable "maintainer flags," which are supplementary but not mandatory.
# (As opposed to MongoC-Warnings.cmake, which defines "the code is broken" warnings)
if(ENABLE_MAINTAINER_FLAGS)
   mongoc_add_warning_options(
      gnu-like:-Werror
      gnu-like:-pedantic
      gnu-like:-Wall
      gnu-like:-Wempty-body
      gnu:not-gcc-lt7:-Wexpansion-to-defined
      gnu-like:-Wformat
      gnu-like:-Wformat-nonliteral
      gnu-like:-Wformat-security
      gnu-like:-Winit-self
      gnu-like:-Wmissing-include-dirs
      gnu-like:-Wredundant-decls
      gnu-like:-Wshadow
      gnu-like:lang-c:-Wstrict-prototypes
      gnu-like:-Wswitch-default
      gnu-like:-Wswitch-enum
      gnu-like:-Wundef
      gnu-like:-Wuninitialized
      # Disabled, for now:
      gnu-like:-Wno-strict-aliasing
   )
endif()

# Enable CCache, if possible
include (CCache)

# Link with LLD, if possible
if (NOT MSVC)
   include (LLDLinker)
endif ()

set (BUILD_VERSION "0.0.0" CACHE STRING "Library version (for both libbson and libmongoc)")

include (ParseVersion)

# Set MONGOC_MAJOR_VERSION, MONGOC_MINOR_VERSION, etc.
if (BUILD_VERSION STREQUAL "0.0.0")
   if (EXISTS ${PROJECT_SOURCE_DIR}/VERSION_CURRENT)
      file (STRINGS ${PROJECT_SOURCE_DIR}/VERSION_CURRENT BUILD_VERSION)
      message (STATUS "file VERSION_CURRENT contained BUILD_VERSION ${BUILD_VERSION}")
   else ()
      find_package (PythonInterp)
      if (PYTHONINTERP_FOUND)
         execute_process (
            COMMAND ${PYTHON_EXECUTABLE} build/calc_release_version.py
            WORKING_DIRECTORY ${PROJECT_SOURCE_DIR}
            OUTPUT_VARIABLE CALC_RELEASE_VERSION
            RESULT_VARIABLE CALC_RELEASE_VERSION_RESULT
            OUTPUT_STRIP_TRAILING_WHITESPACE
         )
         if (NOT CALC_RELEASE_VERSION_RESULT STREQUAL 0)
            # If python failed above, stderr would tell the user about it
            message (FATAL_ERROR
               "BUILD_VERSION not specified and could not be calculated\
 (script invocation failed); specify in CMake command, -DBUILD_VERSION=<version>"
            )
         else ()
            set (BUILD_VERSION ${CALC_RELEASE_VERSION})
            message (STATUS "calculated BUILD_VERSION ${BUILD_VERSION}")
         endif ()
      else ()
         message (FATAL_ERROR
            "BUILD_VERSION not specified and could not be calculated\
 (Python was not found on the system); specify in CMake command, -DBUILD_VERSION=<version>"
         )
      endif ()
      message (STATUS "storing BUILD_VERSION ${BUILD_VERSION} in file VERSION_CURRENT for later use")
      file (WRITE ${PROJECT_SOURCE_DIR}/VERSION_CURRENT ${BUILD_VERSION})
   endif ()
else ()
   message (STATUS "storing BUILD_VERSION ${BUILD_VERSION} in file VERSION_CURRENT for later use")
   file (WRITE ${PROJECT_SOURCE_DIR}/VERSION_CURRENT ${BUILD_VERSION})
endif ()

include (LoadVersion)
LoadVersion (${PROJECT_SOURCE_DIR}/VERSION_CURRENT MONGOC)

if ( (ENABLE_BUILD_DEPENDECIES STREQUAL OFF) AND (NOT CMAKE_CURRENT_SOURCE_DIR STREQUAL CMAKE_SOURCE_DIR) )
   set (ENABLE_BUILD_DEPENDECIES ON)
endif ()

_mongo_pick(BSON_EXTRA_ALIGN 1 0 ENABLE_EXTRA_ALIGNMENT)

_mongo_pick(MONGOC_ENABLE_RDTSCP 1 0 ENABLE_RDTSCP)

_mongo_pick(MONGOC_ENABLE_STATIC_BUILD 1 0 ENABLE_STATIC)
_mongo_pick(MONGOC_ENABLE_STATIC_INSTALL 1 0
            [[ENABLE_STATIC AND NOT ENABLE_STATIC STREQUAL "BUILD_ONLY"]])

if (USE_SYSTEM_LIBBSON)
   # The input variable BSON_ROOT_DIR is respected for backwards compatibility,
   # but you should use the standard CMAKE_PREFIX_PATH instead.
   message (STATUS "Searching for libbson CMake packages")
   find_package (bson-1.0
      "${MONGOC_MAJOR_VERSION}.${MONGOC_MINOR_VERSION}.${MONGOC_MICRO_VERSION}"
      HINTS
      ${BSON_ROOT_DIR})

   if (NOT bson-1.0_FOUND)
      message (FATAL_ERROR "System libbson not found")
   endif ()

   message (STATUS "libbson found version \"${bson-1.0_VERSION}\"")
   message (STATUS "disabling test-libmongoc since using system libbson")
   SET (ENABLE_TESTS OFF)

   set (USING_SYSTEM_BSON TRUE)
   if (NOT TARGET mongo::bson_shared)
           message (FATAL_ERROR "System libbson built without shared library target")
   endif ()
   set (BSON_LIBRARIES mongo::bson_shared)
   if (NOT TARGET mongo::bson_static)
           message (FATAL_ERROR "System libbson built without static library target")
   endif ()
   set (BSON_STATIC_LIBRARIES mongo::bson_static)
endif ()

unset (dist_generated CACHE)
unset (dist_generated_depends CACHE)

set (BUILD_SOURCE_DIR ${CMAKE_BINARY_DIR})

include (MakeDistFiles)

# Enable CTest
include (CTest)
if (BUILD_TESTING)
   include (TestFixtures)
endif ()

# Ensure the default behavior: don't ignore RPATH settings.
set (CMAKE_SKIP_BUILD_RPATH OFF)

# Ensure the default behavior: don't use the final install destination as the
# temporary RPATH for executables (ensure we can run tests and programs from
# the build directory).
set (CMAKE_BUILD_WITH_INSTALL_RPATH OFF)

# Include any custom library paths in the final RPATH.
set (CMAKE_INSTALL_RPATH_USE_LINK_PATH ON)

# Install libs with names like @rpath/libmongoc-1.0.0.dylib, not bare names.
set (CMAKE_MACOSX_RPATH ON)

# https://cmake.org/cmake/help/v3.11/policy/CMP0042.html
# Enable a CMake 3.0+ policy that sets CMAKE_MACOSX_RPATH by default, and
# silence a CMake 3.11 warning that the old behavior is deprecated.
cmake_policy (SET CMP0042 NEW)

# By default, ensure conformance with a minimum C standard.
# Required extensions to the language (i.e. POSIX) are (re)enabled further below.
if (NOT DEFINED CMAKE_C_STANDARD)
   set (CMAKE_C_STANDARD 99)
endif ()
if (NOT DEFINED CMAKE_C_STANDARD_REQUIRED)
   set (CMAKE_C_STANDARD_REQUIRED ON)
endif ()
if (NOT DEFINED CMAKE_C_EXTENSIONS)
   set (CMAKE_C_EXTENSIONS OFF)
endif ()

# https://man7.org/linux/man-pages/man7/feature_test_macros.7.html
# https://pubs.opengroup.org/onlinepubs/7908799/xsh/compilation.html
# Enable POSIX features up to POSIX.1-2008 plus the XSI extension and BSD-derived definitions.
# Both _BSD_SOURCE and _DEFAULT_SOURCE are defined for backwards-compatibility with glibc 2.19 and earlier.
# _BSD_SOURCE and _DEFAULT_SOURCE are required by `getpagesize`, `h_errno`, etc.
# _XOPEN_SOURCE=700 is required by `strnlen`, etc.
add_definitions (-D_XOPEN_SOURCE=700 -D_BSD_SOURCE -D_DEFAULT_SOURCE)
list (APPEND CMAKE_REQUIRED_DEFINITIONS -D_XOPEN_SOURCE=700 -D_BSD_SOURCE -D_DEFAULT_SOURCE)

# Enable non-standard features on FreeBSD with __BSD_VISIBLE=1
if(CMAKE_SYSTEM_NAME MATCHES "FreeBSD")
   add_definitions (-D__BSD_VISIBLE=1)
   list (APPEND CMAKE_REQUIRED_DEFINITIONS -D__BSD_VISIBLE=1)
endif ()

# https://opensource.apple.com/source/Libc/Libc-1439.40.11/gen/compat.5.auto.html
# Non-POSIX extensions are required by `_SC_NPROCESSORS_ONLN`.
if (CMAKE_SYSTEM_NAME MATCHES "Darwin")
   add_definitions (-D_DARWIN_C_SOURCE)
   list (APPEND CMAKE_REQUIRED_DEFINITIONS -D_DARWIN_C_SOURCE)
endif ()

add_subdirectory (src/common)

if (NOT USING_SYSTEM_BSON)
   message (STATUS "Using bundled libbson")

   add_subdirectory (src/libbson)
   # Defined in src/libbson/CMakeLists.txt
   set (BSON_STATIC_LIBRARIES bson_static)
   set (BSON_LIBRARIES bson_shared)
   set (BSON_STATIC_INCLUDE_DIRS "${PROJECT_SOURCE_DIR}/src/libbson/src" "${PROJECT_BINARY_DIR}/src/libbson/src")
   set (BSON_INCLUDE_DIRS "${PROJECT_SOURCE_DIR}/src/libbson/src" "${PROJECT_BINARY_DIR}/src/libbson/src")
   set (BSON_STATIC_PUBLIC_DEFINITIONS "BSON_STATIC")
endif ()

if (MSVC)
   add_definitions (-D_CRT_SECURE_NO_WARNINGS)
endif ()

if (ENABLE_MONGOC)
   if (ENABLE_TESTS AND NOT MONGOC_ENABLE_STATIC_BUILD)
      message (FATAL_ERROR "ENABLE_TESTS requires ENABLE_STATIC or ENABLE_STATIC_BUILD")
   endif ()

   if (NOT ENABLE_SSL MATCHES "DARWIN|WINDOWS|OPENSSL|LIBRESSL|AUTO|OFF")
      message (FATAL_ERROR
               "ENABLE_SSL option must be DARWIN, WINDOWS, OPENSSL, LIBRESSL, AUTO, or OFF")
   endif ()

   set (SOURCE_DIR "${PROJECT_SOURCE_DIR}/")

   set (ZLIB_SOURCES
      ${SOURCE_DIR}/src/zlib-1.2.13/adler32.c
      ${SOURCE_DIR}/src/zlib-1.2.13/crc32.c
      ${SOURCE_DIR}/src/zlib-1.2.13/deflate.c
      ${SOURCE_DIR}/src/zlib-1.2.13/infback.c
      ${SOURCE_DIR}/src/zlib-1.2.13/inffast.c
      ${SOURCE_DIR}/src/zlib-1.2.13/inflate.c
      ${SOURCE_DIR}/src/zlib-1.2.13/inftrees.c
      ${SOURCE_DIR}/src/zlib-1.2.13/trees.c
      ${SOURCE_DIR}/src/zlib-1.2.13/zutil.c
      ${SOURCE_DIR}/src/zlib-1.2.13/compress.c
      ${SOURCE_DIR}/src/zlib-1.2.13/uncompr.c
      ${SOURCE_DIR}/src/zlib-1.2.13/gzclose.c
      ${SOURCE_DIR}/src/zlib-1.2.13/gzlib.c
      ${SOURCE_DIR}/src/zlib-1.2.13/gzread.c
      ${SOURCE_DIR}/src/zlib-1.2.13/gzwrite.c
   )

   set (MONGOC_ENABLE_ICU 0)

   set (CPACK_RESOURCE_FILE_LICENSE "${SOURCE_DIR}/COPYING")

   include (CPack)

   # Ensure the default behavior: don't ignore RPATH settings.
   set (CMAKE_SKIP_BUILD_RPATH OFF)

   if (APPLE)
      # Until CDRIVER-520.
      add_definitions (-Wno-deprecated-declarations)
   endif ()

   set (KMS_MSG_SOURCES
      ${SOURCE_DIR}/src/kms-message/src/hexlify.c
      ${SOURCE_DIR}/src/kms-message/src/kms_b64.c
      ${SOURCE_DIR}/src/kms-message/src/kms_caller_identity_request.c
      ${SOURCE_DIR}/src/kms-message/src/kms_crypto_apple.c
      ${SOURCE_DIR}/src/kms-message/src/kms_crypto_libcrypto.c
      ${SOURCE_DIR}/src/kms-message/src/kms_crypto_none.c
      ${SOURCE_DIR}/src/kms-message/src/kms_crypto_windows.c
      ${SOURCE_DIR}/src/kms-message/src/kms_decrypt_request.c
      ${SOURCE_DIR}/src/kms-message/src/kms_encrypt_request.c
      ${SOURCE_DIR}/src/kms-message/src/kms_kv_list.c
      ${SOURCE_DIR}/src/kms-message/src/kms_message.c
      ${SOURCE_DIR}/src/kms-message/src/kms_port.c
      ${SOURCE_DIR}/src/kms-message/src/kms_request.c
      ${SOURCE_DIR}/src/kms-message/src/kms_request_opt.c
      ${SOURCE_DIR}/src/kms-message/src/kms_request_str.c
      ${SOURCE_DIR}/src/kms-message/src/kms_response.c
      ${SOURCE_DIR}/src/kms-message/src/kms_response_parser.c
      ${SOURCE_DIR}/src/kms-message/src/sort.c
   )

   if (NOT ENABLE_MONGODB_AWS_AUTH MATCHES "ON|OFF|AUTO")
      message (FATAL_ERROR "ENABLE_MONGODB_AWS_AUTH option must be ON, AUTO, or OFF")
   endif ()
   set (MONGOC_ENABLE_MONGODB_AWS_AUTH 0)
   if (ENABLE_MONGODB_AWS_AUTH STREQUAL ON)
      if (MSVC AND MSVC_VERSION LESS 1900)
         message (FATAL_ERROR "Use Visual Studio 2015 or higher for ENABLE_MONGODB_AWS_AUTH")
      endif ()
      if (ENABLE_SSL STREQUAL OFF)
         message (FATAL_ERROR
            "Option ENABLE_MONGODB_AWS_AUTH requires ENABLE_SSL not set to OFF"
         )
      endif ()
      set (MONGOC_ENABLE_MONGODB_AWS_AUTH 1)
   elseif (ENABLE_MONGODB_AWS_AUTH STREQUAL AUTO)
      if (MSVC AND MSVC_VERSION LESS 1900)
         message (WARNING "MS Visual Studio too old for ENABLE_MONGODB_AWS_AUTH")
      elseif (ENABLE_SSL STREQUAL OFF)
              message (WARNING
            "Option ENABLE_MONGODB_AWS_AUTH requires ENABLE_SSL not set to OFF"
         )
      else ()
         set (MONGOC_ENABLE_MONGODB_AWS_AUTH 1)
      endif ()
   endif ()

   add_subdirectory (src/libmongoc)

   if (MONGOC_ENABLE_MONGODB_AWS_AUTH)
      message (STATUS "Building with MONGODB-AWS auth support")
   endif ()

   if (ENABLE_MAN_PAGES STREQUAL ON OR ENABLE_HTML_DOCS STREQUAL ON)
      find_package (Sphinx REQUIRED)
      add_custom_target (doc
         ALL
         DEPENDS
            $<$<NOT:$<BOOL:${USE_SYSTEM_LIBBSON}>>:bson-doc>
            $<$<BOOL:${ENABLE_MONGOC}>:mongoc-doc>
      )
   endif ()

   # Implement 'dist' and 'distcheck' targets
   #
   # CMake does not implement anything like 'dist' and 'distcheck' from autotools.
   # This implementation is based on the one in GnuCash.

   add_subdirectory (build)
   # sub-directory 'doc' was already included above
   add_subdirectory (orchestration_configs)
   add_subdirectory (src)
   # 'src/libbson' was already included, so 'src' will not include it directly
   # 'src/kms-message' was already included if appropriate
   # 'src/libmongoc' was already included, so 'src' will not include it directly

   set (PACKAGE_PREFIX "mongo-c-driver-${MONGOC_DIST_VERSION}")
   set (DIST_FILE "${PACKAGE_PREFIX}.tar.gz")

   set (top_DIST_local
      CMakeLists.txt
      CONTRIBUTING.md
      COPYING
      NEWS
      README.rst
      THIRD_PARTY_NOTICES
      VERSION_CURRENT
      # This sub-directory is added later, so manually include here
      generate_uninstall/CMakeLists.txt
   )

   set_local_dist (top_DIST ${top_DIST_local})

   set (ALL_DIST
      ${top_DIST}
      ${build_DIST}
      ${orchestration_configs_DIST}
      ${src_DIST}
      ${src_libbson_DIST}
      ${src_libmongoc_DIST}
   )

   # Write a dist manifest
   string (REPLACE ";" "\n" ALL_DIST_LINES "${ALL_DIST}")
   file (WRITE ${CMAKE_BINARY_DIR}/dist_manifest.txt ${ALL_DIST_LINES})

   # This is the command that produces the distribution tarball
   add_custom_command (OUTPUT ${DIST_FILE}
      COMMAND ${CMAKE_COMMAND}
         -D CMAKE_MODULE_PATH=${PROJECT_SOURCE_DIR}/build/cmake/make_dist
         -D PACKAGE_PREFIX=${PACKAGE_PREFIX}
         -D MONGOC_SOURCE_DIR=${CMAKE_SOURCE_DIR}
         -D BUILD_SOURCE_DIR=${BUILD_SOURCE_DIR}
         -D SHELL=${SHELL}
         "-Ddist_generated=\"${dist_generated}\""
         -P ${PROJECT_SOURCE_DIR}/build/cmake/make_dist/MakeDist.cmake

      DEPENDS
         ${ALL_DIST} ${dist_generated_depends}
   )

   if (NOT USE_SYSTEM_LIBBSON AND ENABLE_MAN_PAGES STREQUAL ON AND ENABLE_HTML_DOCS STREQUAL ON)
      # Since our 'dist' implementation does not add top-level targets for every
      # file to be included, we declare a dependency on the 'mongo-doc' target so
      # that documentation is built before the distribution tarball is generated.
      add_custom_target (dist DEPENDS doc ${DIST_FILE})

      add_custom_target (distcheck DEPENDS dist
         COMMAND ${CMAKE_COMMAND}
            -D CMAKE_MODULE_PATH=${PROJECT_SOURCE_DIR}/build/cmake/make_dist
            -D CMAKE_PREFIX_PATH=${CMAKE_PREFIX_PATH}
            -D PACKAGE_PREFIX=${PACKAGE_PREFIX}
            -D CMAKE_C_FLAGS=${CMAKE_C_FLAGS}
            -D CMAKE_CXX_FLAGS=${CMAKE_CXX_FLAGS}
            -P ${PROJECT_SOURCE_DIR}/build/cmake/make_dist/MakeDistCheck.cmake
      )
   else ()
      string (CONCAT DISTERRMSG
         "The dist and distcheck targets are disabled. Set USE_SYSTEM_LIBBSON=OFF, "
         "ENABLE_MAN_PAGES=ON, ENABLE_HTML_DOCS=ON, and generate VERSION_CURRENT "
         "to enable."
      )

      add_custom_target (dist
         COMMAND ${CMAKE_COMMAND} -E echo "${DISTERRMSG}"
      )

      add_custom_target (distcheck
         COMMAND ${CMAKE_COMMAND} -E echo "${DISTERRMSG}"
      )
   endif ()

endif ()

install (FILES COPYING NEWS README.rst THIRD_PARTY_NOTICES
   DESTINATION ${CMAKE_INSTALL_DATADIR}/mongo-c-driver
)

if (ENABLE_UNINSTALL)
   if (WIN32)
      if (ENABLE_MONGOC)
         set (UNINSTALL_PROG "uninstall.cmd")
      else ()
         set (UNINSTALL_PROG "uninstall-bson.cmd")
      endif ()
   else ()
      if (ENABLE_MONGOC)
         set (UNINSTALL_PROG "uninstall.sh")
      else ()
         set (UNINSTALL_PROG "uninstall-bson.sh")
      endif ()
   endif ()
   set (UNINSTALL_PROG_DIR "${CMAKE_INSTALL_DATADIR}/mongo-c-driver")

   # Create uninstall program and associated uninstall target
   #
   # This needs to be last (after all other add_subdirectory calls) to ensure that
   # the generated uninstall program is complete and correct
   add_subdirectory (generate_uninstall)
endif ()

# Spit out some information regarding the generated build system
message (STATUS "Build files generated for:")
message (STATUS "\tbuild system: ${CMAKE_GENERATOR}")
if (CMAKE_GENERATOR_INSTANCE)
   message (STATUS "\tinstance: ${CMAKE_GENERATOR_INSTANCE}")
endif ()
if (CMAKE_GENERATOR_PLATFORM)
   message (STATUS "\tinstance: ${CMAKE_GENERATOR_PLATFORM}")
endif ()
if (CMAKE_GENERATOR_TOOLSET)
   message (STATUS "\tinstance: ${CMAKE_GENERATOR_TOOLSET}")
endif ()

if (TARGET test-libmongoc)
   # Generate a file that can be included by CTest to load and enumerate all of the
   # tests defined by the test-libmongoc executable. Generate one for each
   # configuration in case of multiconf generators.
   string (CONFIGURE [=[
      set (TEST_LIBMONGOC_EXE [[$<TARGET_FILE:test-libmongoc>]])
      set (SRC_ROOT [[@PROJECT_SOURCE_DIR@]])
      set (IS_MULTICONF $<BOOL:@CMAKE_CONFIGURATION_TYPES@>)
      if (NOT IS_MULTICONF OR CTEST_CONFIGURATION_TYPE STREQUAL "$<CONFIG>")
         # We are not in multi-conf, or the current config matches our config.
         include ("${SRC_ROOT}/build/cmake/LoadTests.cmake")
      elseif (NOT CTEST_CONFIGURATION_TYPE)
         # We are in multi-conf, but no '-C' config was specified
         message (WARNING "Specify a --build-config when using CTest with a multi-config build")
      else ()
         # Do nothing. Not our config.
      endif ()
   ]=] code @ONLY)
   file (GENERATE
         OUTPUT "${PROJECT_BINARY_DIR}/LoadTests-$<CONFIG>.cmake"
         CONTENT "${code}")
   if (CMAKE_CONFIGURATION_TYPES)
      foreach (conf IN LISTS CMAKE_CONFIGURATION_TYPES)
         # Direct the generated CTest code to include() the file that loads the tests:
         set_property (
            DIRECTORY
            APPEND PROPERTY
            TEST_INCLUDE_FILES "${PROJECT_BINARY_DIR}/LoadTests-${conf}.cmake")
      endforeach ()
   else ()
      set_property (
         DIRECTORY
         APPEND PROPERTY
         TEST_INCLUDE_FILES "${PROJECT_BINARY_DIR}/LoadTests-${CMAKE_BUILD_TYPE}.cmake")
   endif ()
endif ()

if (CMAKE_GENERATOR STREQUAL "Ninja Multi-Config" AND PROJECT_IS_TOP_LEVEL)
   set (CMAKE_CROSS_CONFIGS "all")
endif ()<|MERGE_RESOLUTION|>--- conflicted
+++ resolved
@@ -8,11 +8,8 @@
       )
 
 include (MongoSettings)
-<<<<<<< HEAD
 include (MongoPlatform)
-=======
 include (GeneratePkgConfig)
->>>>>>> 3c7951b4
 
 # Subcomponents:
 mongo_bool_setting(ENABLE_MONGOC "Enable the build of libmongoc libraries (The MongoDB C database driver)")
