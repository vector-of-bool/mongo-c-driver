from __future__ import annotations

import functools
import re
from typing import Iterable, Literal, Mapping, NamedTuple, TypeVar

from shrub.v3.evg_build_variant import BuildVariant
from shrub.v3.evg_command import (
    BuiltInCommand,
    EvgCommandType,
    KeyValueParam,
    ec2_assume_role,
    expansions_update,
    subprocess_exec,
)
from shrub.v3.evg_task import EvgTask, EvgTaskRef

from config_generator.etc.function import Function

from ..etc.utils import all_possible

T = TypeVar("T")

_ENV_PARAM_NAME = "MONGOC_EARTHLY_ENV"
_CC_PARAM_NAME = "MONGOC_EARTHLY_C_COMPILER"
"The name of the EVG expansion for the Earthly c_compiler argument"


EnvKey = Literal[
    "u16",
    "u18",
    "u20",
    "u22",
    "alpine3.16",
    "alpine3.17",
    "alpine3.18",
    "alpine3.19",
    "archlinux",
    "centos7",
]
"Identifiers for environments. These correspond to special 'env.*' targets in the Earthfile."
CompilerName = Literal["gcc", "clang"]
"The name of the compiler program that is used for the build. Passed via --c_compiler to Earthly."

# Other options: SSPI (Windows only), AUTO (not reliably test-able without more environments)
SASLOption = Literal["Cyrus", "off"]
"Valid options for the SASL configuration parameter"
TLSOption = Literal["OpenSSL", "off"]
"Options for the TLS backend configuration parameter (AKA 'ENABLE_SSL')"
<<<<<<< HEAD
CxxVersion = Literal["none"]  # TODO: Once CXX-3103 is released, add latest C++ release tag.
=======
CxxVersion = Literal["master", "r4.1.0", "none"]
>>>>>>> e8ea7012
"C++ driver refs that are under CI test"

# A separator character, since we cannot use whitespace
_SEPARATOR = "\N{NO-BREAK SPACE}\N{BULLET}\N{NO-BREAK SPACE}"


def os_split(env: EnvKey) -> tuple[str, None | str]:
    """Convert the environment key into a pretty name+version pair"""
    match env:
        # match 'alpine3.18' 'alpine53.123' etc.
        case alp if mat := re.match(r"alpine(\d+\.\d+)", alp):
            return ("Alpine", mat[1])
        case "archlinux":
            return "ArchLinux", None
        # Match 'u22', 'u20', 'u71' etc.
        case ubu if mat := re.match(r"u(\d\d)", ubu):
            return "Ubuntu", f"{mat[1]}.04"
        case "centos7":
            return "CentOS", "7.0"
        case _:
            raise ValueError(f"Failed to split OS env key {env=} into a name+version pair (unrecognized)")


class EarthlyVariant(NamedTuple):
    """
    Define a "variant" that runs under a set of Earthly parameters. These are
    turned into real EVG variants later on. The Earthly arguments are passed via
    expansion parameters.
    """

    env: EnvKey
    c_compiler: CompilerName

    @property
    def display_name(self) -> str:
        """The pretty name for this variant"""
        base: str
        match os_split(self.env):
            case name, None:
                base = name
            case name, version:
                base = f"{name} {version}"
        toolchain: str
        match self.c_compiler:
            case "clang":
                toolchain = "LLVM/Clang"
            case "gcc":
                toolchain = "GCC"
        return f"{base} ({toolchain})"

    @property
    def task_selector_tag(self) -> str:
        """
        The task tag that is used to select the tasks that want to run on this
        variant.
        """
        return f"{self.env}-{self.c_compiler}"

    @property
    def expansions(self) -> Mapping[str, str]:
        """
        Expansion values that are defined for the build variant that is generated
        from this object.
        """
        return {
            _CC_PARAM_NAME: self.c_compiler,
            _ENV_PARAM_NAME: self.env,
        }

    def as_evg_variant(self) -> BuildVariant:
        return BuildVariant(
            name=f"{self.task_selector_tag}",
            tasks=[EvgTaskRef(name=f".{self.task_selector_tag}")],
            display_name=self.display_name,
            expansions=dict(self.expansions),
        )


class Configuration(NamedTuple):
    """
    Represent a complete set of argument values to give to the Earthly task
    execution. Each field name matches the ARG in the Earthfile.

    Adding/removing fields will add/remove dimensions on the task matrix.

    Some Earthly parameters are not encoded here, but are rather part of the variant (EarthlyVariant).
    """

    sasl: SASLOption
    tls: TLSOption
    test_mongocxx_ref: CxxVersion

    @property
    def suffix(self) -> str:
        return _SEPARATOR.join(f"{k}={v}" for k, v in self._asdict().items())


# Authenticate with DevProd-provided Amazon ECR instance to use as pull-through cache for DockerHub.
class DockerLoginAmazonECR(Function):
    name = 'docker-login-amazon-ecr'
    commands = [
        # Avoid inadvertently using a pre-existing and potentially conflicting Docker config.
        expansions_update(updates=[KeyValueParam(key='DOCKER_CONFIG', value='${workdir}/.docker')]),
        ec2_assume_role(role_arn="arn:aws:iam::901841024863:role/ecr-role-evergreen-ro"),
        subprocess_exec(
            binary="bash",
            command_type=EvgCommandType.SETUP,
            include_expansions_in_env=[
                "AWS_ACCESS_KEY_ID",
                "AWS_SECRET_ACCESS_KEY",
                "AWS_SESSION_TOKEN",
                "DOCKER_CONFIG",
            ],
            args=[
                "-c",
                'aws ecr get-login-password --region us-east-1 | docker login --username AWS --password-stdin 901841024863.dkr.ecr.us-east-1.amazonaws.com',
            ],
        ),
    ]


def task_filter(env: EarthlyVariant, conf: Configuration) -> bool:
    """
    Control which tasks are actually defined by matching on the platform and
    configuration values.
    """
    match env, conf:
        # u16/u18/centos7 are not capable of building mongocxx
        case e, (_sasl, _tls, cxx) if re.match(r"^Ubuntu 16|^Ubuntu 18|^CentOS 7", e.display_name):
            # Only build if C++ driver is test is disabled
            return cxx == "none"
        # Anything else: Allow it to run:
        case _:
            return True


def variants_for(config: Configuration) -> Iterable[EarthlyVariant]:
    """Get all Earthly variants that are not excluded for the given build configuration"""
    all_envs = all_possible(EarthlyVariant)
    allow_env_for_config = functools.partial(task_filter, conf=config)
    return filter(allow_env_for_config, all_envs)


def earthly_exec(
    *,
    kind: Literal["test", "setup", "system"],
    target: str,
    secrets: Mapping[str, str] | None = None,
    args: Mapping[str, str] | None = None,
) -> BuiltInCommand:
    """Create a subprocess_exec command that runs Earthly with the given arguments"""
    env: dict[str, str] = {k: v for k, v in (secrets or {}).items()}
    return subprocess_exec(
        "./tools/earthly.sh",
        args=[
            # Use Amazon ECR as pull-through cache for DockerHub to avoid rate limits.
            "--buildkit-image=901841024863.dkr.ecr.us-east-1.amazonaws.com/dockerhub/earthly/buildkitd:v0.8.3",
            *(f"--secret={k}" for k in (secrets or ())),
            f"+{target}",
            # Use Amazon ECR as pull-through cache for DockerHub to avoid rate limits.
            "--default_search_registry=901841024863.dkr.ecr.us-east-1.amazonaws.com/dockerhub",
            *(f"--{arg}={val}" for arg, val in (args or {}).items()),
        ],
        command_type=EvgCommandType(kind),
        include_expansions_in_env=["DOCKER_CONFIG"],
        env=env if env else None,
        working_dir="mongoc",
    )


def earthly_task(
    *,
    name: str,
    targets: Iterable[str],
    config: Configuration,
) -> EvgTask | None:
    """
    Create an EVG task which executes earthly using the given parameters. If this
    function returns `None`, then the task configuration is excluded from executing
    and no task should be defined.
    """
    # Attach tags to the task to allow build variants to select
    # these tasks by the environment of that variant.
    env_tags = sorted(e.task_selector_tag for e in sorted(variants_for(config)))
    if not env_tags:
        # All environments have been excluded for this configuration. This means
        # the task itself should not be run:
        return
    # Generate the build-arg arguments based on the configuration options. The
    # NamedTuple field names must match with the ARG keys in the Earthfile!
    earthly_args = config._asdict()
    earthly_args |= {
        # Add arguments that come from parameter expansions defined in the build variant
        "env": f"${{{_ENV_PARAM_NAME}}}",
        "c_compiler": f"${{{_CC_PARAM_NAME}}}",
    }
    return EvgTask(
        name=name,
        commands=[
            DockerLoginAmazonECR.call(),
            # First, just build the "env-warmup" which will prepare the build environment.
            # This won't generate any output, but allows EVG to track it as a separate build step
            # for timing and logging purposes. The subequent build step will cache-hit the
            # warmed-up build environments.
            earthly_exec(
                kind="setup",
                target="env-warmup",
                args=earthly_args,
            ),
            # Now execute the main tasks:
            earthly_exec(
                kind="test",
                target="run",
                # The "targets" arg is for +run to specify which targets to run
                args={"targets": " ".join(targets)} | earthly_args,
            ),
        ],  # type: ignore (The type annots on `commands` is wrong)
        tags=["earthly", "pr-merge-gate", *env_tags],
        run_on=CONTAINER_RUN_DISTROS,
    )


CONTAINER_RUN_DISTROS = [
    "amazon2",
    "debian11-large",
    "debian12-large",
    "ubuntu2204-large",
    "ubuntu2404-large",
]


def functions():
    return DockerLoginAmazonECR.defn()


def tasks() -> Iterable[EvgTask]:
    for conf in all_possible(Configuration):
        # test-example is a target in all configurations
        targets = ["test-example"]

        # test-cxx-driver is only a target in configurations with specified mongocxx versions
        if conf.test_mongocxx_ref != "none":
            targets.append("test-cxx-driver")

        task = earthly_task(
            name=f"check:{conf.suffix}",
            targets=targets,
            config=conf,
        )
        if task is not None:
            yield task

    yield EvgTask(
        name="verify-headers",
        commands=[earthly_exec(kind="test", target="verify-headers")],
        tags=["pr-merge-gate"],
        run_on=CONTAINER_RUN_DISTROS,
    )


def variants() -> Iterable[BuildVariant]:
    yield from (ev.as_evg_variant() for ev in all_possible(EarthlyVariant))<|MERGE_RESOLUTION|>--- conflicted
+++ resolved
@@ -47,11 +47,7 @@
 "Valid options for the SASL configuration parameter"
 TLSOption = Literal["OpenSSL", "off"]
 "Options for the TLS backend configuration parameter (AKA 'ENABLE_SSL')"
-<<<<<<< HEAD
-CxxVersion = Literal["none"]  # TODO: Once CXX-3103 is released, add latest C++ release tag.
-=======
 CxxVersion = Literal["master", "r4.1.0", "none"]
->>>>>>> e8ea7012
 "C++ driver refs that are under CI test"
 
 # A separator character, since we cannot use whitespace
@@ -72,7 +68,9 @@
         case "centos7":
             return "CentOS", "7.0"
         case _:
-            raise ValueError(f"Failed to split OS env key {env=} into a name+version pair (unrecognized)")
+            raise ValueError(
+                f"Failed to split OS env key {env=} into a name+version pair (unrecognized)"
+            )
 
 
 class EarthlyVariant(NamedTuple):
@@ -151,11 +149,15 @@
 
 # Authenticate with DevProd-provided Amazon ECR instance to use as pull-through cache for DockerHub.
 class DockerLoginAmazonECR(Function):
-    name = 'docker-login-amazon-ecr'
+    name = "docker-login-amazon-ecr"
     commands = [
         # Avoid inadvertently using a pre-existing and potentially conflicting Docker config.
-        expansions_update(updates=[KeyValueParam(key='DOCKER_CONFIG', value='${workdir}/.docker')]),
-        ec2_assume_role(role_arn="arn:aws:iam::901841024863:role/ecr-role-evergreen-ro"),
+        expansions_update(
+            updates=[KeyValueParam(key="DOCKER_CONFIG", value="${workdir}/.docker")]
+        ),
+        ec2_assume_role(
+            role_arn="arn:aws:iam::901841024863:role/ecr-role-evergreen-ro"
+        ),
         subprocess_exec(
             binary="bash",
             command_type=EvgCommandType.SETUP,
@@ -167,7 +169,7 @@
             ],
             args=[
                 "-c",
-                'aws ecr get-login-password --region us-east-1 | docker login --username AWS --password-stdin 901841024863.dkr.ecr.us-east-1.amazonaws.com',
+                "aws ecr get-login-password --region us-east-1 | docker login --username AWS --password-stdin 901841024863.dkr.ecr.us-east-1.amazonaws.com",
             ],
         ),
     ]
@@ -180,7 +182,9 @@
     """
     match env, conf:
         # u16/u18/centos7 are not capable of building mongocxx
-        case e, (_sasl, _tls, cxx) if re.match(r"^Ubuntu 16|^Ubuntu 18|^CentOS 7", e.display_name):
+        case e, (_sasl, _tls, cxx) if re.match(
+            r"^Ubuntu 16|^Ubuntu 18|^CentOS 7", e.display_name
+        ):
             # Only build if C++ driver is test is disabled
             return cxx == "none"
         # Anything else: Allow it to run:
