--- mongo-c-driver.spec
+++ mongo-c-driver.spec
@@ -10,7 +10,7 @@
 %global gh_project   mongo-c-driver
 %global libname      libmongoc
 %global libver       1.0
<<<<<<< HEAD
-%global up_version   1.27.5
+%global up_version   1.27.6
=======
-%global up_version   1.27.6
+%global up_version   1.28.0
>>>>>>> a463a46c
 #global up_prever    rc0
 # disabled as require a MongoDB server
 %bcond_with          tests
@@ -20,7 +20,7 @@
 
 Name:      mongo-c-driver
 Summary:   Client library written in C for MongoDB
-Version:   %{up_version}%{?up_prever:~%{up_prever}}
+Version:   %{up_version}%{?up_prever}
 Release:   1%{?dist}
 # See THIRD_PARTY_NOTICES
 License:   Apache-2.0 AND ISC AND MIT AND Zlib<|MERGE_RESOLUTION|>--- conflicted
+++ resolved
@@ -4,13 +4,8 @@
  %global gh_project   mongo-c-driver
  %global libname      libmongoc
  %global libver       1.0
-<<<<<<< HEAD
--%global up_version   1.27.5
-+%global up_version   1.27.6
-=======
 -%global up_version   1.27.6
 +%global up_version   1.28.0
->>>>>>> a463a46c
  #global up_prever    rc0
  # disabled as require a MongoDB server
  %bcond_with          tests
