--- mongo-c-driver.spec
+++ mongo-c-driver.spec
@@ -10,7 +10,7 @@
 %global gh_project   mongo-c-driver
 %global libname      libmongoc
 %global libver       1.0
<<<<<<< HEAD
-%global up_version   1.28.0
+%global up_version   1.28.1
=======
-%global up_version   1.28.1
+%global up_version   1.29.0
>>>>>>> fc82e03c
 #global up_prever    rc0
 # disabled as require a MongoDB server
 %bcond_with          tests
@@ -20,7 +20,7 @@
 
 Name:      mongo-c-driver
 Summary:   Client library written in C for MongoDB
-Version:   %{up_version}%{?up_prever:~%{up_prever}}
+Version:   %{up_version}%{?up_prever}
 Release:   2%{?dist}
 # See THIRD_PARTY_NOTICES
 License:   Apache-2.0 AND ISC AND MIT AND Zlib<|MERGE_RESOLUTION|>--- conflicted
+++ resolved
@@ -4,13 +4,8 @@
  %global gh_project   mongo-c-driver
  %global libname      libmongoc
  %global libver       1.0
-<<<<<<< HEAD
--%global up_version   1.28.0
-+%global up_version   1.28.1
-=======
 -%global up_version   1.28.1
 +%global up_version   1.29.0
->>>>>>> fc82e03c
  #global up_prever    rc0
  # disabled as require a MongoDB server
  %bcond_with          tests
@@ -20,6 +15,6 @@
  Summary:   Client library written in C for MongoDB
 -Version:   %{up_version}%{?up_prever:~%{up_prever}}
 +Version:   %{up_version}%{?up_prever}
- Release:   2%{?dist}
+ Release:   1%{?dist}
  # See THIRD_PARTY_NOTICES
  License:   Apache-2.0 AND ISC AND MIT AND Zlib